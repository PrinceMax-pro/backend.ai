import asyncio
import hashlib
import hmac
import json
import logging
import os
import secrets
import shutil
import tempfile
import textwrap
import uuid
from datetime import datetime
from functools import partial
from pathlib import Path
from typing import (
    Any,
    AsyncContextManager,
    AsyncIterator,
    Iterator,
    List,
    Mapping,
    Sequence,
    Tuple,
    Type,
)
from unittest.mock import AsyncMock, MagicMock
from urllib.parse import quote_plus as urlquote

import aiohttp
import asyncpg
import pytest
import sqlalchemy as sa
from aiohttp import web
from dateutil.tz import tzutc
from sqlalchemy.ext.asyncio.engine import AsyncEngine as SAEngine

from ai.backend.common import config
from ai.backend.common.auth import PublicKey, SecretKey
from ai.backend.common.config import ConfigurationError, etcd_config_iv, redis_config_iv
from ai.backend.common.logging import LocalLogger
from ai.backend.common.plugin.hook import HookPluginContext
from ai.backend.common.types import HostPortPair
from ai.backend.manager.api.context import RootContext
from ai.backend.manager.api.types import CleanupContext
from ai.backend.manager.cli.context import CLIContext
from ai.backend.manager.cli.dbschema import oneshot as cli_schema_oneshot
from ai.backend.manager.cli.etcd import delete as cli_etcd_delete
from ai.backend.manager.cli.etcd import put_json as cli_etcd_put_json
from ai.backend.manager.config import LocalConfig, SharedConfig
from ai.backend.manager.config import load as load_config
from ai.backend.manager.defs import DEFAULT_ROLE
from ai.backend.manager.models import (
    DomainRow,
    GroupRow,
    KernelRow,
    ProjectResourcePolicyRow,
    ScalingGroupRow,
    SessionRow,
    UserResourcePolicyRow,
    UserRow,
    agents,
    domains,
    kernels,
    keypairs,
    scaling_groups,
    users,
    vfolders,
)
from ai.backend.manager.models.base import (
    pgsql_connect_opts,
    populate_fixture,
)
from ai.backend.manager.models.scaling_group import ScalingGroupOpts
from ai.backend.manager.models.utils import connect_database
from ai.backend.manager.registry import AgentRegistry
from ai.backend.manager.server import build_root_app
from ai.backend.testutils.bootstrap import (  # noqa: F401
    etcd_container,
    postgres_container,
    redis_container,
)
from ai.backend.testutils.pants import get_parallel_slot

here = Path(__file__).parent

log = logging.getLogger("tests.manager.conftest")


@pytest.fixture(scope="session", autouse=True)
def test_id():
    return secrets.token_hex(12)


@pytest.fixture(scope="session", autouse=True)
def test_ns(test_id):
    ret = f"testing-ns-{test_id}"
    os.environ["BACKEND_NAMESPACE"] = ret
    return ret


@pytest.fixture(scope="session")
def test_db(test_id):
    return f"test_db_{test_id}"


@pytest.fixture(scope="session")
def vfolder_mount(test_id):
    ret = Path.cwd() / f"tmp/backend.ai/manager-testing/vfolders-{test_id}"
    ret.mkdir(parents=True, exist_ok=True)
    yield ret
    try:
        shutil.rmtree(ret.parent)
    except IOError:
        pass


@pytest.fixture(scope="session")
def vfolder_fsprefix(test_id):
    # NOTE: the prefix must NOT start with "/"
    return Path("fsprefix/inner/")


@pytest.fixture(scope="session")
def vfolder_host():
    return "local"


@pytest.fixture(scope="session")
def logging_config():
    config = {
        "drivers": ["console"],
        "console": {"colored": None, "format": "verbose"},
        "level": "DEBUG",
        "pkg-ns": {
            "": "INFO",
            "ai.backend": "DEBUG",
            "tests": "DEBUG",
            "alembic": "INFO",
            "aiotools": "INFO",
            "aiohttp": "INFO",
            "sqlalchemy": "WARNING",
        },
    }
    logger = LocalLogger(config)
    with logger:
        yield config


@pytest.fixture(scope="session")
def local_config(
    test_id,
    logging_config,
    etcd_container,  # noqa: F811
    redis_container,  # noqa: F811
    postgres_container,  # noqa: F811
    test_db,
) -> Iterator[LocalConfig]:
    ipc_base_path = Path.cwd() / f"tmp/backend.ai/manager-testing/ipc-{test_id}"
    ipc_base_path.mkdir(parents=True, exist_ok=True)
    etcd_addr = etcd_container[1]
    redis_addr = redis_container[1]
    postgres_addr = postgres_container[1]

    # Establish a self-contained config.
    cfg = LocalConfig({
        **etcd_config_iv.check({
            "etcd": {
                "namespace": test_id,
                "addr": {"host": etcd_addr.host, "port": etcd_addr.port},
            },
        }),
        "redis": redis_config_iv.check({
            "addr": {
                "host": redis_addr.host,
                "port": redis_addr.port,
            },
            "redis_helper_config": config.redis_helper_default_config,
        }),
        "db": {
            "addr": postgres_addr,
            "name": test_db,
            "user": "postgres",
            "password": "develove",
            "pool-size": 8,
            "pool-recycle": -1,
<<<<<<< HEAD
            "conn-timeout": 0,
=======
>>>>>>> 1615b565
            "max-overflow": 64,
        },
        "manager": {
            "id": f"i-{test_id}",
            "num-proc": 1,
            "distributed-lock": "filelock",
            "ipc-base-path": ipc_base_path,
            "service-addr": HostPortPair("127.0.0.1", 29100 + get_parallel_slot() * 10),
            "allowed-plugins": set(),
            "disabled-plugins": set(),
        },
        "debug": {
            "enabled": False,
            "log-events": False,
            "log-scheduler-ticks": False,
            "periodic-sync-stats": False,
        },
        "logging": logging_config,
    })

    def _override_if_exists(src: dict, dst: dict, key: str) -> None:
        sentinel = object()
        if (val := src.get(key, sentinel)) is not sentinel:
            dst[key] = val

    try:
        # Override external database config with the current environment's config.
        fs_local_config = load_config()
        cfg["etcd"]["addr"] = fs_local_config["etcd"]["addr"]
        _override_if_exists(fs_local_config["etcd"], cfg["etcd"], "user")
        _override_if_exists(fs_local_config["etcd"], cfg["etcd"], "password")
        cfg["redis"]["addr"] = fs_local_config["redis"]["addr"]
        _override_if_exists(fs_local_config["redis"], cfg["redis"], "password")
        cfg["db"]["addr"] = fs_local_config["db"]["addr"]
        _override_if_exists(fs_local_config["db"], cfg["db"], "user")
        _override_if_exists(fs_local_config["db"], cfg["db"], "password")
    except ConfigurationError:
        pass
    yield cfg
    try:
        shutil.rmtree(ipc_base_path)
    except IOError:
        pass


@pytest.fixture(scope="session")
def etcd_fixture(
    test_id, local_config, vfolder_mount, vfolder_fsprefix, vfolder_host
) -> Iterator[None]:
    # Clear and reset etcd namespace using CLI functions.
    redis_addr = local_config["redis"]["addr"]
    cli_ctx = CLIContext(
        config_path=Path.cwd() / "dummy-manager.toml",
        log_level="DEBUG",
    )
    cli_ctx._local_config = local_config  # override the lazy-loaded config
    with tempfile.NamedTemporaryFile(mode="w", suffix=".etcd.json") as f:
        etcd_fixture = {
            "volumes": {
                "_mount": str(vfolder_mount),
                "_fsprefix": str(vfolder_fsprefix),
                "_default_host": str(vfolder_host),
            },
            "nodes": {},
            "config": {
                "docker": {
                    "registry": {
                        "cr.backend.ai": {
                            "": "https://cr.backend.ai",
                            "type": "harbor2",
                            "project": "stable",
                        },
                    },
                },
                "redis": {
                    "addr": f"{redis_addr.host}:{redis_addr.port}",
                },
                "plugins": {
                    "cloudia": {
                        "base_url": "127.0.0.1:8090",
                        "user": "fake-cloudia-user@lablup.com",
                        "password": "fake-password",
                    },
                },
            },
        }
        json.dump(etcd_fixture, f)
        f.flush()
        click_ctx = cli_etcd_put_json.make_context(
            "test",
            ["", f.name],
            obj=cli_ctx,
        )
        click_ctx.obj = cli_ctx
        cli_etcd_put_json.invoke(click_ctx)
    yield
    click_ctx = cli_etcd_delete.make_context(
        "test",
        ["--prefix", ""],
        obj=cli_ctx,
    )
    cli_etcd_delete.invoke(click_ctx)


@pytest.fixture
async def shared_config(app, etcd_fixture):
    root_ctx: RootContext = app["_root.context"]
    shared_config = SharedConfig(
        root_ctx.local_config["etcd"]["addr"],
        root_ctx.local_config["etcd"]["user"],
        root_ctx.local_config["etcd"]["password"],
        root_ctx.local_config["etcd"]["namespace"],
    )
    await shared_config.reload()
    root_ctx: RootContext = app["_root.context"]
    root_ctx.shared_config = shared_config
    yield shared_config


@pytest.fixture(scope="session")
def database(request, local_config, test_db):
    """
    Create a new database for the current test session
    and install the table schema using alembic.
    """
    db_addr = local_config["db"]["addr"]
    db_user = local_config["db"]["user"]
    db_pass = local_config["db"]["password"]

    # Create database using low-level core API.
    # Temporarily use "testing" dbname until we create our own db.
    if db_pass:
        db_url = f"postgresql+asyncpg://{urlquote(db_user)}:{urlquote(db_pass)}@{db_addr}/testing"
    else:
        db_url = f"postgresql+asyncpg://{urlquote(db_user)}@{db_addr}/testing"

    async def init_db():
        engine = sa.ext.asyncio.create_async_engine(
            db_url,
            connect_args=pgsql_connect_opts,
            isolation_level="AUTOCOMMIT",
        )
        while True:
            try:
                async with engine.connect() as conn:
                    await conn.execute(sa.text(f'CREATE DATABASE "{test_db}";'))
            except (asyncpg.exceptions.CannotConnectNowError, ConnectionError):
                # Workaround intermittent test failures in GitHub Actions
                await asyncio.sleep(0.1)
                continue
            else:
                break
        await engine.dispose()

    asyncio.run(init_db())

    async def finalize_db():
        engine = sa.ext.asyncio.create_async_engine(
            db_url,
            connect_args=pgsql_connect_opts,
            isolation_level="AUTOCOMMIT",
        )
        async with engine.connect() as conn:
            await conn.execute(sa.text(f'REVOKE CONNECT ON DATABASE "{test_db}" FROM public;'))
            await conn.execute(
                sa.text(
                    "SELECT pg_terminate_backend(pid) FROM pg_stat_activity "
                    "WHERE pid <> pg_backend_pid();"
                )
            )
            await conn.execute(sa.text(f'DROP DATABASE "{test_db}";'))
        await engine.dispose()

    request.addfinalizer(lambda: asyncio.run(finalize_db()))

    alembic_config_template = textwrap.dedent(
        """
    [alembic]
    script_location = ai.backend.manager.models:alembic
    sqlalchemy.url = {sqlalchemy_url:s}

    [loggers]
    keys = root

    [logger_root]
    level = WARNING
    handlers = console

    [handlers]
    keys = console

    [handler_console]
    class = StreamHandler
    args = (sys.stdout,)
    formatter = simple
    level = INFO

    [formatters]
    keys = simple

    [formatter_simple]
    format = [%(name)s] %(message)s
    """
    ).strip()

    # Load the database schema using CLI function.
    cli_ctx = CLIContext(
        config_path=Path.cwd() / "dummy-manager.toml",
        log_level="DEBUG",
    )
    cli_ctx._local_config = local_config  # override the lazy-loaded config
    sqlalchemy_url = f"postgresql+asyncpg://{db_user}:{db_pass}@{db_addr}/{test_db}"
    with tempfile.NamedTemporaryFile(mode="w", encoding="utf8") as alembic_cfg:
        alembic_cfg_data = alembic_config_template.format(
            sqlalchemy_url=sqlalchemy_url,
        )
        alembic_cfg.write(alembic_cfg_data)
        alembic_cfg.flush()
        click_ctx = cli_schema_oneshot.make_context(
            "test",
            ["-f", alembic_cfg.name],
            obj=cli_ctx,
        )
        cli_schema_oneshot.invoke(click_ctx)


@pytest.fixture()
async def database_engine(local_config, database):
    async with connect_database(local_config) as db:
        yield db


@pytest.fixture()
def database_fixture(local_config, test_db, database):
    """
    Populate the example data as fixtures to the database
    and delete them after use.
    """
    db_addr = local_config["db"]["addr"]
    db_user = local_config["db"]["user"]
    db_pass = local_config["db"]["password"]
    db_url = f"postgresql+asyncpg://{db_user}:{urlquote(db_pass)}@{db_addr}/{test_db}"

    build_root = Path(os.environ["BACKEND_BUILD_ROOT"])
    fixture_paths = [
        build_root / "fixtures" / "manager" / "example-users.json",
        build_root / "fixtures" / "manager" / "example-keypairs.json",
        build_root / "fixtures" / "manager" / "example-set-user-main-access-keys.json",
        build_root / "fixtures" / "manager" / "example-resource-presets.json",
    ]

    async def init_fixture():
        engine: SAEngine = sa.ext.asyncio.create_async_engine(
            db_url,
            connect_args=pgsql_connect_opts,
        )
        try:
            for fixture_path in fixture_paths:
                with open(fixture_path, "rb") as f:
                    data = json.load(f)
                try:
                    await populate_fixture(engine, data)
                except ValueError:
                    log.error("Failed to populate fixtures from %s", fixture_path)
                    raise
        finally:
            await engine.dispose()

    asyncio.run(init_fixture())

    yield

    async def clean_fixture():
        engine: SAEngine = sa.ext.asyncio.create_async_engine(
            db_url,
            connect_args=pgsql_connect_opts,
        )
        try:
            async with engine.begin() as conn:
                await conn.execute((vfolders.delete()))
                await conn.execute((kernels.delete()))
                await conn.execute((agents.delete()))
                await conn.execute((keypairs.delete()))
                await conn.execute((users.delete()))
                await conn.execute((scaling_groups.delete()))
                await conn.execute((domains.delete()))
        finally:
            await engine.dispose()

    asyncio.run(clean_fixture())


@pytest.fixture
def file_lock_factory(local_config, request):
    from ai.backend.common.lock import FileLock

    def _make_lock(lock_id):
        lock_path = local_config["manager"]["ipc-base-path"] / f"testing.{lock_id}.lock"
        lock = FileLock(lock_path, timeout=0)
        request.addfinalizer(partial(lock_path.unlink, missing_ok=True))
        return lock

    return _make_lock


class Client:
    def __init__(self, session: aiohttp.ClientSession, url) -> None:
        self._session = session
        if not url.endswith("/"):
            url += "/"
        self._url = url

    def request(self, method, path, **kwargs):
        while path.startswith("/"):
            path = path[1:]
        url = self._url + path
        return self._session.request(method, url, **kwargs)

    def get(self, path, **kwargs):
        while path.startswith("/"):
            path = path[1:]
        url = self._url + path
        return self._session.get(url, **kwargs)

    def post(self, path, **kwargs):
        while path.startswith("/"):
            path = path[1:]
        url = self._url + path
        return self._session.post(url, **kwargs)

    def put(self, path, **kwargs):
        while path.startswith("/"):
            path = path[1:]
        url = self._url + path
        return self._session.put(url, **kwargs)

    def patch(self, path, **kwargs):
        while path.startswith("/"):
            path = path[1:]
        url = self._url + path
        return self._session.patch(url, **kwargs)

    def delete(self, path, **kwargs):
        while path.startswith("/"):
            path = path[1:]
        url = self._url + path
        return self._session.delete(url, **kwargs)

    def ws_connect(self, path, **kwargs):
        while path.startswith("/"):
            path = path[1:]
        url = self._url + path
        return self._session.ws_connect(url, **kwargs)


@pytest.fixture
async def app(local_config, event_loop):
    """
    Create an empty application with the test configuration.
    """
    return build_root_app(
        0,
        local_config,
        cleanup_contexts=[],
        subapp_pkgs=[],
    )


@pytest.fixture
async def create_app_and_client(local_config, event_loop) -> AsyncIterator:
    client: Client | None = None
    client_session: aiohttp.ClientSession | None = None
    runner: web.BaseRunner | None = None
    _outer_ctxs: List[AsyncContextManager] = []

    async def app_builder(
        cleanup_contexts: Sequence[CleanupContext] = None,
        subapp_pkgs: Sequence[str] = None,
        scheduler_opts: Mapping[str, Any] = None,
    ) -> Tuple[web.Application, Client]:
        nonlocal client, client_session, runner
        nonlocal _outer_ctxs

        if scheduler_opts is None:
            scheduler_opts = {}
        _cleanup_ctxs = []
        _outer_ctx_classes: List[Type[AsyncContextManager]] = []
        if cleanup_contexts is not None:
            for ctx in cleanup_contexts:
                # if isinstance(ctx, AsyncContextManager):
                if ctx.__name__ in ["shared_config_ctx", "webapp_plugins_ctx"]:
                    _outer_ctx_classes.append(ctx)  # type: ignore
                else:
                    _cleanup_ctxs.append(ctx)
        app = build_root_app(
            0,
            local_config,
            cleanup_contexts=_cleanup_ctxs,
            subapp_pkgs=subapp_pkgs,
            scheduler_opts={
                "close_timeout": 10,
                **scheduler_opts,
            },
        )
        root_ctx: RootContext = app["_root.context"]
        for octx_cls in _outer_ctx_classes:
            octx = octx_cls(root_ctx)  # type: ignore
            _outer_ctxs.append(octx)
            await octx.__aenter__()
        runner = web.AppRunner(app, handle_signals=False)
        await runner.setup()
        site = web.TCPSite(
            runner,
            str(root_ctx.local_config["manager"]["service-addr"].host),
            root_ctx.local_config["manager"]["service-addr"].port,
            reuse_port=True,
        )
        await site.start()
        port = root_ctx.local_config["manager"]["service-addr"].port
        client_session = aiohttp.ClientSession()
        client = Client(client_session, f"http://127.0.0.1:{port}")
        return app, client

    yield app_builder

    if client_session is not None:
        await client_session.close()
    if runner is not None:
        await runner.cleanup()
    for octx in reversed(_outer_ctxs):
        await octx.__aexit__(None, None, None)


@pytest.fixture
def default_keypair():
    return {
        "access_key": "AKIAIOSFODNN7EXAMPLE",
        "secret_key": "wJalrXUtnFEMI/K7MDENG/bPxRfiCYEXAMPLEKEY",
    }


@pytest.fixture
def default_domain_keypair():
    """Default domain admin keypair"""
    return {
        "access_key": "AKIAHUKCHDEZGEXAMPLE",
        "secret_key": "cWbsM_vBB4CzTW7JdORRMx8SjGI3-wEXAMPLEKEY",
    }


@pytest.fixture
def user_keypair():
    return {
        "access_key": "AKIANABBDUSEREXAMPLE",
        "secret_key": "C8qnIo29EZvXkPK_MXcuAakYTy4NYrxwmCEyNPlf",
    }


@pytest.fixture
def monitor_keypair():
    return {
        "access_key": "AKIANAMONITOREXAMPLE",
        "secret_key": "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",
    }


@pytest.fixture
def get_headers(app, default_keypair):
    def create_header(
        method,
        url,
        req_bytes,
        allowed_ip="10.10.10.10",  # Same with fixture
        ctype="application/json",
        hash_type="sha256",
        api_version="v5.20191215",
        keypair=default_keypair,
    ) -> dict[str, str]:
        now = datetime.now(tzutc())
        root_ctx: RootContext = app["_root.context"]
        hostname = f"127.0.0.1:{root_ctx.local_config['manager']['service-addr'].port}"
        headers = {
            "Date": now.isoformat(),
            "Content-Type": ctype,
            "Content-Length": str(len(req_bytes)),
            "X-BackendAI-Version": api_version,
            "X-Forwarded-For": allowed_ip,
        }
        if api_version >= "v4.20181215":
            req_bytes = b""
        else:
            if ctype.startswith("multipart"):
                req_bytes = b""
        if ctype.startswith("multipart"):
            # Let aiohttp to create appropriate header values
            # (e.g., multipart content-type header with message boundaries)
            del headers["Content-Type"]
            del headers["Content-Length"]
        req_hash = hashlib.new(hash_type, req_bytes).hexdigest()
        sign_bytes = (
            method.upper().encode()
            + b"\n"
            + url.encode()
            + b"\n"
            + now.isoformat().encode()
            + b"\n"
            + b"host:"
            + hostname.encode()
            + b"\n"
            + b"content-type:"
            + ctype.encode()
            + b"\n"
            + b"x-backendai-version:"
            + api_version.encode()
            + b"\n"
            + req_hash.encode()
        )
        sign_key = hmac.new(
            keypair["secret_key"].encode(), now.strftime("%Y%m%d").encode(), hash_type
        ).digest()
        sign_key = hmac.new(sign_key, hostname.encode(), hash_type).digest()
        signature = hmac.new(sign_key, sign_bytes, hash_type).hexdigest()
        headers["Authorization"] = (
            f"BackendAI signMethod=HMAC-{hash_type.upper()}, "
            + f'credential={keypair["access_key"]}:{signature}'
        )
        return headers

    return create_header


@pytest.fixture
async def prepare_kernel(request, create_app_and_client, get_headers, default_keypair):
    sess_id = f"test-kernel-session-{secrets.token_hex(8)}"
    app, client = await create_app_and_client(
        modules=[
            "etcd",
            "events",
            "auth",
            "vfolder",
            "admin",
            "ratelimit",
            "kernel",
            "stream",
            "manager",
        ],
        spawn_agent=True,
    )
    root_ctx: RootContext = app["_root.context"]

    async def create_kernel(image="lua:5.3-alpine", tag=None):
        url = "/v3/kernel/"
        req_bytes = json.dumps({
            "image": image,
            "tag": tag,
            "clientSessionToken": sess_id,
        }).encode()
        headers = get_headers("POST", url, req_bytes)
        response = await client.post(url, data=req_bytes, headers=headers)
        return await response.json()

    yield app, client, create_kernel

    access_key = default_keypair["access_key"]
    try:
        await root_ctx.registry.destroy_session(sess_id, access_key)
    except Exception:
        pass


class DummyEtcd:
    async def get_prefix(self, key: str) -> Mapping[str, Any]:
        return {}

    async def get(self, key: str) -> Any:
        return None


@pytest.fixture
async def registry_ctx(mocker):
    mock_local_config = MagicMock()
    mock_shared_config = MagicMock()
    mock_shared_config.update_resource_slots = AsyncMock()
    mocked_etcd = DummyEtcd()
    mock_shared_config.etcd = mocked_etcd
    mock_db = MagicMock()
    mock_dbconn = MagicMock()
    mock_dbsess = MagicMock()
    mock_dbconn_ctx = MagicMock()
    mock_dbsess_ctx = MagicMock()
    mock_dbresult = MagicMock()
    mock_dbresult.rowcount = 1
    mock_agent_cache = MagicMock()
    mock_db.connect = MagicMock(return_value=mock_dbconn_ctx)
    mock_db.begin = MagicMock(return_value=mock_dbconn_ctx)
    mock_db.begin_session = MagicMock(return_value=mock_dbsess_ctx)
    mock_dbconn_ctx.__aenter__ = AsyncMock(return_value=mock_dbconn)
    mock_dbconn_ctx.__aexit__ = AsyncMock()
    mock_dbsess_ctx.__aenter__ = AsyncMock(return_value=mock_dbsess)
    mock_dbsess_ctx.__aexit__ = AsyncMock()
    mock_dbconn.execute = AsyncMock(return_value=mock_dbresult)
    mock_dbconn.begin = MagicMock(return_value=mock_dbconn_ctx)
    mock_dbsess.execute = AsyncMock(return_value=mock_dbresult)
    mock_dbsess.begin_session = AsyncMock(return_value=mock_dbsess_ctx)
    mock_redis_stat = MagicMock()
    mock_redis_live = MagicMock()
    mock_redis_live.hset = AsyncMock()
    mock_redis_image = MagicMock()
    mock_redis_stream = MagicMock()
    mock_event_dispatcher = MagicMock()
    mock_event_producer = MagicMock()
    mock_event_producer.produce_event = AsyncMock()
    # mocker.object.patch(mocked_etcd, 'get_prefix', AsyncMock(return_value={}))
    hook_plugin_ctx = HookPluginContext(mocked_etcd, {})  # type: ignore

    registry = AgentRegistry(
        local_config=mock_local_config,
        shared_config=mock_shared_config,
        db=mock_db,
        redis_stat=mock_redis_stat,
        redis_live=mock_redis_live,
        redis_image=mock_redis_image,
        redis_stream=mock_redis_stream,
        event_dispatcher=mock_event_dispatcher,
        event_producer=mock_event_producer,
        storage_manager=None,  # type: ignore
        hook_plugin_ctx=hook_plugin_ctx,
        agent_cache=mock_agent_cache,
        manager_public_key=PublicKey(b"GqK]ZYY#h*9jAQbGxSwkeZX3Y*%b+DiY$7ju6sh{"),
        manager_secret_key=SecretKey(b"37KX6]ac^&hcnSaVo=-%eVO9M]ENe8v=BOWF(Sw$"),
    )
    await registry.init()
    try:
        yield (
            registry,
            mock_dbconn,
            mock_dbsess,
            mock_dbresult,
            mock_shared_config,
            mock_event_dispatcher,
            mock_event_producer,
        )
    finally:
        await registry.shutdown()


@pytest.fixture(scope="function")
async def session_info(database_engine):
    user_uuid = str(uuid.uuid4()).replace("-", "")
    user_password = str(uuid.uuid4()).replace("-", "")
    postfix = str(uuid.uuid4()).split("-")[1]
    domain_name = str(uuid.uuid4()).split("-")[0]
    group_id = str(uuid.uuid4()).replace("-", "")
    group_name = str(uuid.uuid4()).split("-")[0]
    sgroup_name = str(uuid.uuid4()).split("-")[0]
    session_id = str(uuid.uuid4()).replace("-", "")
    session_creation_id = str(uuid.uuid4()).replace("-", "")

    resource_policy_name = str(uuid.uuid4()).replace("-", "")

    async with database_engine.begin_session() as db_sess:
        scaling_group = ScalingGroupRow(
            name=sgroup_name,
            driver="test",
            scheduler="test",
            scheduler_opts=ScalingGroupOpts(),
        )
        db_sess.add(scaling_group)

        domain = DomainRow(name=domain_name, total_resource_slots={})
        db_sess.add(domain)

        user_resource_policy = UserResourcePolicyRow(
            name=resource_policy_name, max_vfolder_count=0, max_quota_scope_size=-1
        )
        db_sess.add(user_resource_policy)

        project_resource_policy = ProjectResourcePolicyRow(
            name=resource_policy_name, max_vfolder_count=0, max_quota_scope_size=-1
        )
        db_sess.add(project_resource_policy)

        group = GroupRow(
            id=group_id,
            name=group_name,
            domain_name=domain_name,
            total_resource_slots={},
            resource_policy=resource_policy_name,
        )
        db_sess.add(group)

        user = UserRow(
            uuid=user_uuid,
            email=f"tc.runner-{postfix}@lablup.com",
            username=f"TestCaseRunner-{postfix}",
            password=user_password,
            domain_name=domain_name,
            resource_policy=resource_policy_name,
        )
        db_sess.add(user)

        sess = SessionRow(
            id=session_id,
            creation_id=session_creation_id,
            cluster_size=1,
            domain_name=domain_name,
            scaling_group_name=sgroup_name,
            group_id=group_id,
            user_uuid=user_uuid,
            vfolder_mounts={},
        )
        db_sess.add(sess)

        kern = KernelRow(
            session_id=session_id,
            domain_name=domain_name,
            group_id=group_id,
            user_uuid=user_uuid,
            cluster_role=DEFAULT_ROLE,
            occupied_slots={},
            repl_in_port=0,
            repl_out_port=0,
            stdin_port=0,
            stdout_port=0,
            vfolder_mounts={},
        )
        db_sess.add(kern)

        await db_sess.commit()
        yield session_id, db_sess

        await db_sess.execute(sa.delete(KernelRow).where(KernelRow.session_id == session_id))
        await db_sess.execute(sa.delete(SessionRow).where(SessionRow.id == session_id))
        await db_sess.execute(sa.delete(UserRow).where(UserRow.uuid == user_uuid))
        await db_sess.execute(sa.delete(GroupRow).where(GroupRow.id == group_id))
        await db_sess.execute(
            sa.delete(ProjectResourcePolicyRow).where(
                ProjectResourcePolicyRow.name == resource_policy_name
            )
        )
        await db_sess.execute(
            sa.delete(UserResourcePolicyRow).where(
                UserResourcePolicyRow.name == resource_policy_name
            )
        )
        await db_sess.execute(sa.delete(DomainRow).where(DomainRow.name == domain_name))
        await db_sess.execute(sa.delete(ScalingGroupRow).where(ScalingGroupRow.name == sgroup_name))<|MERGE_RESOLUTION|>--- conflicted
+++ resolved
@@ -183,10 +183,7 @@
             "password": "develove",
             "pool-size": 8,
             "pool-recycle": -1,
-<<<<<<< HEAD
             "conn-timeout": 0,
-=======
->>>>>>> 1615b565
             "max-overflow": 64,
         },
         "manager": {
