--- conflicted
+++ resolved
@@ -48,8 +48,8 @@
 from ai.backend.manager.defs import DEFAULT_ROLE
 from ai.backend.manager.models import (
     DomainRow,
-    GroupRow,
     KernelRow,
+    ProjectRow,
     ScalingGroupRow,
     SessionRow,
     UserRow,
@@ -57,7 +57,6 @@
     domains,
     kernels,
     keypairs,
-    projects,
     scaling_groups,
     users,
     vfolders,
@@ -815,14 +814,9 @@
     user_password = str(uuid.uuid4()).replace("-", "")
     postfix = str(uuid.uuid4()).split("-")[1]
     domain_name = str(uuid.uuid4()).split("-")[0]
-<<<<<<< HEAD
     project_id = str(uuid.uuid4()).replace("-", "")
     project_name = str(uuid.uuid4()).split("-")[0]
-=======
-    group_id = str(uuid.uuid4()).replace("-", "")
-    group_name = str(uuid.uuid4()).split("-")[0]
     sgroup_name = str(uuid.uuid4()).split("-")[0]
->>>>>>> a75f8332
     session_id = str(uuid.uuid4()).replace("-", "")
     session_creation_id = str(uuid.uuid4()).replace("-", "")
 
@@ -838,13 +832,13 @@
         domain = DomainRow(name=domain_name, total_resource_slots={})
         db_sess.add(domain)
 
-        group = GroupRow(
-            id=group_id,
-            name=group_name,
+        project = ProjectRow(
+            id=project_id,
+            name=project_name,
             domain_name=domain_name,
             total_resource_slots={},
         )
-        db_sess.add(group)
+        db_sess.add(project)
 
         user = UserRow(
             uuid=user_uuid,
@@ -853,32 +847,6 @@
             password=user_password,
             domain_name=domain_name,
         )
-<<<<<<< HEAD
-        await conn.execute(
-            projects.insert().values(
-                {
-                    "id": project_id,
-                    "name": project_name,
-                    "domain_name": domain_name,
-                    "total_resource_slots": {},
-                }
-            )
-        )
-        await conn.execute(
-            kernels.insert().values(
-                {
-                    "session_id": session_id,
-                    "domain_name": domain_name,
-                    "project_id": project_id,
-                    "user_uuid": user_uuid,
-                    "occupied_slots": {},
-                    "repl_in_port": 0,
-                    "repl_out_port": 0,
-                    "stdin_port": 0,
-                    "stdout_port": 0,
-                }
-            )
-=======
         db_sess.add(user)
 
         sess = SessionRow(
@@ -887,7 +855,7 @@
             cluster_size=1,
             domain_name=domain_name,
             scaling_group_name=sgroup_name,
-            group_id=group_id,
+            project_id=project_id,
             user_uuid=user_uuid,
             vfolder_mounts={},
         )
@@ -896,7 +864,7 @@
         kern = KernelRow(
             session_id=session_id,
             domain_name=domain_name,
-            group_id=group_id,
+            project_id=project_id,
             user_uuid=user_uuid,
             cluster_role=DEFAULT_ROLE,
             occupied_slots={},
@@ -905,23 +873,15 @@
             stdin_port=0,
             stdout_port=0,
             vfolder_mounts={},
->>>>>>> a75f8332
         )
         db_sess.add(kern)
 
         await db_sess.commit()
         yield session_id, db_sess
 
-<<<<<<< HEAD
-        await conn.execute(kernels.delete().where(kernels.c.session_id == session_id))
-        await conn.execute(projects.delete().where(projects.c.id == project_id))
-        await conn.execute(domains.delete().where(domains.c.name == domain_name))
-        await conn.execute(users.delete().where(users.c.uuid == user_uuid))
-=======
         await db_sess.execute(sa.delete(KernelRow).where(KernelRow.session_id == session_id))
         await db_sess.execute(sa.delete(SessionRow).where(SessionRow.id == session_id))
         await db_sess.execute(sa.delete(UserRow).where(UserRow.uuid == user_uuid))
-        await db_sess.execute(sa.delete(GroupRow).where(GroupRow.id == group_id))
+        await db_sess.execute(sa.delete(ProjectRow).where(ProjectRow.id == project_id))
         await db_sess.execute(sa.delete(DomainRow).where(DomainRow.name == domain_name))
-        await db_sess.execute(sa.delete(ScalingGroupRow).where(ScalingGroupRow.name == sgroup_name))
->>>>>>> a75f8332
+        await db_sess.execute(sa.delete(ScalingGroupRow).where(ScalingGroupRow.name == sgroup_name))