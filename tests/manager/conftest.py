--- conflicted
+++ resolved
@@ -49,11 +49,8 @@
 from ai.backend.manager.models import (
     DomainRow,
     KernelRow,
-<<<<<<< HEAD
     ProjectRow,
-=======
     ProjectResourcePolicyRow,
->>>>>>> 6a3745a6
     ScalingGroupRow,
     SessionRow,
     UserResourcePolicyRow,
@@ -839,23 +836,17 @@
         domain = DomainRow(name=domain_name, total_resource_slots={})
         db_sess.add(domain)
 
-<<<<<<< HEAD
+        user_resource_policy = UserResourcePolicyRow(name=resource_policy_name, max_vfolder_size=-1)
+        db_sess.add(user_resource_policy)
+
+        project_resource_policy = ProjectResourcePolicyRow(
+            name=resource_policy_name, max_vfolder_size=-1
+        )
+        db_sess.add(project_resource_policy)
+
         project = ProjectRow(
             id=project_id,
             name=project_name,
-=======
-        user_resource_policy = UserResourcePolicyRow(name=resource_policy_name, max_vfolder_size=-1)
-        db_sess.add(user_resource_policy)
-
-        project_resource_policy = ProjectResourcePolicyRow(
-            name=resource_policy_name, max_vfolder_size=-1
-        )
-        db_sess.add(project_resource_policy)
-
-        group = GroupRow(
-            id=group_id,
-            name=group_name,
->>>>>>> 6a3745a6
             domain_name=domain_name,
             total_resource_slots={},
             resource_policy=resource_policy_name,
@@ -905,10 +896,7 @@
         await db_sess.execute(sa.delete(KernelRow).where(KernelRow.session_id == session_id))
         await db_sess.execute(sa.delete(SessionRow).where(SessionRow.id == session_id))
         await db_sess.execute(sa.delete(UserRow).where(UserRow.uuid == user_uuid))
-<<<<<<< HEAD
         await db_sess.execute(sa.delete(ProjectRow).where(ProjectRow.id == project_id))
-=======
-        await db_sess.execute(sa.delete(GroupRow).where(GroupRow.id == group_id))
         await db_sess.execute(
             sa.delete(ProjectResourcePolicyRow).where(
                 ProjectResourcePolicyRow.name == resource_policy_name
@@ -919,6 +907,5 @@
                 UserResourcePolicyRow.name == resource_policy_name
             )
         )
->>>>>>> 6a3745a6
         await db_sess.execute(sa.delete(DomainRow).where(DomainRow.name == domain_name))
         await db_sess.execute(sa.delete(ScalingGroupRow).where(ScalingGroupRow.name == sgroup_name))