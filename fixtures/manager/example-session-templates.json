--- conflicted
+++ resolved
@@ -1,27 +1,9 @@
-<<<<<<< HEAD
-{
-  "session_templates": [
-    {
-      "id": "c1b8441a-ba46-4a83-8727-de6645f521b4",
-      "is_active": true,
-      "domain_name": "default",
-      "project_id": "2de2b969-1d04-48a6-af16-0bc8adb3c831",
-      "user_uuid": "f38dea23-50fa-42a0-b5ae-338f5f4693f4",
-      "type": "TASK",
-      "name": "jupyter",
-      "template": {
-        "api_version": "6",
-        "kind": "task_template",
-        "metadata": {
-          "name": "cr.backend.ai/testing/ngc-pytorch",
-          "tag": "20.11-py3"
-=======
 [
   {
     "id": "c1b8441a-ba46-4a83-8727-de6645f521b4",
     "is_active": true,
     "domain_name": "default",
-    "group_id": "2de2b969-1d04-48a6-af16-0bc8adb3c831",
+    "project_id": "2de2b969-1d04-48a6-af16-0bc8adb3c831",
     "user_uuid": "f38dea23-50fa-42a0-b5ae-338f5f4693f4",
     "type": "TASK",
     "name": "python_x86",
@@ -40,7 +22,6 @@
           "architecture": "x86_64",
           "run": null,
           "git": null
->>>>>>> 83930dfb
         },
         "scaling_group": "default",
         "mounts": {
@@ -50,23 +31,6 @@
           "mem": "4g"
         }
       }
-<<<<<<< HEAD
-    },
-    {
-      "id": "59062449-4f57-4434-975d-add2a593438c",
-      "is_active": true,
-      "domain_name": "default",
-      "project_id": "2de2b969-1d04-48a6-af16-0bc8adb3c831",
-      "user_uuid": "f38dea23-50fa-42a0-b5ae-338f5f4693f4",
-      "type": "TASK",
-      "name": "rstudio",
-      "template": {
-        "api_version": "6",
-        "kind": "task_template",
-        "metadata": {
-          "name": "cr.backend.ai/cloud/r-base",
-          "tag": "4.0"
-=======
     }
   },
   {
@@ -95,7 +59,6 @@
         },
         "scaling_group": "default",
         "mounts": {
->>>>>>> 83930dfb
         },
         "resources": {
           "cpu": "2",
