from __future__ import annotations

import asyncio
import concurrent.futures
import enum
import json
import logging
import os
import re
import resource
import shutil
import signal
import sys
import time
import urllib.error
import urllib.request
import uuid
from abc import ABCMeta, abstractmethod
from functools import partial
from pathlib import Path
from typing import (
    Any,
    Awaitable,
    ClassVar,
    Dict,
    List,
    Mapping,
    MutableMapping,
    Optional,
    Sequence,
    Tuple,
    Union,
)

import janus
import msgpack
import zmq
from async_timeout import timeout
from jupyter_client import AsyncKernelClient, AsyncKernelManager
from jupyter_client.kernelspec import KernelSpecManager

from .compat import current_loop
from .exception import InvalidServiceDefinition, UnsupportedBaseDistroError
from .intrinsic import (
    init_sshd_service,
    prepare_sshd_service,
    prepare_ttyd_service,
)
from .jupyter_client import aexecute_interactive
from .logging import BraceStyleAdapter, setup_logger
from .service import ServiceParser
from .types import CandidateServiceName, ServiceName, ServicePath, ServiceVersion
from .utils import scan_proc_stats, wait_local_port_open

log = BraceStyleAdapter(logging.getLogger())


class HealthStatus(enum.Enum):
    HEALTHY = 0
    UNHEALTHY = 1
    UNDETERMINED = 2


async def pipe_output(stream, outsock, target, log_fd):
    assert target in ("stdout", "stderr")
    target = target.encode("ascii")
    console_fd = sys.stdout.fileno() if target == "stdout" else sys.stderr.fileno()
    loop = current_loop()
    try:
        while True:
            data = await stream.read(4096)
            if not data:
                break
            await asyncio.gather(
                loop.run_in_executor(None, os.write, console_fd, data),
                loop.run_in_executor(None, os.write, log_fd, data),
                outsock.send_multipart([target, data]),
                return_exceptions=True,
            )
    except asyncio.CancelledError:
        pass
    except Exception:
        log.exception("unexpected error")


async def terminate_and_wait(proc: asyncio.subprocess.Process, timeout: float = 2.0) -> None:
    try:
        proc.terminate()
        try:
            await asyncio.wait_for(proc.wait(), timeout=timeout)
        except asyncio.TimeoutError:
            proc.kill()
            await proc.wait()
    except ProcessLookupError:
        pass


def glob_path(base: Path | str, pattern: str) -> Path | None:
    paths = [*Path(base).glob(pattern)]
    if paths:
        return paths[0]
    return None


def promote_path(path_env: str, path_to_promote: Path | str | None) -> str:
    if not path_to_promote:
        return path_env
    paths = path_env.split(":")
    path_to_promote = os.fsdecode(path_to_promote)
    result_paths = [p for p in paths if path_to_promote != p]
    result_paths.insert(0, path_to_promote)
    return ":".join(result_paths)


class BaseRunner(metaclass=ABCMeta):
    log_prefix: ClassVar[str] = "generic-kernel"
    log_queue: janus.Queue[logging.LogRecord]
    task_queue: asyncio.Queue[Awaitable[None]]
    default_runtime_path: ClassVar[Optional[str]] = None
    default_child_env: ClassVar[dict[str, str]] = {
        "LANG": "C.UTF-8",
        "HOME": "/home/work",
        "TERM": "xterm",
        "LD_LIBRARY_PATH": os.environ.get("LD_LIBRARY_PATH", ""),
        "LD_PRELOAD": os.environ.get("LD_PRELOAD", ""),
        "SSH_AUTH_SOCK": os.environ.get("SSH_AUTH_SOCK", ""),
        "SSH_AGENT_PID": os.environ.get("SSH_AGENT_PID", ""),
    }
    default_child_env_path = ":".join([
        "/usr/local/sbin",
        "/usr/local/bin",
        "/usr/sbin",
        "/usr/bin",
        "/sbin",
        "/bin",
    ])
    default_child_env_shell = "/bin/ash" if Path("/bin/ash").is_file() else "/bin/bash"
    jupyter_kspec_name: ClassVar[str] = ""
    kernel_mgr: Optional[AsyncKernelManager] = None
    kernel_client: Optional[AsyncKernelClient] = None

    child_env: MutableMapping[str, str]
    subproc: Optional[asyncio.subprocess.Process]
    service_parser: Optional[ServiceParser]
    runtime_path: Path

    services_running: Dict[str, asyncio.subprocess.Process]

    intrinsic_host_ports_mapping: Mapping[str, int]

    _build_success: Optional[bool]

    # Set by subclasses.
    user_input_queue: Optional[asyncio.Queue[str]]

    _main_task: asyncio.Task
    _run_task: asyncio.Task
    _health_check_task: Optional[asyncio.Task]

    def __init__(self, runtime_path: Path) -> None:
        self.subproc = None
        self.runtime_path = runtime_path
        self.child_env = {**os.environ, **self.default_child_env}
        # set some defaults only when they are missing from the image
        if "PATH" not in self.child_env:
            self.child_env["PATH"] = self.default_child_env_path
        if "SHELL" not in self.child_env:
            self.child_env["SHELL"] = self.default_child_env_shell
        config_dir = Path("/home/config")
        try:
            evdata = (config_dir / "environ.txt").read_text()
            for line in evdata.splitlines():
                k, v = line.split("=", 1)
                self.child_env[k] = v
                os.environ[k] = v
        except FileNotFoundError:
            pass
        except Exception:
            log.exception("Reading /home/config/environ.txt failed!")

        path_env = self.child_env["PATH"]
        if Path("/usr/local/cuda/bin").is_dir():
            path_env = promote_path(path_env, "/usr/local/cuda/bin")
        if Path("/usr/local/nvidia/bin").is_dir():
            path_env = promote_path(path_env, "/usr/local/nvidia/bin")
        if Path("/home/linuxbrew/.linuxbrew").is_dir():
            path_env = promote_path(path_env, "/home/linuxbrew/.linuxbrew/bin")
        path_env = promote_path(path_env, "/home/work/.local/bin")
        self.child_env["PATH"] = path_env

        self.started_at: float = time.monotonic()
        self.services_running = {}

        self.intrinsic_host_ports_mapping = {}

        # If the subclass implements interatcive user inputs, it should set a
        # asyncio.Queue-like object to self.user_input_queue in the
        # init_with_loop() method.
        self.user_input_queue = None

        # build status tracker to skip the execute step
        self._build_success = None

        # A reference to the health check task for model-serving kernels.
        # It will be cancelled gracefully on kernel shutdown.
        self._health_check_task = None

    async def _init(self, cmdargs) -> None:
        self.cmdargs = cmdargs
        loop = current_loop()
        self._service_lock = asyncio.Lock()

        # Initialize event loop.
        executor = concurrent.futures.ThreadPoolExecutor(max_workers=2)
        loop.set_default_executor(executor)

        self.zctx = zmq.asyncio.Context()

        intrinsic_host_ports_mapping_path = Path("/home/config/intrinsic-ports.json")
        if intrinsic_host_ports_mapping_path.is_file():
            intrinsic_host_ports_mapping = json.loads(
                await asyncio.get_running_loop().run_in_executor(
                    None,
                    lambda: intrinsic_host_ports_mapping_path.read_text(),
                )
            )
            self.intrinsic_host_ports_mapping = intrinsic_host_ports_mapping

        insock_port = self.intrinsic_host_ports_mapping.get("replin", "2000")
        outsock_port = self.intrinsic_host_ports_mapping.get("replout", "2001")
        self.insock = self.zctx.socket(zmq.PULL)
        self.insock.bind(f"tcp://*:{insock_port}")
        print(f"binding to tcp://*:{insock_port}")
        self.outsock = self.zctx.socket(zmq.PUSH)
        self.outsock.bind(f"tcp://*:{outsock_port}")
        print(f"binding to tcp://*:{outsock_port}")

        self.log_queue = janus.Queue()
        self.task_queue = asyncio.Queue()
        self.init_done = asyncio.Event()

        setup_logger(self.log_queue.sync_q, self.log_prefix, cmdargs.debug)
        self._log_task = loop.create_task(self._handle_logs())
        await asyncio.sleep(0)

        service_def_folder = Path("/etc/backend.ai/service-defs")
        if service_def_folder.is_dir():
            self.service_parser = ServiceParser({
                "runtime_path": str(self.runtime_path),
            })
            await self.service_parser.parse(service_def_folder)
            log.debug("Loaded new-style service definitions.")
        else:
            self.service_parser = None

        self._main_task = loop.create_task(self.main_loop(cmdargs))
        self._run_task = loop.create_task(self.run_tasks())

    async def _shutdown(self) -> None:
        try:
            self.insock.close()
            log.debug("shutting down...")
            self._run_task.cancel()
            self._main_task.cancel()
            await self._run_task
            await self._main_task
            if health_check_task := self._health_check_task:
                health_check_task.cancel()
                await health_check_task
            log.debug("terminating service processes...")
            running_procs = [*self.services_running.values()]
            async with self._service_lock:
                await asyncio.gather(
                    *(terminate_and_wait(proc) for proc in running_procs),
                    return_exceptions=True,
                )
                await asyncio.sleep(0.01)
            log.debug("terminated.")
        finally:
            # allow remaining logs to be flushed.
            await asyncio.sleep(0.1)
            try:
                if self.outsock:
                    self.outsock.close()
                await self._shutdown_jupyter_kernel()
            finally:
                self._log_task.cancel()
                await self._log_task

    async def _init_jupyter_kernel(self) -> None:
        """Detect ipython kernel spec for backend.ai and start it if found.

        Called after `init_with_loop`. `jupyter_kspec_name` should be defined to
        initialize jupyter kernel.
        """
        # Make inline backend defaults in Matplotlib.
        kconfigdir = Path("/home/work/.ipython/profile_default/")
        kconfigdir.mkdir(parents=True, exist_ok=True)
        kconfig_file = kconfigdir / "ipython_kernel_config.py"
        kconfig_file.write_text("c.InteractiveShellApp.matplotlib = 'inline'")

        kernelspec_mgr = KernelSpecManager()
        kernelspec_mgr.ensure_native_kernel = False
        kspecs = kernelspec_mgr.get_all_specs()
        for kname in kspecs:
            if self.jupyter_kspec_name in kname:
                log.debug("starting " + kname + " kernel...")
                self.kernel_mgr = AsyncKernelManager(kernel_name=kname)
                await self.kernel_mgr.start_kernel()
                if not await self.kernel_mgr.is_alive():
                    log.error("jupyter query mode is disabled: failed to start jupyter kernel")
                else:
                    self.kernel_client = self.kernel_mgr.client()  # type: ignore
                    assert self.kernel_client is not None
                    self.kernel_client.start_channels(shell=True, iopub=True, stdin=True, hb=True)
                    try:
                        await self.kernel_client.wait_for_ready(timeout=10)
                        # self.init_jupyter_kernel()
                    except RuntimeError:
                        # Clean up for client and kernel will be done in `shutdown`.
                        log.error("jupyter channel is not active!")
                        self.kernel_mgr = None
                break
        else:
            log.debug("jupyter query mode is not available: no jupyter kernelspec found")
            self.kernel_mgr = None

    async def _shutdown_jupyter_kernel(self):
        if self.kernel_mgr and await self.kernel_mgr.is_alive():
            assert self.kernel_client is not None
            log.info("shutting down " + self.jupyter_kspec_name + " kernel...")
            await self.kernel_mgr.shutdown_kernel()
            self.kernel_client.stop_channels()
            assert not await self.kernel_mgr.is_alive(), "ipykernel failed to shutdown"

    async def _init_with_loop(self) -> None:
        if self.init_done is not None:
            self.init_done.clear()
        try:
            await self.init_with_loop()
            await init_sshd_service(self.child_env)
        except Exception:
            log.exception("Unexpected error!")
            log.warning("We are skipping the error but the container may not work as expected.")
        finally:
            if self.init_done is not None:
                self.init_done.set()

    @abstractmethod
    async def init_with_loop(self) -> None:
        """Initialize after the event loop is created."""

    async def _clean(self, clean_cmd: Optional[str]) -> None:
        ret = 0
        try:
            if clean_cmd is None or clean_cmd == "":
                # skipped
                return
            elif clean_cmd == "*":
                ret = await self.clean_heuristic()
            else:
                ret = await self.run_subproc(clean_cmd)
        except Exception:
            log.exception("unexpected error")
            ret = -1
        finally:
            await asyncio.sleep(0.01)  # extra delay to flush logs
            payload = json.dumps({
                "exitCode": ret,
            }).encode("utf8")
            await self.outsock.send_multipart([b"clean-finished", payload])

    async def clean_heuristic(self) -> int:
        # it should not do anything by default.
        return 0

    async def _bootstrap(self, script_path: Path) -> None:
        log.info("Running the user bootstrap script...")
        ret = 0
        try:
            ret = await self.run_subproc(["/bin/sh", str(script_path)])
        except Exception:
            log.exception("unexpected error while executing the user bootstrap script")
            ret = -1
        finally:
            await asyncio.sleep(0.01)  # extra delay to flush logs
            log.info("The user bootstrap script has exited with code {}", ret)

    async def _build(self, build_cmd: Optional[str]) -> None:
        ret = 0
        try:
            if build_cmd is None or build_cmd == "":
                # skipped
                return
            elif build_cmd == "*":
                if Path("Makefile").is_file():
                    ret = await self.run_subproc("make")
                else:
                    ret = await self.build_heuristic()
            else:
                ret = await self.run_subproc(build_cmd)
        except Exception:
            log.exception("unexpected error")
            ret = -1
        finally:
            await asyncio.sleep(0.01)  # extra delay to flush logs
            self._build_success = ret == 0
            payload = json.dumps({
                "exitCode": ret,
            }).encode("utf8")
            await self.outsock.send_multipart([b"build-finished", payload])

    @abstractmethod
    async def build_heuristic(self) -> int:
        """Process build step."""

    async def _execute(self, exec_cmd: str) -> None:
        ret = 0
        try:
            if exec_cmd is None or exec_cmd == "":
                # skipped
                return
            elif exec_cmd == "*":
                ret = await self.execute_heuristic()
            else:
                ret = await self.run_subproc(exec_cmd, batch=True)
        except Exception:
            log.exception("unexpected error")
            ret = -1
        finally:
            await asyncio.sleep(0.01)  # extra delay to flush logs
            payload = json.dumps({
                "exitCode": ret,
            }).encode("utf8")
            await self.outsock.send_multipart([b"finished", payload])

    @abstractmethod
    async def execute_heuristic(self) -> int:
        """Process execute step."""

    async def _query(self, code_text: str) -> None:
        ret = 0
        try:
            ret = await self.query(code_text)
        except Exception:
            log.exception("unexpected error")
            ret = -1
        finally:
            payload = json.dumps({
                "exitCode": ret,
            }).encode("utf8")
            await self.outsock.send_multipart([b"finished", payload])

    async def query(self, code_text) -> int:
        """Run user's code in query mode.

        The default interface is jupyter kernel. To use different interface,
        `Runner` subclass should override this method.
        """
        if not hasattr(self, "kernel_mgr") or self.kernel_mgr is None:
            log.error("query mode is disabled: failed to start jupyter kernel")
            return 127

        assert self.kernel_client is not None
        log.debug("executing in query mode...")

        async def output_hook(msg):
            content = msg.get("content", "")
            if msg["msg_type"] == "stream":
                # content['name'] will be 'stdout' or 'stderr'.
                await self.outsock.send_multipart([
                    content["name"].encode("ascii"),
                    content["text"].encode("utf-8"),
                ])
            elif msg["msg_type"] == "error":
                tbs = "\n".join(content["traceback"])
                await self.outsock.send_multipart([b"stderr", tbs.encode("utf-8")])
            elif msg["msg_type"] in ["execute_result", "display_data"]:
                data = content["data"]
                if len(data) < 1:
                    return
                if len(data) > 1:
                    data.pop("text/plain", None)
                dtype, dval = list(data.items())[0]

                if dtype == "text/plain":
                    await self.outsock.send_multipart([b"stdout", dval.encode("utf-8")])
                elif dtype == "text/html":
                    await self.outsock.send_multipart([b"media", dval.encode("utf-8")])
                # elif dtype == 'text/markdown':
                #     NotImplementedError
                # elif dtype == 'text/latex':
                #     NotImplementedError
                # elif dtype in ['application/json', 'application/javascript']:
                #     NotImplementedError
                elif dtype in ["image/png", "image/jpeg"]:
                    await self.outsock.send_multipart([
                        b"media",
                        json.dumps({
                            "type": dtype,
                            "data": f"data:{dtype};base64,{dval}",
                        }).encode("utf-8"),
                    ])
                elif dtype == "image/svg+xml":
                    await self.outsock.send_multipart([
                        b"media",
                        json.dumps({"type": dtype, "data": dval}).encode("utf8"),
                    ])

        async def stdin_hook(msg):
            assert self.kernel_client is not None
            assert self.user_input_queue is not None
            if msg["msg_type"] == "input_request":
                prompt = msg["content"]["prompt"]
                password = msg["content"]["password"]
                if prompt:
                    await self.outsock.send_multipart([b"stdout", prompt.encode("utf-8")])
                await self.outsock.send_multipart([
                    b"waiting-input",
                    json.dumps({"is_password": password}).encode("utf-8"),
                ])
                user_input = await self.user_input_queue.get()
                self.kernel_client.input(user_input)

        # Run jupyter kernel's blocking execution method in an executor pool.
        allow_stdin = False if self.user_input_queue is None else True
        stdin_hook = None if self.user_input_queue is None else stdin_hook  # type: ignore
        try:
            await aexecute_interactive(
                self.kernel_client,
                code_text,
                timeout=None,
                output_hook=output_hook,
                allow_stdin=allow_stdin,
                stdin_hook=stdin_hook,
            )
        except Exception as e:
            log.exception(str(e))
            return 127
        return 0

    async def _complete(self, completion_data) -> Sequence[str]:
        result: Sequence[str] = []
        try:
            result = await self.complete(completion_data)
        except Exception:
            log.exception("unexpected error")
        finally:
            return result

    async def complete(self, completion_data) -> Sequence[str]:
        """Return the list of strings to be shown in the auto-complete list.

        The default interface is jupyter kernel. To use different interface,
        `Runner` subclass should override this method.
        """
        # TODO: implement with jupyter_client
        """
        matches = []
        self.outsock.send_multipart([
            b'completion',
            json.dumps(matches).encode('utf8'),
        ])
        """
        # if hasattr(self, 'kernel_mgr') and self.kernel_mgr is not None:
        #     self.kernel_mgr.complete(data, len(data))
        # else:
        #     return []
        return []

    async def _interrupt(self):
        try:
            if self.subproc:
                self.subproc.send_signal(signal.SIGINT)
                return
            return await self.interrupt()
        except Exception:
            log.exception("unexpected error")
        finally:
            # this is a unidirectional command -- no explicit finish!
            pass

    async def interrupt(self):
        """Interrupt the running user code (only called for query-mode).

        The default interface is jupyter kernel. To use different interface,
        `Runner` subclass should implement its own `complete` method.
        """
        if hasattr(self, "kernel_mgr") and self.kernel_mgr is not None:
            await self.kernel_mgr.interrupt_kernel()

    async def log_oom(self):
        log.warning("Out-of-memory detected!")
        prev_pid_set = {}
        for history in self._pid_set_history:  # merge the history
            prev_pid_set.update(history)
        for _ in range(30):
            current_pid_set = scan_proc_stats()
            terminated_pid_list = sorted(set(prev_pid_set.keys()) - set(current_pid_set.keys()))
            if not terminated_pid_list:
                await asyncio.sleep(0.5)
                continue
            else:
                break
        else:
            log.warning("failed to get the information of oom-killed processes")
            return
        pgsize = resource.getpagesize()
        for pid, pstat in map(lambda p: (p, prev_pid_set[p]), terminated_pid_list):
            process_tree = []
            count = 0
            while True:
                if count > 0:
                    indent = ("   " * (count - 1)) + "└─ "
                else:
                    indent = ""
                cmdline = pstat["cmdline"].replace(b"\0", b" ").decode("utf8")
                elapsed_time = "{:,.2f}".format(time.monotonic() - pstat["starttime"])
                vm_size = "{:,}".format(pstat["vsize"] // (2**20))
                rss = "{:,}".format((pstat["rss"] * pgsize) // (2**20))
                process_tree.append(
                    f"{indent}{pid} (running for {elapsed_time}s, vm: {vm_size}m, rss:"
                    f" {rss}m): {cmdline}"
                )
                ppid = pstat["ppid"]
                if ppid == 0 or ppid == pid:
                    break
                pid = ppid
                pstat = prev_pid_set[ppid]
                count += 1
            log.warning(
                "detected potentially oom-killed process:\n{}",
                "\n".join(process_tree),
            )

    async def log_event(self, data):
        match data["type"]:
            case "oom":
                await self.log_oom()
            case _:
                log.info(
                    "Agent-notified event: {}",
                    data,
                )

    async def _send_status(self):
        data = {
            "started_at": self.started_at,
        }
        await self.outsock.send_multipart([
            b"status",
            msgpack.packb(data, use_bin_type=True),
        ])

    @abstractmethod
    async def start_service(self, service_info):
        """Start an application service daemon."""
        return None, {}

    async def _run_cmd(
        self,
        cmdargs: Sequence[Union[str, os.PathLike]],
        cwd: Path,
        service_env: Mapping[str, Any],
        service_info: Mapping[str, str],
        do_not_wait: bool = False,
    ) -> dict[str, str]:
        try:
            proc = await asyncio.create_subprocess_exec(
                *map(str, cmdargs),
                env=service_env,
                cwd=cwd,
            )
            self.services_running[service_info["name"]] = proc
            asyncio.create_task(self._wait_service_proc(service_info["name"], proc))
            if not do_not_wait:
                with timeout(40.0):
                    await wait_local_port_open(service_info["port"])
            log.info(
                "Service {} has started (pid: {}, port: {})",
                service_info["name"],
                proc.pid,
                service_info["port"],
            )
            result = {
                "status": "started",
                "name": service_info["name"],
                "port": service_info["port"],
            }
        except asyncio.CancelledError:
            # This may happen if the service process gets started but it fails to
            # open the port and then terminates (with an error).
            result = {
                "status": "failed",
                "error": f"the process did not start properly: {cmdargs[0]}",
            }
        except asyncio.TimeoutError:
            # Takes too much time to open a local port.
            if service_info["name"] in self.services_running:
                await terminate_and_wait(proc, timeout=10.0)
                self.services_running.pop(service_info["name"], None)
            result = {
                "status": "failed",
                "error": f"opening the service port timed out: {service_info['name']}",
            }
        except PermissionError:
            result = {
                "status": "failed",
                "error": f"the target file is not executable: {cmdargs[0]}",
            }
        except FileNotFoundError:
            result = {
                "status": "failed",
                "error": f"the executable file is not found: {cmdargs[0]}",
            }
        return result

    async def read_app_config_file(
        self, mount_path: Path, app_path: ServicePath
    ) -> Mapping[str, Any]:
        config_path = mount_path / "app-config.json"

        def _load():
            with config_path.open() as f:
                return json.load(f)

        return await asyncio.get_running_loop().run_in_executor(None, _load)

    async def _init_mounted_service(
        self,
        service_name: str,
        service_info: Mapping[str, Any],
    ) -> None:
        assert self.service_parser is not None
        mount_config: Mapping[str, Any] = service_info["mount_config"]
        mount_path: Path = Path(mount_config["mount_path"])
        raw_version = mount_config.get("version")
        given_version: Optional[ServiceVersion] = (
            ServiceVersion(raw_version) if raw_version is not None else None
        )

        opts: dict[str, Any] = service_info["options"]
        distro = opts["distro"]
        arch = opts["arch"]

        def filter_by_version(paths: list[Path]) -> list[ServicePath]:
            """
            filter by app version.
            if `given_version` is not None, use filter by `given_version`.
            else, filter latest app.
            """
            service_paths = [ServicePath(mount_path, ServiceName.from_str(p.name)) for p in paths]
            if given_version is not None:
                return [p for p in service_paths if p.service_name.version == given_version]
            filtered: dict[CandidateServiceName, ServicePath] = {}
            for p in service_paths:
                key = p.service_name.candidate
                if (cand := filtered.get(key)) is not None:
                    if p.service_name.version > cand.service_name.version:
                        filtered[key] = p
                else:
                    filtered[key] = p
            return list(filtered.values())

        def find_versioned_app_name() -> ServiceName:
            artifacts: dict[str, ServiceName] = {}
            candidate_paths = list(Path(mount_path).glob(f"{service_name}*{arch}"))
            for p in filter_by_version(candidate_paths):
                artifacts[p.service_name.distro] = p.service_name
            _, candidate = match_distro_data(artifacts, distro)
            return candidate

        picked_service_path = ServicePath(mount_path, find_versioned_app_name())
        app_config = await self.read_app_config_file(mount_path, picked_service_path)
        copy_dir: Optional[Path] = None
        if (raw_copy_dir := app_config.get("copy_dir")) is not None:
            copy_dir = Path(raw_copy_dir)

        def _copy(path_list: list[Path]) -> None:
            assert copy_dir is not None
            copy_dir.mkdir(parents=True, exist_ok=True)
            for path in path_list:
                trg = copy_dir / path.name
                trg.parent.mkdir(parents=True, exist_ok=True)
                if path.is_file():
                    shutil.copy(path, trg)
                else:
                    shutil.copytree(path, trg)

        if copy_dir is not None:
            copy_list = [
                str(picked_service_path.service_name),
                str(picked_service_path.config_file),
                str(picked_service_path.def_file),
            ]

            loop = asyncio.get_running_loop()
            await loop.run_in_executor(
                None, _copy, [picked_service_path.parent_path / path for path in copy_list]
            )
            picked_service_path.parent_path = copy_dir

        await self.service_parser.parse_mounted_app(
            picked_service_path.def_file, picked_service_path.service_name
        )
        self.service_parser.variables["service_path"] = str(
            picked_service_path.parent_path / str(picked_service_path.service_name)
        )
        self.service_parser.variables["port"] = str(service_info["port"])
        log.debug("Loaded new-style service definitions.")

    async def start_mounted_service(self, service_info: Mapping[str, Any]) -> None:
        assert self.service_parser is not None
        mount_config: Mapping[str, Any] = service_info["mount_config"]
        mount_path: str = mount_config["mount_path"]

        try:
            service_name = service_info["name"]
            if service_name in self.services_running:
                result = {"status": "running"}
                return
            if service_name not in self.service_parser.services:
                try:
                    await self._init_mounted_service(service_name, service_info)
                except InvalidServiceDefinition:
                    result = {
                        "status": "failed",
                        "error": (
                            f"service definition not found, (name: {service_info['name']},"
                            f" mount_path: {mount_path})"
                        ),
                    }
                    return
            result = await self._start_service(service_info, do_not_wait=False)
        except Exception as e:
            log.exception("start_service: unexpected error")
            result = {
                "status": "failed",
                "error": repr(e),
            }
        finally:
            await self.outsock.send_multipart(
                [
                    b"service-result",
                    json.dumps(result).encode("utf8"),
                ]
            )

    async def start_model_service(self, model_info):
        assert self.service_parser is not None
        model_service_info = model_info.get("service")
        result = {}
        started = False
        try:
            if model_service_info is None:
                result = {"status": "failed", "error": "service info not provided"}
                return
            service_name = f"{model_info['name']}-{model_service_info['port']}"
            self.service_parser.add_model_service(service_name, model_service_info)
            service_info = {
                "name": service_name,
                "port": model_service_info["port"],
                "ports": [model_service_info["port"]],
                "protocol": "http",
                "options": {},
            }
            result = await self._start_service(
                service_info, cwd=model_info["model_path"], do_not_wait=True
            )
            started = result["status"] == "running" or result["status"] == "started"
        finally:
            if not started:
                result = {"status": "failed", "error": "service failed to start"}
            await self.outsock.send_multipart([
                b"model-service-result",
                json.dumps(result).encode("utf8"),
            ])
            if started:
                if model_service_info.get("health_check"):
                    self._health_check_task = asyncio.create_task(
                        self.check_model_health(model_info["name"], model_service_info)
                    )
                else:
                    await self.outsock.send_multipart([
                        b"model-service-status",
                        json.dumps({"model_name": model_info["name"], "is_healthy": True}).encode(
                            "utf8"
                        ),
                    ])

    async def check_model_health(self, model_name, model_service_info):
        health_check_info = model_service_info.get("health_check")
        health_check_endpoint = (
            f"http://localhost:{model_service_info['port']}{health_check_info['path']}"
        )
        retries = 0
        current_health_status = HealthStatus.UNDETERMINED
        while True:
            new_health_status = HealthStatus.UNHEALTHY
            try:
                async with timeout(health_check_info["max_wait_time"]):
                    try:
                        resp = await asyncio.get_running_loop().run_in_executor(
                            None, urllib.request.urlopen, health_check_endpoint
                        )
                        if resp.status == health_check_info["expected_status_code"]:
                            new_health_status = HealthStatus.HEALTHY
                    except urllib.error.URLError:
                        pass
                    # falling to here means that health check has failed, so just wait until
                    # timeout is fired to fill out the gap between max_wait_time and actual time elapsed
                    await asyncio.sleep(health_check_info["max_wait_time"])
            except asyncio.TimeoutError:
                pass
            finally:
                if (
                    new_health_status == HealthStatus.HEALTHY
                    and current_health_status != HealthStatus.HEALTHY
                ):
                    current_health_status = HealthStatus.HEALTHY
                    retries = 0
                    log.info("check_model_health(): new status -> healthy")
                    await self.outsock.send_multipart([
                        b"model-service-status",
                        json.dumps({"model_name": model_name, "is_healthy": True}).encode("utf8"),
                    ])
                elif new_health_status == HealthStatus.UNHEALTHY:
                    if (
                        retries > health_check_info["max_retries"]
                        and current_health_status != HealthStatus.UNHEALTHY
                    ):
                        current_health_status = HealthStatus.UNHEALTHY
                        log.info("check_model_health(): new status -> unhealthy")
                        await self.outsock.send_multipart([
                            b"model-service-status",
                            json.dumps({"model_name": model_name, "is_healthy": False}).encode(
                                "utf8"
                            ),
                        ])
                    retries += 1

    async def _start_service_and_feed_result(self, service_info):
        result = await self._start_service(service_info)
        await self.outsock.send_multipart([
            b"service-result",
            json.dumps(result).encode("utf8"),
        ])

<<<<<<< HEAD
    async def _start_service(
        self,
        service_info: Mapping[str, Any],
        *,
        cwd: Optional[str] = None,
        do_not_wait: bool = False,
    ) -> dict[str, str]:
        async with self._service_lock:
            try:
                if service_info["protocol"] == "preopen":
                    # skip subprocess spawning as we assume the user runs it manually.
                    return {"status": "started"}
                if service_info["name"] in self.services_running:
                    return {"status": "running"}
                if service_info["protocol"] == "pty":
                    return {"status": "failed", "error": "not implemented yet"}
                _cwd = Path.cwd()
                if cwd:
                    _cwd = Path(cwd)
                cmdargs: Optional[Sequence[Union[str, os.PathLike]]]
                env: Mapping[str, str]
                cmdargs, env = None, {}
                if service_info["name"] == "ttyd":
                    cmdargs, env = await prepare_ttyd_service(service_info)
                elif service_info["name"] == "sshd":
                    cmdargs, env = await prepare_sshd_service(service_info)
                elif self.service_parser is not None:
                    self.service_parser.variables["ports"] = service_info["ports"]
                    cmdargs, env = await self.service_parser.start_service(
                        service_info["name"],
                        self.child_env.keys(),
                        service_info["options"],
                    )
                if cmdargs is None:
                    # fall-back to legacy service routine
                    start_info = await self.start_service(service_info)
                    if start_info is None:
                        cmdargs, env = None, {}
                    elif len(start_info) == 3:
                        cmdargs, env, _cwd = start_info
                    elif len(start_info) == 2:
                        cmdargs, env = start_info
                if cmdargs is None:
                    # still not found?
                    log.warning("The service {0} is not supported.", service_info["name"])
                    return {
                        "status": "failed",
                        "error": "unsupported service",
                    }
                log.debug("cmdargs: {0}", cmdargs)
                log.debug("env: {0}", env)
                service_env = {**self.child_env, **env}
                if "LD_LIBRARY_PATH" in service_env:
                    # avoid conflicts with Python binary used by service apps.
                    service_env["LD_LIBRARY_PATH"] = service_env["LD_LIBRARY_PATH"].replace(
                        "/opt/backend.ai/lib:", ""
                    )
                return await self._run_cmd(cmdargs, _cwd, service_env, service_info, do_not_wait)
            except Exception as e:
                log.exception("start_service: unexpected error")
                return {
                    "status": "failed",
                    "error": repr(e),
                }
=======
    async def _start_service(self, service_info, *, cwd: Optional[str] = None, do_not_wait=False):
        error_reason = None
        try:
            async with self._service_lock:
                try:
                    if service_info["protocol"] == "preopen":
                        # skip subprocess spawning as we assume the user runs it manually.
                        return {"status": "started"}
                    if service_info["name"] in self.services_running:
                        return {"status": "running"}
                    if service_info["protocol"] == "pty":
                        error_reason = "not implemented yet"
                        return {"status": "failed", "error": error_reason}
                    _cwd = Path.cwd()
                    if cwd:
                        _cwd = Path(cwd)
                    cmdargs: Optional[Sequence[Union[str, os.PathLike]]]
                    env: Mapping[str, str]
                    cmdargs, env = None, {}
                    if service_info["name"] == "ttyd":
                        cmdargs, env = await prepare_ttyd_service(service_info)
                    elif service_info["name"] == "sshd":
                        cmdargs, env = await prepare_sshd_service(service_info)
                    elif self.service_parser is not None:
                        self.service_parser.variables["ports"] = service_info["ports"]
                        cmdargs, env = await self.service_parser.start_service(
                            service_info["name"],
                            self.child_env.keys(),
                            service_info["options"],
                        )
                    if cmdargs is None:
                        # fall-back to legacy service routine
                        start_info = await self.start_service(service_info)
                        if start_info is None:
                            cmdargs, env = None, {}
                        elif len(start_info) == 3:
                            cmdargs, env, _cwd = start_info
                        elif len(start_info) == 2:
                            cmdargs, env = start_info
                    if cmdargs is None:
                        # still not found?
                        error_reason = "unsupported service: {0}".format(service_info["name"])
                        return {
                            "status": "failed",
                            "error": error_reason,
                        }
                    log.debug("cmdargs: {0}", cmdargs)
                    log.debug("env: {0}", env)
                    service_env = {**self.child_env, **env}
                    # avoid conflicts with Python binary used by service apps.
                    if "LD_LIBRARY_PATH" in service_env:
                        service_env["LD_LIBRARY_PATH"] = service_env["LD_LIBRARY_PATH"].replace(
                            "/opt/backend.ai/lib:", ""
                        )
                    try:
                        proc = await asyncio.create_subprocess_exec(
                            *map(str, cmdargs),
                            env=service_env,
                            cwd=_cwd,
                        )
                        self.services_running[service_info["name"]] = proc
                        asyncio.create_task(self._wait_service_proc(service_info["name"], proc))
                        if not do_not_wait:
                            with timeout(5.0):
                                await wait_local_port_open(service_info["port"])
                        log.info(
                            "Service {} has started (pid: {}, port: {})",
                            service_info["name"],
                            proc.pid,
                            service_info["port"],
                        )
                        return {"status": "started"}
                    except asyncio.CancelledError:
                        # This may happen if the service process gets started but it fails to
                        # open the port and then terminates (with an error).
                        error_reason = f"the process did not start properly: {cmdargs[0]}"
                        return {
                            "status": "failed",
                            "error": error_reason,
                        }
                    except asyncio.TimeoutError:
                        # Takes too much time to open a local port.
                        if service_info["name"] in self.services_running:
                            await terminate_and_wait(proc, timeout=10.0)
                            self.services_running.pop(service_info["name"], None)
                            error_reason = (
                                f"opening the service port timed out: {service_info['name']}"
                            )
                        else:
                            error_reason = "TimeoutError (unknown)"
                        return {
                            "status": "failed",
                            "error": error_reason,
                        }
                    except PermissionError:
                        error_reason = f"the target file is not executable: {cmdargs[0]}"
                        return {
                            "status": "failed",
                            "error": error_reason,
                        }
                    except FileNotFoundError:
                        error_reason = f"the executable file is not found: {cmdargs[0]}"
                        return {
                            "status": "failed",
                            "error": error_reason,
                        }
                except Exception as e:
                    log.exception("start_service: unexpected error")
                    error_reason = repr(e)
                    return {
                        "status": "failed",
                        "error": error_reason,
                    }
        finally:
            if error_reason:
                log.warn("failed to start model service {}: {}", service_info["name"], error_reason)
>>>>>>> 61a4a557

    async def _wait_service_proc(
        self,
        service_name: str,
        proc: asyncio.subprocess.Process,
    ) -> None:
        exitcode = await proc.wait()
        log.info(
            f"Service {service_name} (pid: {proc.pid}) has terminated with exit code: {exitcode}"
        )
        self.services_running.pop(service_name, None)

    async def run_subproc(self, cmd: Union[str, List[str]], batch: bool = False):
        """A thin wrapper for an external command."""
        loop = current_loop()
        if Path("/home/work/.logs").is_dir():
            kernel_id = os.environ["BACKENDAI_KERNEL_ID"]
            kernel_id_hex = uuid.UUID(kernel_id).hex
            log_path = Path(
                "/home/work/.logs/task/"
                f"{kernel_id_hex[:2]}/{kernel_id_hex[2:4]}/{kernel_id_hex[4:]}.log",
            )
            log_path.parent.mkdir(parents=True, exist_ok=True)
        else:
            log_path = Path(os.path.devnull)
        try:
            # errors like "command not found" is handled by the spawned shell.
            # (the subproc will terminate immediately with return code 127)
            if isinstance(cmd, (list, tuple)):
                exec_func = partial(asyncio.create_subprocess_exec, *map(str, cmd))
            else:
                exec_func = partial(asyncio.create_subprocess_shell, str(cmd))
            pipe_opts = {}
            pipe_opts["stdout"] = asyncio.subprocess.PIPE
            pipe_opts["stderr"] = asyncio.subprocess.PIPE
            with open(log_path, "ab") as log_out:
                env = {**self.child_env}
                if batch:
                    env["_BACKEND_BATCH_MODE"] = "1"
                proc = await exec_func(
                    env=env,
                    stdin=None,
                    **pipe_opts,
                )
                self.subproc = proc
                pipe_tasks = [
                    loop.create_task(
                        pipe_output(proc.stdout, self.outsock, "stdout", log_out.fileno())
                    ),
                    loop.create_task(
                        pipe_output(proc.stderr, self.outsock, "stderr", log_out.fileno())
                    ),
                ]
                retcode = await proc.wait()
                await asyncio.gather(*pipe_tasks)
            return retcode
        except Exception:
            log.exception("unexpected error")
            return -1
        finally:
            self.subproc = None

    async def shutdown(self):
        pass

    async def _shutdown_service(self, service_name: str):
        try:
            async with self._service_lock:
                if service_name in self.services_running:
                    await terminate_and_wait(self.services_running[service_name])
                    self.services_running.pop(service_name, None)
        except Exception:
            log.exception("unexpected error (shutdown_service)")

    async def handle_user_input(self, reader, writer):
        try:
            if self.user_input_queue is None:
                writer.write(b"<user-input is unsupported>")
            else:
                await self.outsock.send_multipart([b"waiting-input", b""])
                text = await self.user_input_queue.get()
                writer.write(text.encode("utf8"))
            await writer.drain()
            writer.close()
        except Exception:
            log.exception("unexpected error (handle_user_input)")

    async def run_tasks(self):
        while True:
            try:
                coro = await self.task_queue.get()

                if (
                    self._build_success is not None
                    and coro.func == self._execute
                    and not self._build_success
                ):
                    self._build_success = None
                    # skip exec step with "command not found" exit code
                    payload = json.dumps({
                        "exitCode": 127,
                    }).encode("utf8")
                    await self.outsock.send_multipart([b"finished", payload])
                    self.task_queue.task_done()
                    continue

                await coro()
                self.task_queue.task_done()
            except asyncio.CancelledError:
                break

    async def _handle_logs(self):
        log_queue = self.log_queue.async_q
        try:
            while True:
                rec = await log_queue.get()
                await self.outsock.send_multipart(rec)
                log_queue.task_done()
        except asyncio.CancelledError:
            self.log_queue.close()
            await self.log_queue.wait_closed()

    async def _get_apps(self, service_name):
        result = {"status": "done", "data": []}
        if self.service_parser is not None:
            if service_name:
                apps = await self.service_parser.get_apps(selected_service=service_name)
            else:
                apps = await self.service_parser.get_apps()
            result["data"] = apps
        await self.outsock.send_multipart([
            b"apps-result",
            json.dumps(result).encode("utf8"),
        ])

    async def _monitor_processes(self):
        while True:
            self._pid_set_history.append(scan_proc_stats())
            if len(self._pid_set_history) > 2:
                self._pid_set_history.pop(0)
            try:
                await asyncio.sleep(2)
            except asyncio.CancelledError:
                return

    async def main_loop(self, cmdargs):
        log.debug("starting user input server...")
        user_input_server = await asyncio.start_unix_server(
            self.handle_user_input, "/tmp/bai-user-input.sock"
        )
        log.debug("initializing krunner...")
        await self._init_with_loop()
        log.debug("initializing jupyter kernel...")
        await self._init_jupyter_kernel()

        user_bootstrap_path = Path("/home/work/bootstrap.sh")
        if user_bootstrap_path.is_file():
            log.debug("running user bootstrap script...")
            await self._bootstrap(user_bootstrap_path)

        self._pid_set_history = []
        monitor_proc_task = asyncio.create_task(self._monitor_processes())

        log.debug("starting intrinsic services: sshd, ttyd ...")
        intrinsic_spawn_coros = []
        intrinsic_spawn_coros.append(
            self._start_service(
                {
                    "name": "sshd",
                    "port": self.intrinsic_host_ports_mapping.get("sshd", 2200),
                    "protocol": "tcp",
                },
            )
        )
        intrinsic_spawn_coros.append(
            self._start_service(
                {
                    "name": "ttyd",
                    "port": self.intrinsic_host_ports_mapping.get("ttyd", 7681),
                    "protocol": "http",
                },
            )
        )
        results = await asyncio.gather(*intrinsic_spawn_coros, return_exceptions=True)
        for result in results:
            if isinstance(result, Exception):
                log.exception(
                    "error during starting intrinsic services",
                    exc_info=result,
                )

        log.debug("start serving...")
        while True:
            try:
                data = await self.insock.recv_multipart()
                if len(data) != 2:
                    # maybe some garbage data
                    continue
                op_type = data[0].decode("ascii")
                text = data[1].decode("utf8")
                if op_type == "clean":
                    await self.task_queue.put(partial(self._clean, text))
                if op_type == "build":  # batch-mode step 1
                    await self.task_queue.put(partial(self._build, text))
                elif op_type == "exec":  # batch-mode step 2
                    await self.task_queue.put(partial(self._execute, text))
                elif op_type == "code":  # query-mode
                    await self.task_queue.put(partial(self._query, text))
                elif op_type == "input":  # interactive input
                    if self.user_input_queue is not None:
                        await self.user_input_queue.put(text)
                elif op_type == "complete":  # auto-completion
                    data = json.loads(text)
                    await self._complete(data)
                elif op_type == "interrupt":
                    await self._interrupt()
                elif op_type == "status":
                    await self._send_status()
                elif op_type == "event":
                    data = json.loads(text)
                    asyncio.create_task(self.log_event(data))
                elif op_type == "start-model-service":  # activate a service port
                    data = json.loads(text)
                    asyncio.create_task(self.start_model_service(data))
                elif op_type == "start-mounted-service":
                    data = json.loads(text)
                    asyncio.create_task(self.start_mounted_service(data))
                elif op_type == "start-service":  # activate a service port
                    data = json.loads(text)
                    asyncio.create_task(self._start_service_and_feed_result(data))
                elif op_type == "shutdown-service":  # shutdown the service by its name
                    data = json.loads(text)
                    await self._shutdown_service(data)
                elif op_type == "get-apps":
                    await self._get_apps(text)
            except asyncio.CancelledError:
                break
            except NotImplementedError:
                log.error("Unsupported operation for this kernel: {0}", op_type)
                await asyncio.sleep(0)
            except Exception:
                log.exception("main_loop: unexpected error")
                # we need to continue anyway unless we are shutting down
                continue
        user_input_server.close()
        await user_input_server.wait_closed()
        monitor_proc_task.cancel()
        await monitor_proc_task
        await self.shutdown()


def match_distro_data(data: Mapping[str, ServiceName], distro: str) -> Tuple[str, ServiceName]:
    """
    Find the latest or exactly matching entry from krunner_volumes mapping using the given distro
    string expression.

    It assumes that the keys of krunner_volumes mapping is a string concatenated with a distro
    prefix (e.g., "centos", "ubuntu") and a distro version composed of multiple integer components
    joined by single dots (e.g., "1.2.3", "18.04").
    """
    rx_ver_suffix = re.compile(r"(\d+(\.\d+)*)$")

    def _extract_version(key: str) -> Tuple[int, ...]:
        m = rx_ver_suffix.search(key)
        if m is not None:
            return tuple(map(int, m.group(1).split(".")))
        return (0,)

    m = rx_ver_suffix.search(distro)
    if m is None:
        # Assume latest
        distro_prefix = distro
        distro_ver = None
    else:
        distro_prefix = distro[: -len(m.group(1))]
        distro_ver = tuple(map(int, m.group(1).split(".")))

    # Search through the per-distro versions
    match_list = [
        (distro_key, value, _extract_version(distro_key))
        for distro_key, value in data.items()
        if distro_key.startswith(distro_prefix)
    ]

    match_list = sorted(match_list, key=lambda x: x[2], reverse=True)
    if match_list:
        if distro_ver is None:
            return match_list[0][:-1]  # return latest
        for distro_key, value, matched_distro_ver in match_list:
            if distro_ver >= matched_distro_ver:
                return (distro_key, value)
        return match_list[-1][:-1]  # fallback to the latest of its kind
    raise UnsupportedBaseDistroError(distro)<|MERGE_RESOLUTION|>--- conflicted
+++ resolved
@@ -657,64 +657,6 @@
         """Start an application service daemon."""
         return None, {}
 
-    async def _run_cmd(
-        self,
-        cmdargs: Sequence[Union[str, os.PathLike]],
-        cwd: Path,
-        service_env: Mapping[str, Any],
-        service_info: Mapping[str, str],
-        do_not_wait: bool = False,
-    ) -> dict[str, str]:
-        try:
-            proc = await asyncio.create_subprocess_exec(
-                *map(str, cmdargs),
-                env=service_env,
-                cwd=cwd,
-            )
-            self.services_running[service_info["name"]] = proc
-            asyncio.create_task(self._wait_service_proc(service_info["name"], proc))
-            if not do_not_wait:
-                with timeout(40.0):
-                    await wait_local_port_open(service_info["port"])
-            log.info(
-                "Service {} has started (pid: {}, port: {})",
-                service_info["name"],
-                proc.pid,
-                service_info["port"],
-            )
-            result = {
-                "status": "started",
-                "name": service_info["name"],
-                "port": service_info["port"],
-            }
-        except asyncio.CancelledError:
-            # This may happen if the service process gets started but it fails to
-            # open the port and then terminates (with an error).
-            result = {
-                "status": "failed",
-                "error": f"the process did not start properly: {cmdargs[0]}",
-            }
-        except asyncio.TimeoutError:
-            # Takes too much time to open a local port.
-            if service_info["name"] in self.services_running:
-                await terminate_and_wait(proc, timeout=10.0)
-                self.services_running.pop(service_info["name"], None)
-            result = {
-                "status": "failed",
-                "error": f"opening the service port timed out: {service_info['name']}",
-            }
-        except PermissionError:
-            result = {
-                "status": "failed",
-                "error": f"the target file is not executable: {cmdargs[0]}",
-            }
-        except FileNotFoundError:
-            result = {
-                "status": "failed",
-                "error": f"the executable file is not found: {cmdargs[0]}",
-            }
-        return result
-
     async def read_app_config_file(
         self, mount_path: Path, app_path: ServicePath
     ) -> Mapping[str, Any]:
@@ -839,12 +781,10 @@
                 "error": repr(e),
             }
         finally:
-            await self.outsock.send_multipart(
-                [
-                    b"service-result",
-                    json.dumps(result).encode("utf8"),
-                ]
-            )
+            await self.outsock.send_multipart([
+                b"service-result",
+                json.dumps(result).encode("utf8"),
+            ])
 
     async def start_model_service(self, model_info):
         assert self.service_parser is not None
@@ -946,72 +886,6 @@
             json.dumps(result).encode("utf8"),
         ])
 
-<<<<<<< HEAD
-    async def _start_service(
-        self,
-        service_info: Mapping[str, Any],
-        *,
-        cwd: Optional[str] = None,
-        do_not_wait: bool = False,
-    ) -> dict[str, str]:
-        async with self._service_lock:
-            try:
-                if service_info["protocol"] == "preopen":
-                    # skip subprocess spawning as we assume the user runs it manually.
-                    return {"status": "started"}
-                if service_info["name"] in self.services_running:
-                    return {"status": "running"}
-                if service_info["protocol"] == "pty":
-                    return {"status": "failed", "error": "not implemented yet"}
-                _cwd = Path.cwd()
-                if cwd:
-                    _cwd = Path(cwd)
-                cmdargs: Optional[Sequence[Union[str, os.PathLike]]]
-                env: Mapping[str, str]
-                cmdargs, env = None, {}
-                if service_info["name"] == "ttyd":
-                    cmdargs, env = await prepare_ttyd_service(service_info)
-                elif service_info["name"] == "sshd":
-                    cmdargs, env = await prepare_sshd_service(service_info)
-                elif self.service_parser is not None:
-                    self.service_parser.variables["ports"] = service_info["ports"]
-                    cmdargs, env = await self.service_parser.start_service(
-                        service_info["name"],
-                        self.child_env.keys(),
-                        service_info["options"],
-                    )
-                if cmdargs is None:
-                    # fall-back to legacy service routine
-                    start_info = await self.start_service(service_info)
-                    if start_info is None:
-                        cmdargs, env = None, {}
-                    elif len(start_info) == 3:
-                        cmdargs, env, _cwd = start_info
-                    elif len(start_info) == 2:
-                        cmdargs, env = start_info
-                if cmdargs is None:
-                    # still not found?
-                    log.warning("The service {0} is not supported.", service_info["name"])
-                    return {
-                        "status": "failed",
-                        "error": "unsupported service",
-                    }
-                log.debug("cmdargs: {0}", cmdargs)
-                log.debug("env: {0}", env)
-                service_env = {**self.child_env, **env}
-                if "LD_LIBRARY_PATH" in service_env:
-                    # avoid conflicts with Python binary used by service apps.
-                    service_env["LD_LIBRARY_PATH"] = service_env["LD_LIBRARY_PATH"].replace(
-                        "/opt/backend.ai/lib:", ""
-                    )
-                return await self._run_cmd(cmdargs, _cwd, service_env, service_info, do_not_wait)
-            except Exception as e:
-                log.exception("start_service: unexpected error")
-                return {
-                    "status": "failed",
-                    "error": repr(e),
-                }
-=======
     async def _start_service(self, service_info, *, cwd: Optional[str] = None, do_not_wait=False):
         error_reason = None
         try:
@@ -1128,7 +1002,6 @@
         finally:
             if error_reason:
                 log.warn("failed to start model service {}: {}", service_info["name"], error_reason)
->>>>>>> 61a4a557
 
     async def _wait_service_proc(
         self,
