--- conflicted
+++ resolved
@@ -957,13 +957,13 @@
             ]
         )
 
-<<<<<<< HEAD
     async def _start_service(
-        self, service_info: Mapping[str, Any], do_not_wait: bool = False
+        self,
+        service_info: Mapping[str, Any],
+        *,
+        cwd: Optional[str] = None,
+        do_not_wait: bool = False,
     ) -> dict[str, str]:
-=======
-    async def _start_service(self, service_info, *, cwd: Optional[str] = None, do_not_wait=False):
->>>>>>> 429c1557
         async with self._service_lock:
             try:
                 if service_info["protocol"] == "preopen":
@@ -1014,54 +1014,7 @@
                     service_env["LD_LIBRARY_PATH"] = service_env["LD_LIBRARY_PATH"].replace(
                         "/opt/backend.ai/lib:", ""
                     )
-<<<<<<< HEAD
                 return await self._run_cmd(cmdargs, cwd, service_env, service_info, do_not_wait)
-=======
-                try:
-                    proc = await asyncio.create_subprocess_exec(
-                        *map(str, cmdargs),
-                        env=service_env,
-                        cwd=_cwd,
-                    )
-                    self.services_running[service_info["name"]] = proc
-                    asyncio.create_task(self._wait_service_proc(service_info["name"], proc))
-                    if not do_not_wait:
-                        with timeout(5.0):
-                            await wait_local_port_open(service_info["port"])
-                    log.info(
-                        "Service {} has started (pid: {}, port: {})",
-                        service_info["name"],
-                        proc.pid,
-                        service_info["port"],
-                    )
-                    return {"status": "started"}
-                except asyncio.CancelledError:
-                    # This may happen if the service process gets started but it fails to
-                    # open the port and then terminates (with an error).
-                    return {
-                        "status": "failed",
-                        "error": f"the process did not start properly: {cmdargs[0]}",
-                    }
-                except asyncio.TimeoutError:
-                    # Takes too much time to open a local port.
-                    if service_info["name"] in self.services_running:
-                        await terminate_and_wait(proc, timeout=10.0)
-                        self.services_running.pop(service_info["name"], None)
-                    return {
-                        "status": "failed",
-                        "error": f"opening the service port timed out: {service_info['name']}",
-                    }
-                except PermissionError:
-                    return {
-                        "status": "failed",
-                        "error": f"the target file is not executable: {cmdargs[0]}",
-                    }
-                except FileNotFoundError:
-                    return {
-                        "status": "failed",
-                        "error": f"the executable file is not found: {cmdargs[0]}",
-                    }
->>>>>>> 429c1557
             except Exception as e:
                 log.exception("start_service: unexpected error")
                 return {
