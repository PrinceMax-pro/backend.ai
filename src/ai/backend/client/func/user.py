from __future__ import annotations

import enum
import textwrap
import uuid
from typing import Any, Iterable, Mapping, Sequence, Union

from ai.backend.client.auth import AuthToken, AuthTokenTypes
from ai.backend.client.output.fields import user_fields
from ai.backend.client.output.types import FieldSpec, PaginatedResult
from ai.backend.client.pagination import fetch_paginated_result
from ai.backend.client.request import Request
from ai.backend.client.session import api_session

from .base import BaseFunction, api_function, resolve_fields

__all__ = (
    "User",
    "UserStatus",
    "UserRole",
)


_default_list_fields = (
    user_fields["uuid"],
    user_fields["role"],
    user_fields["username"],
    user_fields["email"],
    user_fields["need_password_change"],
    user_fields["status"],
    user_fields["status_info"],
    user_fields["is_active"],
    user_fields["created_at"],
    user_fields["domain_name"],
    user_fields["projects"],
    user_fields["allowed_client_ip"],
    user_fields["totp_activated"],
)

_default_detail_fields = (
    user_fields["uuid"],
    user_fields["username"],
    user_fields["email"],
    user_fields["need_password_change"],
    user_fields["status"],
    user_fields["status_info"],
    user_fields["created_at"],
    user_fields["domain_name"],
    user_fields["role"],
    user_fields["projects"],
    user_fields["allowed_client_ip"],
    user_fields["totp_activated"],
)


class UserRole(str, enum.Enum):
    """
    The role (privilege level) of users.
    """

    SUPERADMIN = "superadmin"
    ADMIN = "admin"
    USER = "user"
    MONITOR = "monitor"


class UserStatus(enum.Enum):
    """
    The detailed status of users to represent the signup process and account lifecycles.
    """

    ACTIVE = "active"
    INACTIVE = "inactive"
    DELETED = "deleted"
    BEFORE_VERIFICATION = "before-verification"


class User(BaseFunction):
    """
    Provides interactions with users.
    """

    @api_function
    @classmethod
    async def authorize(
        cls,
        username: str,
        password: str,
        *,
        extra_args: Mapping[str, Any] = {},
        token_type: AuthTokenTypes = AuthTokenTypes.KEYPAIR,
    ) -> AuthToken:
        """
        Authorize the given credentials and get the API authentication token.
        This function can be invoked anonymously; i.e., it does not require
        access/secret keys in the session config as its purpose is to "get" them.

        Its functionality will be expanded in the future to support multiple types
        of authentication methods.
        """
        rqst = Request("POST", "/auth/authorize")
        body = {
            "type": token_type.value,
            "domain": api_session.get().config.domain,
            "username": username,
            "password": password,
        }
        for k, v in extra_args.items():
            body[k] = v
        rqst.set_json(body)
        async with rqst.fetch() as resp:
            data = await resp.json()
            return AuthToken(
                type=token_type,
                content=data["data"],
            )

    @api_function
    @classmethod
    async def list(
        cls,
        status: str = None,
        project: str = None,
        fields: Sequence[FieldSpec] = _default_list_fields,
    ) -> Sequence[dict]:
        """
        Fetches the list of users. Domain admins can only get domain users.

        :param status: Fetches users in a specific status
                       (active, inactive, deleted, before-verification).
        :param project: Fetch users in a specific project.
        :param fields: Additional per-user query fields to fetch.
        """
<<<<<<< HEAD
        query = textwrap.dedent(
            """\
            query($status: String, $project: UUID) {
                users(status: $status, project_id: $project) {$fields}
=======
        query = textwrap.dedent("""\
            query($status: String, $group: UUID) {
                users(status: $status, group_id: $group) {$fields}
>>>>>>> fc069f4a
            }
        """)
        query = query.replace("$fields", " ".join(f.field_ref for f in fields))
        variables = {
            "status": status,
            "project": project,
        }
        data = await api_session.get().Admin._query(query, variables)
        return data["users"]

    @api_function
    @classmethod
    async def paginated_list(
        cls,
        status: str = None,
        project: str = None,
        *,
        fields: Sequence[FieldSpec] = _default_list_fields,
        page_offset: int = 0,
        page_size: int = 20,
        filter: str = None,
        order: str = None,
    ) -> PaginatedResult[dict]:
        """
        Fetches the list of users. Domain admins can only get domain users.

        :param status: Fetches users in a specific status
                       (active, inactive, deleted, before-verification).
        :param project: Fetch users in a specific project.
        :param fields: Additional per-user query fields to fetch.
        """
        return await fetch_paginated_result(
            "user_list",
            {
                "status": (status, "String"),
                "project_id": (project, "UUID"),
                "filter": (filter, "String"),
                "order": (order, "String"),
            },
            fields,
            page_offset=page_offset,
            page_size=page_size,
        )

    @api_function
    @classmethod
    async def detail(
        cls,
        email: str = None,
        fields: Sequence[FieldSpec] = _default_detail_fields,
    ) -> Sequence[dict]:
        """
        Fetch information of a user. If email is not specified,
        requester's information will be returned.

        :param email: Email of the user to fetch.
        :param fields: Additional per-user query fields to fetch.
        """
        if email is None:
            query = textwrap.dedent("""\
                query {
                    user {$fields}
                }
            """)
        else:
            query = textwrap.dedent("""\
                query($email: String) {
                    user(email: $email) {$fields}
                }
            """)
        query = query.replace("$fields", " ".join(f.field_ref for f in fields))
        variables = {"email": email}
        data = await api_session.get().Admin._query(query, variables if email is not None else None)
        return data["user"]

    @api_function
    @classmethod
    async def detail_by_uuid(
        cls,
        user_uuid: Union[str, uuid.UUID] = None,
        fields: Sequence[FieldSpec] = _default_detail_fields,
    ) -> Sequence[dict]:
        """
        Fetch information of a user by user's uuid. If user_uuid is not specified,
        requester's information will be returned.

        :param user_uuid: UUID of the user to fetch.
        :param fields: Additional per-user query fields to fetch.
        """
        if user_uuid is None:
            query = textwrap.dedent("""\
                query {
                    user {$fields}
                }
            """)
        else:
            query = textwrap.dedent("""\
                query($user_id: ID) {
                    user_from_uuid(user_id: $user_id) {$fields}
                }
            """)
        query = query.replace("$fields", " ".join(f.field_ref for f in fields))
        variables = {"user_id": str(user_uuid)}
        data = await api_session.get().Admin._query(
            query, variables if user_uuid is not None else None
        )
        return data["user_from_uuid"]

    @api_function
    @classmethod
    async def create(
        cls,
        domain_name: str,
        email: str,
        password: str,
        username: str = None,
        full_name: str = None,
        role: UserRole | str = UserRole.USER,
        status: UserStatus | str = UserStatus.ACTIVE,
        need_password_change: bool = False,
        description: str = "",
        allowed_client_ip: Iterable[str] = None,
        totp_activated: bool = False,
        project_ids: Iterable[str] = None,
        fields: Iterable[FieldSpec | str] = None,
    ) -> dict:
        """
        Creates a new user with the given options.
        You need an admin privilege for this operation.
        """
        query = textwrap.dedent("""\
            mutation($email: String!, $input: UserInput!) {
                create_user(email: $email, props: $input) {
                    ok msg user {$fields}
                }
            }
        """)
        default_fields = (
            user_fields["domain_name"],
            user_fields["email"],
            user_fields["username"],
            user_fields["uuid"],
        )
        resolved_fields = resolve_fields(fields, user_fields, default_fields)
        query = query.replace("$fields", " ".join(resolved_fields))
        variables = {
            "email": email,
            "input": {
                "password": password,
                "username": username,
                "full_name": full_name,
                "role": role.value if isinstance(role, UserRole) else role,
                "status": status.value if isinstance(status, UserStatus) else status,
                "need_password_change": need_password_change,
                "description": description,
                "domain_name": domain_name,
                "totp_activated": totp_activated,
                "project_ids": project_ids,
                "allowed_client_ip": allowed_client_ip,
            },
        }
        data = await api_session.get().Admin._query(query, variables)
        return data["create_user"]

    @api_function
    @classmethod
    async def update(
        cls,
        email: str,
        password: str = None,
        username: str = None,
        full_name: str = None,
        domain_name: str = None,
        role: UserRole | str | None = None,
        status: UserStatus | str | None = None,
        need_password_change: bool = None,
        description: str = None,
        allowed_client_ip: Iterable[str] = None,
        totp_activated: bool = False,
        project_ids: Iterable[str] = None,
        fields: Iterable[FieldSpec | str] = None,
    ) -> dict:
        """
        Update existing user.
        You need an admin privilege for this operation.
        """
        query = textwrap.dedent("""\
            mutation($email: String!, $input: ModifyUserInput!) {
                modify_user(email: $email, props: $input) {
                    ok msg
                }
            }
        """)
        variables = {
            "email": email,
            "input": {
                "password": password,
                "username": username,
                "full_name": full_name,
                "domain_name": domain_name,
                "role": role.value if isinstance(role, UserRole) else role,
                "status": status.value if isinstance(status, UserStatus) else status,
                "need_password_change": need_password_change,
                "description": description,
                "allowed_client_ip": allowed_client_ip,
                "totp_activated": totp_activated,
                "project_ids": project_ids,
            },
        }
        data = await api_session.get().Admin._query(query, variables)
        return data["modify_user"]

    @api_function
    @classmethod
    async def delete(cls, email: str):
        """
        Inactivates an existing user.
        """
        query = textwrap.dedent("""\
            mutation($email: String!) {
                delete_user(email: $email) {
                    ok msg
                }
            }
        """)
        variables = {"email": email}
        data = await api_session.get().Admin._query(query, variables)
        return data["delete_user"]

    @api_function
    @classmethod
    async def purge(cls, email: str, purge_shared_vfolders=False):
        """
        Deletes an existing user.

        User's virtual folders are also deleted, except the ones shared with other users.
        Shared virtual folder's ownership will be transferred to the requested admin.
        To delete shared folders as well, set ``purge_shared_vfolders`` to ``True``.
        """
        query = textwrap.dedent("""\
            mutation($email: String!, $input: PurgeUserInput!) {
                purge_user(email: $email, props: $input) {
                    ok msg
                }
            }
        """)
        variables = {
            "email": email,
            "input": {
                "purge_shared_vfolders": purge_shared_vfolders,
            },
        }
        data = await api_session.get().Admin._query(query, variables)
        return data["purge_user"]<|MERGE_RESOLUTION|>--- conflicted
+++ resolved
@@ -131,16 +131,9 @@
         :param project: Fetch users in a specific project.
         :param fields: Additional per-user query fields to fetch.
         """
-<<<<<<< HEAD
-        query = textwrap.dedent(
-            """\
+        query = textwrap.dedent("""\
             query($status: String, $project: UUID) {
                 users(status: $status, project_id: $project) {$fields}
-=======
-        query = textwrap.dedent("""\
-            query($status: String, $group: UUID) {
-                users(status: $status, group_id: $group) {$fields}
->>>>>>> fc069f4a
             }
         """)
         query = query.replace("$fields", " ".join(f.field_ref for f in fields))
