--- conflicted
+++ resolved
@@ -359,12 +359,8 @@
         starts_at: str | None = None,  # not included in templates
         enqueue_only: bool | Undefined = undefined,
         max_wait: int | Undefined = undefined,
-<<<<<<< HEAD
-        dependencies: Sequence[str] = None,  # cannot be stored in templates
+        dependencies: Sequence[str] | None = None,  # cannot be stored in templates
         continue_on_dependency_error: bool = False,
-=======
-        dependencies: Sequence[str] | None = None,  # cannot be stored in templates
->>>>>>> 9965d566
         callback_url: str | Undefined = undefined,
         no_reuse: bool | Undefined = undefined,
         image: str | Undefined = undefined,
