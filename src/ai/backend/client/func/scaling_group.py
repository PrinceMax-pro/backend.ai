import json
import textwrap
from typing import Iterable, Mapping, Sequence

from ai.backend.client.output.fields import scaling_group_fields
from ai.backend.client.output.types import FieldSpec

from ..request import Request
from ..session import api_session
from .base import BaseFunction, api_function, resolve_fields

__all__ = ("ScalingGroup",)

_default_list_fields = (
    scaling_group_fields["name"],
    scaling_group_fields["description"],
    scaling_group_fields["is_active"],
    scaling_group_fields["created_at"],
    scaling_group_fields["driver"],
    scaling_group_fields["scheduler"],
    scaling_group_fields["use_host_network"],
)

_default_detail_fields = (
    scaling_group_fields["name"],
    scaling_group_fields["description"],
    scaling_group_fields["is_active"],
    scaling_group_fields["created_at"],
    scaling_group_fields["driver"],
    scaling_group_fields["driver_opts"],
    scaling_group_fields["scheduler"],
    scaling_group_fields["scheduler_opts"],
    scaling_group_fields["use_host_network"],
)


class ScalingGroup(BaseFunction):
    """
    Provides getting scaling-group information required for the current user.

    The scaling-group is an opaque server-side configuration which splits the whole
    cluster into several partitions, so that server administrators can apply different auto-scaling
    policies and operation standards to each partition of agent sets.
    """

    def __init__(self, name: str):
        self.name = name

    @api_function
    @classmethod
    async def list_available(cls, project: str):
        """
        List available scaling groups for the current user,
        considering the user, the user's domain, and the designated user project.
        """
        rqst = Request(
            "GET",
            "/scaling-groups",
            params={"project": project},
        )
        async with rqst.fetch() as resp:
            data = await resp.json()
            print(data)
            return data["scaling_groups"]

    @api_function
    @classmethod
    async def list(
        cls,
        fields: Sequence[FieldSpec] = _default_list_fields,
    ) -> Sequence[dict]:
        """
        List available scaling groups for the current user,
        considering the user, the user's domain, and the designated user project.
        """
        query = textwrap.dedent("""\
            query($is_active: Boolean) {
                scaling_groups(is_active: $is_active) {
                    $fields
                }
            }
        """)
        query = query.replace("$fields", " ".join(f.field_ref for f in fields))
        variables = {"is_active": None}
        data = await api_session.get().Admin._query(query, variables)
        return data["scaling_groups"]

    @api_function
    @classmethod
    async def detail(
        cls,
        name: str,
        fields: Sequence[FieldSpec] = _default_detail_fields,
    ) -> dict:
        """
        Fetch information of a scaling group by name.

        :param name: Name of the scaling group.
        :param fields: Additional per-scaling-group query fields.
        """
        query = textwrap.dedent("""\
            query($name: String) {
                scaling_group(name: $name) {$fields}
            }
        """)
        query = query.replace("$fields", " ".join(f.field_ref for f in fields))
        variables = {"name": name}
        data = await api_session.get().Admin._query(query, variables)
        return data["scaling_group"]

    @api_function
    @classmethod
    async def create(
        cls,
        name: str,
        description: str = "",
        is_active: bool = True,
        driver: str = None,
        driver_opts: Mapping[str, str] = None,
        scheduler: str = None,
        scheduler_opts: Mapping[str, str] = None,
        use_host_network: bool = False,
        fields: Iterable[FieldSpec | str] = None,
    ) -> dict:
        """
        Creates a new scaling group with the given options.
        """
        query = textwrap.dedent("""\
            mutation($name: String!, $input: CreateScalingGroupInput!) {
                create_scaling_group(name: $name, props: $input) {
                    ok msg scaling_group {$fields}
                }
            }
        """)
        resolved_fields = resolve_fields(
            fields, scaling_group_fields, (scaling_group_fields["name"],)
        )
        query = query.replace("$fields", " ".join(resolved_fields))
        variables = {
            "name": name,
            "input": {
                "description": description,
                "is_active": is_active,
                "driver": driver,
                "driver_opts": json.dumps(driver_opts),
                "scheduler": scheduler,
                "scheduler_opts": json.dumps(scheduler_opts),
                "use_host_network": use_host_network,
            },
        }
        data = await api_session.get().Admin._query(query, variables)
        return data["create_scaling_group"]

    @api_function
    @classmethod
    async def update(
        cls,
        name: str,
        description: str = "",
        is_active: bool = True,
        driver: str = None,
        driver_opts: Mapping[str, str] = None,
        scheduler: str = None,
        scheduler_opts: Mapping[str, str] = None,
        use_host_network: bool = False,
        fields: Iterable[FieldSpec | str] = None,
    ) -> dict:
        """
        Update existing scaling group.
        """
        query = textwrap.dedent("""\
            mutation($name: String!, $input: ModifyScalingGroupInput!) {
                modify_scaling_group(name: $name, props: $input) {
                    ok msg
                }
            }
        """)
        resolved_fields = resolve_fields(
            fields, scaling_group_fields, (scaling_group_fields["name"],)
        )
        query = query.replace("$fields", " ".join(resolved_fields))
        variables = {
            "name": name,
            "input": {
                "description": description,
                "is_active": is_active,
                "driver": driver,
                "driver_opts": None if driver_opts is None else json.dumps(driver_opts),
                "scheduler": scheduler,
                "scheduler_opts": None if scheduler_opts is None else json.dumps(scheduler_opts),
                "use_host_network": use_host_network,
            },
        }
        data = await api_session.get().Admin._query(query, variables)
        return data["modify_scaling_group"]

    @api_function
    @classmethod
    async def delete(cls, name: str):
        """
        Deletes an existing scaling group.
        """
        query = textwrap.dedent("""\
            mutation($name: String!) {
                delete_scaling_group(name: $name) {
                    ok msg
                }
            }
        """)
        variables = {"name": name}
        data = await api_session.get().Admin._query(query, variables)
        return data["delete_scaling_group"]

    @api_function
    @classmethod
    async def associate_domain(cls, scaling_group: str, domain: str):
        """
        Associate scaling_group with domain.

        :param scaling_group: The name of a scaling group.
        :param domain: The name of a domain.
        """
        query = textwrap.dedent("""\
            mutation($scaling_group: String!, $domain: String!) {
                associate_scaling_group_with_domain(
                        scaling_group: $scaling_group, domain: $domain) {
                    ok msg
                }
            }
        """)
        variables = {"scaling_group": scaling_group, "domain": domain}
        data = await api_session.get().Admin._query(query, variables)
        return data["associate_scaling_group_with_domain"]

    @api_function
    @classmethod
    async def dissociate_domain(cls, scaling_group: str, domain: str):
        """
        Dissociate scaling_group from domain.

        :param scaling_group: The name of a scaling group.
        :param domain: The name of a domain.
        """
        query = textwrap.dedent("""\
            mutation($scaling_group: String!, $domain: String!) {
                disassociate_scaling_group_with_domain(
                        scaling_group: $scaling_group, domain: $domain) {
                    ok msg
                }
            }
        """)
        variables = {"scaling_group": scaling_group, "domain": domain}
        data = await api_session.get().Admin._query(query, variables)
        return data["disassociate_scaling_group_with_domain"]

    @api_function
    @classmethod
    async def dissociate_all_domain(cls, domain: str):
        """
        Dissociate all scaling_groups from domain.

        :param domain: The name of a domain.
        """
        query = textwrap.dedent("""\
            mutation($domain: String!) {
                disassociate_all_scaling_groups_with_domain(domain: $domain) {
                    ok msg
                }
            }
        """)
        variables = {"domain": domain}
        data = await api_session.get().Admin._query(query, variables)
        return data["disassociate_all_scaling_groups_with_domain"]

    @api_function
    @classmethod
    async def associate_group(cls, scaling_group: str, project_id: str):
        """
        Associate scaling_group with project.

        :param scaling_group: The name of a scaling group.
        :param project_id: The ID of a project.
        """
<<<<<<< HEAD
        query = textwrap.dedent(
            """\
            mutation($scaling_group: String!, $project: UUID!) {
                associate_scaling_group_with_project(
                        scaling_group: $scaling_group, project: $project) {
                    ok msg
                }
            }
        """
        )
        variables = {"scaling_group": scaling_group, "project": project_id}
=======
        query = textwrap.dedent("""\
            mutation($scaling_group: String!, $user_group: UUID!) {
                associate_scaling_group_with_user_group(
                        scaling_group: $scaling_group, user_group: $user_group) {
                    ok msg
                }
            }
        """)
        variables = {"scaling_group": scaling_group, "user_group": group_id}
>>>>>>> fc069f4a
        data = await api_session.get().Admin._query(query, variables)
        return data["associate_scaling_group_with_project"]

    @api_function
    @classmethod
    async def dissociate_group(cls, scaling_group: str, project_id: str):
        """
        Dissociate scaling_group from project.

        :param scaling_group: The name of a scaling group.
        :param project_id: The ID of a project.
        """
<<<<<<< HEAD
        query = textwrap.dedent(
            """\
            mutation($scaling_group: String!, $project: String!) {
                disassociate_scaling_group_with_project(
                        scaling_group: $scaling_group, project: $project) {
                    ok msg
                }
            }
        """
        )
        variables = {"scaling_group": scaling_group, "project": project_id}
=======
        query = textwrap.dedent("""\
            mutation($scaling_group: String!, $user_group: String!) {
                disassociate_scaling_group_with_user_group(
                        scaling_group: $scaling_group, user_group: $user_group) {
                    ok msg
                }
            }
        """)
        variables = {"scaling_group": scaling_group, "user_group": group_id}
>>>>>>> fc069f4a
        data = await api_session.get().Admin._query(query, variables)
        return data["disassociate_scaling_group_with_project"]

    @api_function
    @classmethod
    async def dissociate_all_project(cls, project_id: str):
        """
        Dissociate all scaling_groups from project.

        :param project_id: The ID of a project.
        """
<<<<<<< HEAD
        query = textwrap.dedent(
            """\
            mutation($project_id: UUID!) {
                disassociate_all_scaling_groups_with_group(project: $project) {
                    ok msg
                }
            }
        """
        )
        variables = {"project": project_id}
=======
        query = textwrap.dedent("""\
            mutation($group_id: UUID!) {
                disassociate_all_scaling_groups_with_group(user_group: $group_id) {
                    ok msg
                }
            }
        """)
        variables = {"group_id": group_id}
>>>>>>> fc069f4a
        data = await api_session.get().Admin._query(query, variables)
        return data["disassociate_all_scaling_groups_with_project"]<|MERGE_RESOLUTION|>--- conflicted
+++ resolved
@@ -281,29 +281,15 @@
         :param scaling_group: The name of a scaling group.
         :param project_id: The ID of a project.
         """
-<<<<<<< HEAD
-        query = textwrap.dedent(
-            """\
+        query = textwrap.dedent("""\
             mutation($scaling_group: String!, $project: UUID!) {
                 associate_scaling_group_with_project(
                         scaling_group: $scaling_group, project: $project) {
                     ok msg
                 }
             }
-        """
-        )
+        """)
         variables = {"scaling_group": scaling_group, "project": project_id}
-=======
-        query = textwrap.dedent("""\
-            mutation($scaling_group: String!, $user_group: UUID!) {
-                associate_scaling_group_with_user_group(
-                        scaling_group: $scaling_group, user_group: $user_group) {
-                    ok msg
-                }
-            }
-        """)
-        variables = {"scaling_group": scaling_group, "user_group": group_id}
->>>>>>> fc069f4a
         data = await api_session.get().Admin._query(query, variables)
         return data["associate_scaling_group_with_project"]
 
@@ -316,29 +302,15 @@
         :param scaling_group: The name of a scaling group.
         :param project_id: The ID of a project.
         """
-<<<<<<< HEAD
-        query = textwrap.dedent(
-            """\
+        query = textwrap.dedent("""\
             mutation($scaling_group: String!, $project: String!) {
                 disassociate_scaling_group_with_project(
                         scaling_group: $scaling_group, project: $project) {
                     ok msg
                 }
             }
-        """
-        )
+        """)
         variables = {"scaling_group": scaling_group, "project": project_id}
-=======
-        query = textwrap.dedent("""\
-            mutation($scaling_group: String!, $user_group: String!) {
-                disassociate_scaling_group_with_user_group(
-                        scaling_group: $scaling_group, user_group: $user_group) {
-                    ok msg
-                }
-            }
-        """)
-        variables = {"scaling_group": scaling_group, "user_group": group_id}
->>>>>>> fc069f4a
         data = await api_session.get().Admin._query(query, variables)
         return data["disassociate_scaling_group_with_project"]
 
@@ -350,26 +322,13 @@
 
         :param project_id: The ID of a project.
         """
-<<<<<<< HEAD
-        query = textwrap.dedent(
-            """\
+        query = textwrap.dedent("""\
             mutation($project_id: UUID!) {
                 disassociate_all_scaling_groups_with_group(project: $project) {
                     ok msg
                 }
             }
-        """
-        )
+        """)
         variables = {"project": project_id}
-=======
-        query = textwrap.dedent("""\
-            mutation($group_id: UUID!) {
-                disassociate_all_scaling_groups_with_group(user_group: $group_id) {
-                    ok msg
-                }
-            }
-        """)
-        variables = {"group_id": group_id}
->>>>>>> fc069f4a
         data = await api_session.get().Admin._query(query, variables)
         return data["disassociate_all_scaling_groups_with_project"]