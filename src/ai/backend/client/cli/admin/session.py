--- conflicted
+++ resolved
@@ -131,13 +131,8 @@
                     fields.append(session_fields["session_id"])
                 fields.extend(
                     [
-<<<<<<< HEAD
                         session_fields["project_name"],
-                        session_fields["kernel_id"],
-=======
-                        session_fields["group_name"],
                         session_fields["main_kernel_id"],
->>>>>>> a75f8332
                         session_fields["image"],
                         session_fields["type"],
                         session_fields["status"],
