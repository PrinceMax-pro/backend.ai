from __future__ import annotations

from .formatters import (
    AgentStatFormatter,
    ContainerListFormatter,
    DependencyListFormatter,
    InlineRoutingFormatter,
    KernelStatFormatter,
    ProjectListFormatter,
    SubFieldOutputFormatter,
    mibytes_output_formatter,
    nested_dict_formatter,
    resource_slot_formatter,
    sizebytes_output_formatter,
)
from .types import FieldSet, FieldSpec

container_fields = FieldSet(
    [
        FieldSpec("id", "Kernel ID", alt_name="kernel_id"),
        FieldSpec("cluster_role"),
        FieldSpec("cluster_idx"),
        FieldSpec("cluster_hostname"),
        FieldSpec("session_id", "Session ID"),
        FieldSpec("image"),
        FieldSpec("registry"),
        FieldSpec("status"),
        FieldSpec("status_info"),
        FieldSpec("status_data", formatter=nested_dict_formatter),
        FieldSpec("status_changed"),
        FieldSpec("agent"),
        FieldSpec("container_id"),
        FieldSpec("resource_opts", formatter=nested_dict_formatter),
        FieldSpec("occupied_slots", formatter=resource_slot_formatter),
        FieldSpec("live_stat", formatter=KernelStatFormatter()),
        FieldSpec("last_stat", formatter=KernelStatFormatter()),
    ]
)


agent_fields = FieldSet(
    [
        FieldSpec("id"),
        FieldSpec("status"),
        FieldSpec("status_changed"),
        FieldSpec("region"),
        FieldSpec("architecture"),
        FieldSpec("scaling_group"),
        FieldSpec("schedulable"),
        FieldSpec("available_slots", formatter=resource_slot_formatter),
        FieldSpec("occupied_slots", formatter=resource_slot_formatter),
        FieldSpec("addr"),
        FieldSpec("first_contact"),
        FieldSpec("lost_at"),
        FieldSpec("live_stat", formatter=AgentStatFormatter()),
        FieldSpec("version"),
        FieldSpec("compute_plugins"),
        FieldSpec("hardware_metadata", formatter=nested_dict_formatter),
        FieldSpec(
            "compute_containers", subfields=container_fields, formatter=ContainerListFormatter()
        ),
        FieldSpec("local_config", formatter=nested_dict_formatter),
        # legacy fields
        FieldSpec("cpu_cur_pct", "CPU Usage (%)"),
        FieldSpec("mem_cur_bytes", "Used Memory (MiB)", formatter=mibytes_output_formatter),
    ]
)

domain_fields = FieldSet(
    [
        FieldSpec("name"),
        FieldSpec("description"),
        FieldSpec("is_active"),
        FieldSpec("created_at"),
        FieldSpec("total_resource_slots", formatter=resource_slot_formatter),
        FieldSpec("allowed_vfolder_hosts"),
        FieldSpec("allowed_docker_registries"),
        FieldSpec("integration_id"),
    ]
)

project_fields = FieldSet(
    [
        FieldSpec("id"),
        FieldSpec("name"),
        FieldSpec("description"),
        FieldSpec("is_active"),
        FieldSpec("created_at"),
        FieldSpec("domain_name"),
        FieldSpec("total_resource_slots", formatter=resource_slot_formatter),
        FieldSpec("allowed_vfolder_hosts"),
        FieldSpec("integration_id"),
    ]
)


image_fields = FieldSet(
    [
        FieldSpec("name"),
        FieldSpec("registry"),
        FieldSpec("architecture"),
        FieldSpec("tag"),
        FieldSpec("digest"),
        FieldSpec("size_bytes", formatter=sizebytes_output_formatter),
        FieldSpec("aliases"),
    ]
)


keypair_fields = FieldSet(
    [
        FieldSpec("user_id", "Email"),
        FieldSpec(
            "user_info { full_name }",
            "Full Name",
            alt_name="full_name",
            formatter=SubFieldOutputFormatter("full_name"),
        ),
        FieldSpec("projects"),
        FieldSpec("access_key"),
        FieldSpec("secret_key"),
        FieldSpec("is_active"),
        FieldSpec("is_admin"),
        FieldSpec("created_at"),
        FieldSpec("modified_at"),
        FieldSpec("last_used"),
        FieldSpec("resource_policy"),
        FieldSpec("rate_limit"),
        FieldSpec("concurrency_used"),
        FieldSpec("ssh_public_key"),
        FieldSpec("ssh_private_key"),
        FieldSpec("dotfiles"),
        FieldSpec("bootstrap_script"),
    ]
)


keypair_resource_policy_fields = FieldSet(
    [
        FieldSpec("name"),
        FieldSpec("created_at"),
        FieldSpec("total_resource_slots"),
        FieldSpec("max_concurrent_sessions"),  # formerly concurrency_limit
        FieldSpec("max_vfolder_count"),
        FieldSpec("max_vfolder_size", formatter=sizebytes_output_formatter),
        FieldSpec("idle_timeout"),
        FieldSpec("max_containers_per_session"),
        FieldSpec("allowed_vfolder_hosts"),
    ]
)


scaling_group_fields = FieldSet(
    [
        FieldSpec("name"),
        FieldSpec("description"),
        FieldSpec("is_active"),
        FieldSpec("is_public"),
        FieldSpec("created_at"),
        FieldSpec("driver"),
        FieldSpec("driver_opts", formatter=nested_dict_formatter),
        FieldSpec("scheduler"),
        FieldSpec("scheduler_opts", formatter=nested_dict_formatter),
        FieldSpec("use_host_network"),
    ]
)


session_fields = FieldSet(
    [
        FieldSpec("id", "Session ID", alt_name="session_id"),
        FieldSpec("main_kernel_id", "Main Kernel ID"),
        FieldSpec("tag"),
        FieldSpec("name"),
        FieldSpec("type"),
        FieldSpec("image"),
        FieldSpec("registry"),
        FieldSpec("cluster_template"),
        FieldSpec("cluster_mode"),
        FieldSpec("cluster_size"),
        FieldSpec("domain_name"),
<<<<<<< HEAD
        FieldSpec("project_name", "Project/Group"),
        FieldSpec("project_id"),
=======
        FieldSpec("group_name", "Project/Group"),
        FieldSpec("group_id"),
        FieldSpec("agent_ids"),
>>>>>>> 6a3745a6
        FieldSpec("user_email"),
        FieldSpec("user_id"),
        FieldSpec("access_key", "Owner Access Key"),
        FieldSpec("created_user_email"),
        FieldSpec("created_user_id"),
        FieldSpec("status"),
        FieldSpec("status_info"),
        FieldSpec("status_data", formatter=nested_dict_formatter),
        FieldSpec("status_changed", "Last Updated"),
        FieldSpec("created_at"),
        FieldSpec("terminated_at"),
        FieldSpec("starts_at"),
        FieldSpec("scheduled_at"),
        FieldSpec("startup_command"),
        FieldSpec("result"),
        FieldSpec("resoucre_opts", formatter=nested_dict_formatter),
        FieldSpec("scaling_group"),
        FieldSpec("service_ports", formatter=nested_dict_formatter),
        FieldSpec("mounts"),
        FieldSpec("occupying_slots", formatter=resource_slot_formatter),
        FieldSpec(
            "containers",
            subfields=container_fields,
            formatter=ContainerListFormatter(),
        ),
        FieldSpec(
            "dependencies { name id }",
            formatter=DependencyListFormatter(),
        ),
        FieldSpec("abusing_reports"),
        FieldSpec("idle_checks"),
    ]
)

session_fields_v5 = FieldSet(
    [
        FieldSpec(
            "containers",
            subfields=FieldSet(
                [
                    FieldSpec("id", "Kernel ID", alt_name="kernel_id"),
                    FieldSpec("session_id", "Session ID"),
                    FieldSpec("role"),
                    FieldSpec("agent"),
                    FieldSpec("image"),
                    FieldSpec("status"),
                    FieldSpec("status_info"),
                    FieldSpec("status_data", formatter=nested_dict_formatter),
                    FieldSpec("status_changed"),
                    FieldSpec("occupied_slots", formatter=resource_slot_formatter),
                    FieldSpec("live_stat", formatter=KernelStatFormatter()),
                    FieldSpec("last_stat", formatter=KernelStatFormatter()),
                ]
            ),
            formatter=ContainerListFormatter(),
        ),
    ]
)


storage_fields = FieldSet(
    [
        FieldSpec("id"),
        FieldSpec("backend"),
        FieldSpec("fsprefix"),
        FieldSpec("path"),
        FieldSpec("capabilities"),
        FieldSpec("hardware_metadata", formatter=nested_dict_formatter),
        FieldSpec("performance_metric", formatter=nested_dict_formatter),
        FieldSpec("usage", formatter=nested_dict_formatter),
    ]
)


user_fields = FieldSet(
    [
        FieldSpec("uuid"),
        FieldSpec("username"),
        FieldSpec("email"),
        # password is not queriable!
        FieldSpec("need_password_change"),
        FieldSpec("full_name"),
        FieldSpec("description"),
        FieldSpec("is_active"),
        FieldSpec("status"),
        FieldSpec("status_info"),
        FieldSpec("created_at"),
        FieldSpec("modified_at"),
        FieldSpec("domain_name"),
        FieldSpec("role"),
        FieldSpec("projects { id name }", formatter=ProjectListFormatter()),
        FieldSpec("allowed_client_ip"),
        FieldSpec("totp_activated"),
    ]
)


vfolder_fields = FieldSet(
    [
        FieldSpec("id"),
        FieldSpec("host"),
        FieldSpec("name"),
        FieldSpec("user", alt_name="user_id"),
        FieldSpec("project_id"),
        FieldSpec("creator"),
        FieldSpec("status"),
        FieldSpec("unmanaged_path"),
        FieldSpec("usage_mode"),
        FieldSpec("permission"),
        FieldSpec("ownership_type"),
        FieldSpec("max_files"),
        FieldSpec("max_size"),
        FieldSpec("created_at"),
        FieldSpec("last_used"),
        FieldSpec("num_files"),
        FieldSpec("cur_size"),
        FieldSpec("cloneable"),
    ]
)


permission_fields = FieldSet(
    [
        FieldSpec("vfolder_host_permission_list"),
    ]
)


service_fields = FieldSet(
    [
        FieldSpec("endpoint_id"),
        FieldSpec("image"),
        FieldSpec("domain"),
        FieldSpec("project"),
        FieldSpec("resource_group"),
        FieldSpec("resource_slots", formatter=nested_dict_formatter),
        FieldSpec("url"),
        FieldSpec("model"),
        FieldSpec("model_mount_destiation"),
        FieldSpec("created_user"),
        FieldSpec("session_owner"),
        FieldSpec("tag"),
        FieldSpec("startup_command"),
        FieldSpec("bootstrap_script"),
        FieldSpec("callback_url"),
        FieldSpec("environ", formatter=nested_dict_formatter),
        FieldSpec("name"),
        FieldSpec("resource_opts", formatter=nested_dict_formatter),
        FieldSpec("desired_session_count"),
        FieldSpec("cluster_mode"),
        FieldSpec("cluster_size"),
        FieldSpec("open_to_public"),
        FieldSpec(
            "routings { routing_id session status traffic_ratio }",
            formatter=InlineRoutingFormatter(),
        ),
    ]
)


routing_fields = FieldSet(
    [
        FieldSpec("routing_id"),
        FieldSpec("status"),
        FieldSpec("endpoint"),
        FieldSpec("session"),
        FieldSpec("traffic_ratio"),
    ]
)<|MERGE_RESOLUTION|>--- conflicted
+++ resolved
@@ -179,14 +179,9 @@
         FieldSpec("cluster_mode"),
         FieldSpec("cluster_size"),
         FieldSpec("domain_name"),
-<<<<<<< HEAD
         FieldSpec("project_name", "Project/Group"),
         FieldSpec("project_id"),
-=======
-        FieldSpec("group_name", "Project/Group"),
-        FieldSpec("group_id"),
         FieldSpec("agent_ids"),
->>>>>>> 6a3745a6
         FieldSpec("user_email"),
         FieldSpec("user_id"),
         FieldSpec("access_key", "Owner Access Key"),
