--- conflicted
+++ resolved
@@ -27,7 +27,6 @@
     ImageRow,
     UserRow,
     query_accessible_vfolders,
-    resolve_group_name_or_id,
     scaling_groups,
     vfolders,
 )
@@ -97,17 +96,7 @@
 
     async with root_ctx.db.begin_readonly_session() as db_sess:
         query = (
-<<<<<<< HEAD
-            sa.select(
-                SessionRow.id,
-                SessionRow.name,
-                SessionRow.status,
-            )
-            .select_from(j)
-            .where(SessionRow.project_id == project_id)
-=======
             sa.select(EndpointRow).where(query_conds).options(selectinload(EndpointRow.routings))
->>>>>>> 39c22c24
         )
         result = await db_sess.execute(query)
         rows = result.scalars().all()
@@ -179,7 +168,10 @@
             tx.AliasedKey(["image", "lang"]): t.String,
             tx.AliasedKey(["arch", "architecture"], default=DEFAULT_IMAGE_ARCH)
             >> "architecture": t.String,
-            tx.AliasedKey(["group", "groupName", "group_name"], default="default"): t.String,
+            tx.AliasedKey(
+                ["project", "projectName", "project_name", "group", "groupName", "group_name"],
+                default="default",
+            ): t.String,
             tx.AliasedKey(["domain", "domainName", "domain_name"], default="default"): t.String,
             tx.AliasedKey(["cluster_size", "clusterSize"], default=1): t.ToInt[1:],  # new in APIv6
             tx.AliasedKey(["cluster_mode", "clusterMode"], default="single-node"): tx.Enum(
@@ -218,112 +210,12 @@
 )
 async def create(request: web.Request, params: Any) -> web.Response:
     root_ctx: RootContext = request.app["_root.context"]
-<<<<<<< HEAD
-    app_ctx: PrivateContext = request.app["services.context"]
-    access_key = request["keypair"]["access_key"]
-    domain_name = request["user"]["domain_name"]
-    user_role = request["user"]["role"]
-    model_id = params["model_id"]
-
-    params["owner_access_key"] = access_key
-    async with root_ctx.db.begin_readonly() as db_conn:
-        owner_uuid, project_id, resource_policy = await query_userinfo(request, params, db_conn)
-
-    log.info("SERVE.CREATE (email:{}, ak:{})", request["user"]["email"], access_key)
-    resp: MutableMapping[str, Any] = {}
-
-    # Resolve the image reference.
-    try:
-        async with root_ctx.db.begin_readonly_session() as session:
-            image_row = await ImageRow.resolve(
-                session,
-                [
-                    ImageRef(params["image_ref"], ["*"], params["architecture"]),
-                    params["image_ref"],
-                ],
-            )
-            img_id = image_row.id
-        requested_image_ref = image_row.image_ref
-        model_mount_path = image_row.labels.get("ai.backend.model-path")
-        async with root_ctx.db.begin_readonly() as conn:
-            query = (
-                sa.select([domains.c.allowed_docker_registries])
-                .select_from(domains)
-                .where(domains.c.name == params["domain"])
-            )
-            allowed_registries = await conn.scalar(query)
-            if requested_image_ref.registry not in allowed_registries:
-                raise AliasResolutionFailed
-    except AliasResolutionFailed:
-        raise ImageNotFound("unknown alias or disallowed registry")
-
-    # Check work directory and reserved name directory.
-    mount_map = params["config"].get("mount_map", {})
-    if mount_map is not None:
-        original_folders = mount_map.keys()
-        alias_folders = mount_map.values()
-        if len(alias_folders) != len(set(alias_folders)):
-            raise InvalidAPIParameters("Duplicate alias folder name exists.")
-
-        alias_name: str
-        for alias_name in alias_folders:
-            if alias_name is None:
-                continue
-            if alias_name.startswith("/home/work/"):
-                alias_name = alias_name.replace("/home/work/", "")
-            if alias_name == "":
-                raise InvalidAPIParameters("Alias name cannot be empty.")
-            if alias_name == model_mount_path:
-                raise InvalidAPIParameters(
-                    f"Alias name cannot be the same with model path: `{model_mount_path}`"
-                )
-            if not verify_vfolder_name(alias_name):
-                raise InvalidAPIParameters(str(alias_name) + " is reserved for internal path.")
-            if alias_name in original_folders:
-                raise InvalidAPIParameters(
-                    f"Alias name cannot be set to an existing folder name: {alias_name}"
-                )
-
-    # Append model mount path
-    mounts: list[str] = params["config"].get("mounts", [])
-    async with root_ctx.db.begin_readonly() as db_conn:
-        query = sa.select([vfolders.c.name]).where(vfolders.c.id == model_id)
-        result = await db_conn.execute(query)
-        vfolder_name = result.first()["name"]
-    model_path = f"{vfolder_name}/versions/{params['model_version']}"
-    mounts = [*mounts, model_path]
-    mount_map = {
-        **mount_map,
-        model_path: model_mount_path,
-    }
-    params["config"]["mounts"] = mounts
-    params["config"]["mount_map"] = mount_map
-    for kern_config in params["config"]["kernel_configs"]:
-        kern_config["mounts"] = mounts
-        kern_config["mount_map"] = mount_map
-
-    # Create endpoint
-    async def _create_endpoint() -> uuid.UUID:
-        async with root_ctx.db.begin_session() as db_sess:
-            endpoint_id = uuid.uuid4()
-            endpoint = EndpointRow(
-                id=endpoint_id,
-                image=img_id,
-                model=model_id,
-                domain=domain_name,
-                project=project_id,
-                resource_group=params["config"]["scaling_group"],
-            )
-            db_sess.add(endpoint)
-            return endpoint_id
-=======
     scopes_param = {
         "owner_access_key": (
             None if params["owner_access_key"] is undefined else params["owner_access_key"]
         ),
     }
     requester_access_key, owner_access_key = await get_access_key_scopes(request, scopes_param)
->>>>>>> 39c22c24
 
     async with root_ctx.db.begin_readonly() as conn:
         checked_scaling_group = await check_scaling_group(
@@ -332,7 +224,7 @@
             SessionTypes.INFERENCE,
             owner_access_key,
             params["domain"],
-            params["group"],
+            params["project"],
         )
 
         query = (
@@ -349,7 +241,7 @@
 
         params["config"]["scaling_group"] = checked_scaling_group
 
-        owner_uuid, group_id, resource_policy = await query_userinfo(request, params, conn)
+        owner_uuid, project_id, resource_policy = await query_userinfo(request, params, conn)
         allowed_vfolder_types = await root_ctx.shared_config.get_vfolder_types()
         try:
             extra_vf_conds = (vfolders.c.id == uuid.UUID(params["config"]["model"])) & (
@@ -403,7 +295,7 @@
         params["architecture"],
         UserScope(
             domain_name=params["domain"],
-            group_id=group_id,
+            project_id=project_id,
             user_uuid=request["user"]["uuid"],
             user_role=request["user"]["role"],
         ),
@@ -421,11 +313,6 @@
     )
 
     async with root_ctx.db.begin_session() as db_sess:
-        project_id = await resolve_group_name_or_id(
-            await db_sess.connection(), params["domain"], params["group"]
-        )
-        if project_id is None:
-            raise InvalidAPIParameters(f"Invalid group name {project_id}")
         endpoint = EndpointRow(
             params["service_name"],
             request["user"]["uuid"],
@@ -453,53 +340,6 @@
 
     return web.json_response({"endpoint_id": str(endpoint.id)})
 
-<<<<<<< HEAD
-    async with root_ctx.db.begin_readonly() as conn:
-        # Use keypair bootstrap_script if it is not delivered as a parameter
-        if not params["bootstrap_script"]:
-            script, _ = await query_bootstrap_script(conn, access_key)
-            params["bootstrap_script"] = script
-
-    try:
-        session_id = await asyncio.shield(
-            app_ctx.database_ptask_group.create_task(
-                root_ctx.registry.enqueue_session(
-                    session_creation_id,
-                    params["service_name"],
-                    access_key,
-                    {
-                        "creation_config": params["config"],
-                        "kernel_configs": [
-                            {
-                                "image_ref": requested_image_ref,
-                                "cluster_role": DEFAULT_ROLE,
-                                "cluster_idx": 1,
-                                "local_rank": 0,
-                                "cluster_hostname": f"{DEFAULT_ROLE}1",
-                                "creation_config": params["config"],
-                                "bootstrap_script": params["bootstrap_script"],
-                                "startup_command": params["startup_command"],
-                            }
-                        ],
-                    },
-                    params["config"]["scaling_group"],
-                    SessionTypes.INFERENCE,
-                    resource_policy,
-                    user_scope=UserScope(
-                        domain_name=domain_name,
-                        project_id=project_id,
-                        user_uuid=owner_uuid,
-                        user_role=user_role,
-                    ),
-                    cluster_mode=params["cluster_mode"],
-                    cluster_size=params["cluster_size"],
-                    session_tag=params["tag"],
-                    starts_at=starts_at,
-                    agent_list=params["config"]["agent_list"],
-                    dependency_sessions=params["dependencies"],
-                )
-            ),
-=======
 
 @auth_required
 @server_status_required(READ_ALLOWED)
@@ -524,7 +364,6 @@
             sa.update(EndpointRow)
             .where(EndpointRow.id == service_id)
             .values({"desired_session_count": -1})
->>>>>>> 39c22c24
         )
         await db_sess.execute(query)
     return web.json_response({"success": True}, status=200)
