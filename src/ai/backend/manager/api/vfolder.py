from __future__ import annotations

import asyncio
import functools
import json
import logging
import math
import stat
import uuid
from datetime import datetime
from pathlib import Path
from types import TracebackType
from typing import (
    TYPE_CHECKING,
    Any,
    Awaitable,
    Callable,
    Dict,
    List,
    Mapping,
    MutableMapping,
    Optional,
    Sequence,
    Tuple,
    Type,
)

import aiohttp
import aiohttp_cors
import aiotools
import attrs
import sqlalchemy as sa
import trafaret as t
from aiohttp import web

from ai.backend.common import validators as tx
from ai.backend.common.logging import BraceStyleAdapter
from ai.backend.common.types import VFolderHostPermission, VFolderHostPermissionMap

from ..models import (
    AgentStatus,
    KernelStatus,
    UserRole,
    VFolderAccessStatus,
    VFolderCloneInfo,
    VFolderDeletionInfo,
    VFolderInvitationState,
    VFolderOperationStatus,
    VFolderOwnershipType,
    VFolderPermission,
    VFolderPermissionValidator,
    VFolderUsageMode,
    agents,
    ensure_host_permission_allowed,
    filter_host_allowed_permission,
    get_allowed_vfolder_hosts_by_project,
    get_allowed_vfolder_hosts_by_user,
<<<<<<< HEAD
=======
    groups,
    initiate_vfolder_clone,
>>>>>>> fd7b8738
    initiate_vfolder_removal,
    kernels,
    keypairs,
    projects,
    query_accessible_vfolders,
    query_owned_dotfiles,
    users,
    verify_vfolder_name,
    vfolder_invitations,
    vfolder_permissions,
    vfolders,
)
from .auth import admin_required, auth_required, superadmin_required
from .exceptions import (
    BackendAgentError,
    GenericForbidden,
    InsufficientPrivilege,
    InternalServerError,
    InvalidAPIParameters,
    ObjectNotFound,
    ProjectNotFound,
    ServerMisconfiguredError,
    TooManyVFoldersFound,
    VFolderAlreadyExists,
    VFolderCreationFailed,
    VFolderFilterStatusFailed,
    VFolderFilterStatusNotAvailable,
    VFolderNotFound,
)
from .manager import ALL_ALLOWED, READ_ALLOWED, server_status_required
from .resource import get_watcher_info
from .utils import check_api_params, get_user_scopes

if TYPE_CHECKING:
    from .context import RootContext

log = BraceStyleAdapter(logging.getLogger(__spec__.name))  # type: ignore[name-defined]

VFolderRow = Mapping[str, Any]


async def ensure_vfolder_status(
    request: web.Request,
    perm: VFolderAccessStatus,
    folder_id: Optional[str] = None,
    folder_name: Optional[str] = None,
):
    """
    Checks if the target vfolder status is READY.
    This function should prevent user access
    while storage-proxy operations such as vfolder clone, deletion is handling.
    """

    root_ctx: RootContext = request.app["_root.context"]
    domain_name = request["user"]["domain_name"]
    user_role = request["user"]["role"]
    user_uuid = request["user"]["uuid"]

    allowed_vfolder_types = await root_ctx.shared_config.get_vfolder_types()
    if folder_id:
        vf_name_conds = vfolders.c.id == folder_id
    elif folder_name:
        vf_name_conds = vfolders.c.name == folder_name
    else:
        raise VFolderFilterStatusFailed("either vFolder id nor name not supplied")

    available_vf_statuses = set()
    match perm:
        case VFolderAccessStatus.READABLE:
            # if READABLE access status is requested, all operation statuses are accepted.
            available_vf_statuses = {
                VFolderOperationStatus.READY,
                VFolderOperationStatus.PERFORMING,
                VFolderOperationStatus.CLONING,
                VFolderOperationStatus.DELETING,
                VFolderOperationStatus.MOUNTED,
            }
        case VFolderAccessStatus.UPDATABLE:
            # if UPDATABLE access status is requested, READY and MOUNTED operation statuses are accepted.
            available_vf_statuses = {
                VFolderOperationStatus.READY,
                VFolderOperationStatus.MOUNTED,
            }
        case VFolderAccessStatus.DELETABLE:
            # if DELETABLE access status is requested, only READY operation status is accepted.
            available_vf_statuses = {
                VFolderOperationStatus.READY,
            }
        case _:
            # Otherwise, raise VFolderFilterStatusNotAvailable()
            raise VFolderFilterStatusNotAvailable()
    async with root_ctx.db.begin_readonly() as conn:
        entries = await query_accessible_vfolders(
            conn,
            user_uuid,
            user_role=user_role,
            domain_name=domain_name,
            allowed_vfolder_types=allowed_vfolder_types,
            extra_vf_conds=vf_name_conds,
            allow_privileged_access=True,
        )
        if len(entries) == 0:
            raise VFolderFilterStatusFailed(
                f"Cannot find any folder with the given identity ({folder_id = }, {folder_name = })"
            )
        for entry in entries:
            if entry["status"] not in available_vf_statuses:
                raise VFolderFilterStatusFailed()


def vfolder_permission_required(perm: VFolderPermission):
    """
    Checks if the target vfolder exists and is either:
    - owned by the current access key, or
    - allowed accesses by the access key under the specified permission.

    The decorated handler should accept an extra argument
    which contains a dict object describing the matched VirtualFolder table row.
    """

    # FIXME: replace ... with [web.Request, VFolderRow, Any...] in the future mypy
    def _wrapper(handler: Callable[..., Awaitable[web.Response]]):
        @functools.wraps(handler)
        async def _wrapped(request: web.Request, *args, **kwargs) -> web.Response:
            root_ctx: RootContext = request.app["_root.context"]
            domain_name = request["user"]["domain_name"]
            user_role = request["user"]["role"]
            user_uuid = request["user"]["uuid"]
            folder_name = request.match_info["name"]
            allowed_vfolder_types = await root_ctx.shared_config.get_vfolder_types()
            vf_user_cond = None
            vf_project_cond = None
            if perm == VFolderPermission.READ_ONLY:
                # if READ_ONLY is requested, any permission accepts.
                invited_perm_cond = vfolder_permissions.c.permission.in_(
                    [
                        VFolderPermission.READ_ONLY,
                        VFolderPermission.READ_WRITE,
                        VFolderPermission.RW_DELETE,
                    ]
                )
                if not request["is_admin"]:
                    vf_project_cond = vfolders.c.permission.in_(
                        [
                            VFolderPermission.READ_ONLY,
                            VFolderPermission.READ_WRITE,
                            VFolderPermission.RW_DELETE,
                        ]
                    )
            elif perm == VFolderPermission.READ_WRITE:
                invited_perm_cond = vfolder_permissions.c.permission.in_(
                    [
                        VFolderPermission.READ_WRITE,
                        VFolderPermission.RW_DELETE,
                    ]
                )
                if not request["is_admin"]:
                    vf_project_cond = vfolders.c.permission.in_(
                        [
                            VFolderPermission.READ_WRITE,
                            VFolderPermission.RW_DELETE,
                        ]
                    )
            elif perm == VFolderPermission.RW_DELETE:
                # If RW_DELETE is requested, only RW_DELETE accepts.
                invited_perm_cond = vfolder_permissions.c.permission == VFolderPermission.RW_DELETE
                if not request["is_admin"]:
                    vf_project_cond = vfolders.c.permission == VFolderPermission.RW_DELETE
            else:
                # Otherwise, just compare it as-is (for future compatibility).
                invited_perm_cond = vfolder_permissions.c.permission == perm
                if not request["is_admin"]:
                    vf_project_cond = vfolders.c.permission == perm
            async with root_ctx.db.begin() as conn:
                entries = await query_accessible_vfolders(
                    conn,
                    user_uuid,
                    user_role=user_role,
                    domain_name=domain_name,
                    allowed_vfolder_types=allowed_vfolder_types,
                    extra_vf_conds=(vfolders.c.name == folder_name),
                    extra_invited_vf_conds=invited_perm_cond,
                    extra_vf_user_conds=vf_user_cond,
                    extra_vf_project_conds=vf_project_cond,
                )
                if len(entries) == 0:
                    raise VFolderNotFound("Your operation may be permission denied.")
            return await handler(request, entries[0], *args, **kwargs)

        return _wrapped

    return _wrapper


# FIXME: replace ... with [web.Request, VFolderRow, Any...] in the future mypy
def vfolder_check_exists(handler: Callable[..., Awaitable[web.Response]]):
    """
    Checks if the target vfolder exists and is owned by the current user.

    The decorated handler should accept an extra "row" argument
    which contains the matched VirtualFolder table row.
    """

    @functools.wraps(handler)
    async def _wrapped(request: web.Request, *args, **kwargs) -> web.Response:
        root_ctx: RootContext = request.app["_root.context"]
        user_uuid = request["user"]["uuid"]
        folder_name = request.match_info["name"]
        async with root_ctx.db.begin() as conn:
            j = sa.join(
                vfolders,
                vfolder_permissions,
                vfolders.c.id == vfolder_permissions.c.vfolder,
                isouter=True,
            )
            query = (
                sa.select("*")
                .select_from(j)
                .where(
                    ((vfolders.c.user == user_uuid) | (vfolder_permissions.c.user == user_uuid))
                    & (vfolders.c.name == folder_name)
                )
            )
            try:
                result = await conn.execute(query)
            except sa.exc.DataError:
                raise InvalidAPIParameters
            row = result.first()
            if row is None:
                raise VFolderNotFound()
        return await handler(request, row, *args, **kwargs)

    return _wrapped


@auth_required
@server_status_required(ALL_ALLOWED)
@check_api_params(
    t.Dict(
        {
            t.Key("name"): tx.Slug(allow_dot=True),
            t.Key("host", default=None) >> "folder_host": t.String | t.Null,
            t.Key("usage_mode", default="general"): tx.Enum(VFolderUsageMode) | t.Null,
            t.Key("permission", default="rw"): tx.Enum(VFolderPermission) | t.Null,
            tx.AliasedKey(["unmanaged_path", "unmanagedPath"], default=None): t.String | t.Null,
            tx.AliasedKey(
                ["project", "projectId", "project_id", "group", "groupId", "group_id"], default=None
            ): tx.UUID
            | t.String
            | t.Null,
            t.Key("quota", default=None): tx.BinarySize | t.Null,
            t.Key("cloneable", default=False): t.Bool,
        }
    ),
)
async def create(request: web.Request, params: Any) -> web.Response:
    resp: Dict[str, Any] = {}
    root_ctx: RootContext = request.app["_root.context"]
    access_key = request["keypair"]["access_key"]
    user_role = request["user"]["role"]
    user_uuid = request["user"]["uuid"]
    resource_policy = request["keypair"]["resource_policy"]
    domain_name = request["user"]["domain_name"]
    project_id_or_name = params["project"]
    log.info(
        "VFOLDER.CREATE (email:{}, ak:{}, vf:{}, vfh:{}, umod:{}, perm:{})",
        request["user"]["email"],
        access_key,
        params["name"],
        params["folder_host"],
        params["usage_mode"].value,
        params["permission"].value,
    )
    folder_host = params["folder_host"]
    unmanaged_path = params["unmanaged_path"]
    # Check if user is trying to created unmanaged vFolder
    if unmanaged_path:
        # Approve only if user is Admin or Superadmin
        if user_role not in (UserRole.ADMIN, UserRole.SUPERADMIN):
            raise GenericForbidden("Insufficient permission")
    else:
        # Resolve host for the new virtual folder.
        if not folder_host:
            folder_host = await root_ctx.shared_config.etcd.get("volumes/default_host")
            if not folder_host:
                raise InvalidAPIParameters(
                    "You must specify the vfolder host "
                    "because the default host is not configured."
                )
    allowed_vfolder_types = await root_ctx.shared_config.get_vfolder_types()
    for vf_type in allowed_vfolder_types:
        if vf_type not in ("user", "project"):
            raise ServerMisconfiguredError(
                f"Invalid vfolder type(s): {str(allowed_vfolder_types)}."
                ' Only "user" or "project" is allowed.'
            )

    if not verify_vfolder_name(params["name"]):
        raise InvalidAPIParameters(f'{params["name"]} is reserved for internal operations.')
    if params["name"].startswith(".") and params["name"] != ".local":
        if params["project"] is not None:
            raise InvalidAPIParameters("dot-prefixed vfolders cannot be a project folder.")

    async with root_ctx.db.begin() as conn:
        # Convert project name to uuid if project name is given.
        if isinstance(project_id_or_name, str):
            query = (
                sa.select([projects.c.id])
                .select_from(projects)
                .where(projects.c.domain_name == domain_name)
                .where(projects.c.name == project_id_or_name)
            )
            project_id = await conn.scalar(query)
        else:
            project_id = project_id_or_name
        if not unmanaged_path:
            await ensure_host_permission_allowed(
                conn,
                folder_host,
                allowed_vfolder_types=allowed_vfolder_types,
                user_uuid=user_uuid,
                resource_policy=resource_policy,
                domain_name=domain_name,
                project_id=project_id,
                permission=VFolderHostPermission.CREATE,
            )

        # Check resource policy's max_vfolder_count
        if resource_policy["max_vfolder_count"] > 0:
            query = sa.select([sa.func.count()]).where(vfolders.c.user == user_uuid)
            result = await conn.scalar(query)
            if result >= resource_policy["max_vfolder_count"]:
                raise InvalidAPIParameters("You cannot create more vfolders.")

        # Limit vfolder size quota if it is larger than max_vfolder_size of the resource policy.
        max_vfolder_size = resource_policy.get("max_vfolder_size", 0)
        if max_vfolder_size > 0 and (
            params["quota"] is None or params["quota"] <= 0 or params["quota"] > max_vfolder_size
        ):
            params["quota"] = max_vfolder_size

        # Prevent creation of vfolder with duplicated name.
        extra_vf_conds = [vfolders.c.name == params["name"]]
        if not unmanaged_path:
            extra_vf_conds.append(vfolders.c.host == folder_host)
        entries = await query_accessible_vfolders(
            conn,
            user_uuid,
            user_role=user_role,
            domain_name=domain_name,
            allowed_vfolder_types=allowed_vfolder_types,
            extra_vf_conds=(sa.and_(*extra_vf_conds)),
        )
        if len(entries) > 0:
            raise VFolderAlreadyExists

        # Check if project exists.
        if project_id_or_name and project_id is None:
            raise ProjectNotFound
        if project_id is not None:
            if "project" not in allowed_vfolder_types:
                raise InvalidAPIParameters("project vfolder cannot be created in this host")
            if not request["is_admin"]:
                raise GenericForbidden("no permission")
            query = (
                sa.select([projects.c.id])
                .select_from(projects)
                .where(projects.c.domain_name == domain_name)
                .where(projects.c.id == project_id)
            )
            _gid = await conn.scalar(query)
            if str(_gid) != str(project_id):
                raise InvalidAPIParameters("No such project.")
        else:
            if "user" not in allowed_vfolder_types:
                raise InvalidAPIParameters("user vfolder cannot be created in this host")
        try:
            folder_id = uuid.uuid4()
            if not unmanaged_path:
                # Try to create actual only if vFolder is managed one
                async with root_ctx.storage_manager.request(
                    folder_host,
                    "POST",
                    "folder/create",
                    json={
                        "volume": root_ctx.storage_manager.split_host(folder_host)[1],
                        "vfid": str(folder_id),
                        "options": {"quota": params["quota"]},
                    },
                ):
                    pass
        except aiohttp.ClientResponseError:
            raise VFolderCreationFailed
        user_uuid = str(user_uuid) if project_id is None else None
        project_uuid = str(project_id) if project_id is not None else None
        ownership_type = "project" if project_uuid is not None else "user"
        insert_values = {
            "id": folder_id.hex,
            "name": params["name"],
            "usage_mode": params["usage_mode"],
            "permission": params["permission"],
            "last_used": None,
            "max_size": int(params["quota"] / (2**20)) if params["quota"] else None,  # in MBytes
            "host": folder_host,
            "creator": request["user"]["email"],
            "ownership_type": VFolderOwnershipType(ownership_type),
            "user": user_uuid,
            "project_id": project_uuid,
            "unmanaged_path": "",
            "cloneable": params["cloneable"],
            "status": VFolderOperationStatus.READY,
        }
        resp = {
            "id": folder_id.hex,
            "name": params["name"],
            "host": folder_host,
            "usage_mode": params["usage_mode"].value,
            "permission": params["permission"].value,
            "max_size": int(params["quota"] / (2**20)) if params["quota"] else None,  # in MBytes
            "creator": request["user"]["email"],
            "ownership_type": ownership_type,
            "user": user_uuid,
            "group": project_uuid,  # legacy
            "project": project_uuid,  # legacy
            "cloneable": params["cloneable"],
            "status": VFolderOperationStatus.READY,
        }
        if unmanaged_path:
            insert_values.update(
                {
                    "host": "",
                    "unmanaged_path": unmanaged_path,
                }
            )
            resp["unmanaged_path"] = unmanaged_path
        query = sa.insert(vfolders, insert_values)
        try:
            result = await conn.execute(query)
        except sa.exc.DataError:
            raise InvalidAPIParameters
        assert result.rowcount == 1
    return web.json_response(resp, status=201)


@auth_required
@server_status_required(READ_ALLOWED)
@check_api_params(
    t.Dict(
        {
            t.Key("all", default=False): t.ToBool,
            tx.AliasedKey(["project_id", "projectId", "group_id", "groupId"], default=None): tx.UUID
            | t.String
            | t.Null,
            tx.AliasedKey(["owner_user_email", "ownerUserEmail"], default=None): t.Email | t.Null,
        }
    ),
)
async def list_folders(request: web.Request, params: Any) -> web.Response:
    resp = []
    root_ctx: RootContext = request.app["_root.context"]
    access_key = request["keypair"]["access_key"]
    domain_name = request["user"]["domain_name"]

    log.info("VFOLDER.LIST (email:{}, ak:{})", request["user"]["email"], access_key)
    entries: List[Mapping[str, Any]] | Sequence[Mapping[str, Any]]
    owner_user_uuid, owner_user_role = await get_user_scopes(request, params)
    async with root_ctx.db.begin_readonly() as conn:
        allowed_vfolder_types = await root_ctx.shared_config.get_vfolder_types()
        if params["all"]:
            raise InvalidAPIParameters("Deprecated use of 'all' option")
        else:
            extra_vf_conds = None
            if params["project_id"] is not None:
                # Note: user folders should be returned even when project_id is specified.
                extra_vf_conds = (vfolders.c.project_id == params["project_id"]) | (
                    vfolders.c.user.isnot(None)
                )
            entries = await query_accessible_vfolders(
                conn,
                owner_user_uuid,
                user_role=owner_user_role,
                domain_name=domain_name,
                allowed_vfolder_types=allowed_vfolder_types,
                extra_vf_conds=extra_vf_conds,
            )
        for entry in entries:
            resp.append(
                {
                    "name": entry["name"],
                    "id": entry["id"].hex,
                    "host": entry["host"],
                    "status": entry["status"],
                    "usage_mode": entry["usage_mode"].value,
                    "created_at": str(entry["created_at"]),
                    "is_owner": entry["is_owner"],
                    "permission": entry["permission"].value,
                    "user": str(entry["user"]) if entry["user"] else None,
                    "group": str(entry["project_id"]) if entry["project_id"] else None,  # legacy
                    "group_name": entry["project_name"],  # legacy
                    "project": str(entry["project_id"]) if entry["project_id"] else None,
                    "project_name": entry["project_name"],
                    "creator": entry["creator"],
                    "user_email": entry["user_email"],
                    "ownership_type": entry["ownership_type"].value,
                    "type": entry["ownership_type"].value,  # legacy
                    "cloneable": entry["cloneable"],
                    "max_files": entry["max_files"],
                    "max_size": entry["max_size"],
                    "cur_size": entry["cur_size"],
                }
            )
    return web.json_response(resp, status=200)


@superadmin_required
@server_status_required(ALL_ALLOWED)
@check_api_params(
    t.Dict(
        {
            t.Key("id"): t.String,
        }
    ),
)
async def delete_by_id(request: web.Request, params: Any) -> web.Response:
    await ensure_vfolder_status(request, VFolderAccessStatus.DELETABLE, folder_id=params["id"])
    root_ctx: RootContext = request.app["_root.context"]
    app_ctx: PrivateContext = request.app["folders.context"]

    access_key = request["keypair"]["access_key"]
    user_uuid = request["user"]["uuid"]
    domain_name = request["user"]["domain_name"]
    resource_policy = request["keypair"]["resource_policy"]
    allowed_vfolder_types = await root_ctx.shared_config.get_vfolder_types()
    log.info(
        "VFOLDER.DELETE_BY_ID (email:{}, ak:{}, vf:{})",
        request["user"]["email"],
        access_key,
        params["id"],
    )
    async with root_ctx.db.begin() as conn:
        query = (
            sa.select([vfolders.c.host]).select_from(vfolders).where(vfolders.c.id == params["id"])
        )
        folder_host = await conn.scalar(query)
        await ensure_host_permission_allowed(
            conn,
            folder_host,
            allowed_vfolder_types=allowed_vfolder_types,
            user_uuid=user_uuid,
            resource_policy=resource_policy,
            domain_name=domain_name,
            permission=VFolderHostPermission.DELETE,
        )
    folder_id = uuid.UUID(params["id"])
    await initiate_vfolder_removal(
        root_ctx.db,
        [VFolderDeletionInfo(folder_id, folder_host)],
        root_ctx.storage_manager,
        app_ctx.storage_ptask_group,
    )
    return web.Response(status=204)


@auth_required
@server_status_required(READ_ALLOWED)
@check_api_params(
    t.Dict(
        {
            tx.AliasedKey(["project_id", "projectId", "group_id", "groupId"], default=None): tx.UUID
            | t.String
            | t.Null,
        }
    ),
)
async def list_hosts(request: web.Request, params: Any) -> web.Response:
    root_ctx: RootContext = request.app["_root.context"]
    access_key = request["keypair"]["access_key"]
    log.info(
        "VFOLDER.LIST_HOSTS (emai:{}, ak:{})",
        request["user"]["email"],
        access_key,
    )
    domain_name = request["user"]["domain_name"]
    project_id = params["project_id"]
    domain_admin = request["user"]["role"] == UserRole.ADMIN
    resource_policy = request["keypair"]["resource_policy"]
    allowed_vfolder_types = await root_ctx.shared_config.get_vfolder_types()
    async with root_ctx.db.begin() as conn:
        allowed_hosts = VFolderHostPermissionMap()
        if "user" in allowed_vfolder_types:
            allowed_hosts_by_user = await get_allowed_vfolder_hosts_by_user(
                conn, resource_policy, domain_name, request["user"]["uuid"], project_id
            )
            allowed_hosts = allowed_hosts | allowed_hosts_by_user
        if "project" in allowed_vfolder_types:
            allowed_hosts_by_project = await get_allowed_vfolder_hosts_by_project(
                conn, resource_policy, domain_name, project_id, domain_admin=domain_admin
            )
            allowed_hosts = allowed_hosts | allowed_hosts_by_project
    all_volumes = await root_ctx.storage_manager.get_all_volumes()
    all_hosts = {f"{proxy_name}:{volume_data['name']}" for proxy_name, volume_data in all_volumes}
    allowed_hosts = VFolderHostPermissionMap(
        {host: perms for host, perms in allowed_hosts.items() if host in all_hosts}
    )
    default_host = await root_ctx.shared_config.get_raw("volumes/default_host")
    if default_host not in allowed_hosts:
        default_host = None
    volume_info = {
        f"{proxy_name}:{volume_data['name']}": {
            "backend": volume_data["backend"],
            "capabilities": volume_data["capabilities"],
        }
        for proxy_name, volume_data in all_volumes
        if f"{proxy_name}:{volume_data['name']}" in allowed_hosts
    }
    resp = {
        "default": default_host,
        "allowed": sorted(allowed_hosts),
        "volume_info": volume_info,
    }
    return web.json_response(resp, status=200)


@superadmin_required
@server_status_required(READ_ALLOWED)
async def list_all_hosts(request: web.Request) -> web.Response:
    root_ctx: RootContext = request.app["_root.context"]
    access_key = request["keypair"]["access_key"]
    log.info(
        "VFOLDER.LIST_ALL_HOSTS (email:{}, ak:{})",
        request["user"]["email"],
        access_key,
    )
    all_volumes = await root_ctx.storage_manager.get_all_volumes()
    all_hosts = {f"{proxy_name}:{volume_data['name']}" for proxy_name, volume_data in all_volumes}
    default_host = await root_ctx.shared_config.get_raw("volumes/default_host")
    if default_host not in all_hosts:
        default_host = None
    resp = {
        "default": default_host,
        "allowed": sorted(all_hosts),
    }
    return web.json_response(resp, status=200)


@superadmin_required
@server_status_required(READ_ALLOWED)
@check_api_params(
    t.Dict(
        {
            t.Key("folder_host"): t.String,
        }
    )
)
async def get_volume_perf_metric(request: web.Request, params: Any) -> web.Response:
    root_ctx: RootContext = request.app["_root.context"]
    access_key = request["keypair"]["access_key"]
    log.info(
        "VFOLDER.VOLUME_PERF_METRIC (email:{}, ak:{})",
        request["user"]["email"],
        access_key,
    )
    proxy_name, volume_name = root_ctx.storage_manager.split_host(params["folder_host"])
    async with root_ctx.storage_manager.request(
        proxy_name,
        "GET",
        "volume/performance-metric",
        json={
            "volume": volume_name,
        },
    ) as (_, storage_resp):
        storage_reply = await storage_resp.json()
    return web.json_response(storage_reply, status=200)


@auth_required
@server_status_required(READ_ALLOWED)
async def list_allowed_types(request: web.Request) -> web.Response:
    root_ctx: RootContext = request.app["_root.context"]
    access_key = request["keypair"]["access_key"]
    log.info(
        "VFOLDER.LIST_ALLOWED_TYPES (email:{}, ak:{})",
        request["user"]["email"],
        access_key,
    )
    allowed_vfolder_types = await root_ctx.shared_config.get_vfolder_types()
    return web.json_response(allowed_vfolder_types, status=200)


@auth_required
@server_status_required(READ_ALLOWED)
@vfolder_permission_required(VFolderPermission.READ_ONLY)
async def get_info(request: web.Request, row: VFolderRow) -> web.Response:
    await ensure_vfolder_status(
        request, VFolderAccessStatus.READABLE, folder_name=request.match_info["name"]
    )
    root_ctx: RootContext = request.app["_root.context"]
    resp: Dict[str, Any] = {}
    folder_name = request.match_info["name"]
    access_key = request["keypair"]["access_key"]
    log.info(
        "VFOLDER.GETINFO (email:{}, ak:{}, vf:{})",
        request["user"]["email"],
        access_key,
        folder_name,
    )
    if row["permission"] is None:
        is_owner = True
        permission = VFolderPermission.OWNER_PERM
    else:
        is_owner = row["is_owner"]
        permission = row["permission"]
    proxy_name, volume_name = root_ctx.storage_manager.split_host(row["host"])
    async with root_ctx.storage_manager.request(
        proxy_name,
        "GET",
        "folder/usage",
        json={
            "volume": volume_name,
            "vfid": str(row["id"]),
        },
    ) as (_, storage_resp):
        usage = await storage_resp.json()
    resp = {
        "name": row["name"],
        "id": row["id"].hex,
        "host": row["host"],
        "status": row["status"],
        "numFiles": usage["file_count"],  # legacy
        "num_files": usage["file_count"],
        "used_bytes": usage["used_bytes"],  # added in v20.09
        "created": str(row["created_at"]),  # legacy
        "created_at": str(row["created_at"]),
        "last_used": str(row["created_at"]),
        "user": str(row["user"]),
        "group": str(row["project_id"]),  # legacy
        "project": str(row["project_id"]),
        "type": "user" if row["user"] is not None else "project",
        "is_owner": is_owner,
        "permission": permission,
        "usage_mode": row["usage_mode"],
        "cloneable": row["cloneable"],
        "max_size": row["max_size"],
        "cur_size": row["cur_size"],
    }
    return web.json_response(resp, status=200)


@auth_required
@server_status_required(READ_ALLOWED)
@check_api_params(
    t.Dict(
        {
            t.Key("folder_host"): t.String,
            t.Key("id"): tx.UUID,
        }
    )
)
async def get_quota(request: web.Request, params: Any) -> web.Response:
    await ensure_vfolder_status(request, VFolderAccessStatus.READABLE, folder_id=params["id"])
    root_ctx: RootContext = request.app["_root.context"]
    proxy_name, volume_name = root_ctx.storage_manager.split_host(params["folder_host"])
    log.info(
        "VFOLDER.GET_QUOTA (email:{}, volume_name:{}, vf:{})",
        request["user"]["email"],
        volume_name,
        params["id"],
    )

    # Permission check for the requested vfolder.
    user_role = request["user"]["role"]
    user_uuid = request["user"]["uuid"]
    domain_name = request["user"]["domain_name"]
    if user_role == UserRole.SUPERADMIN:
        pass
    else:
        allowed_vfolder_types = await root_ctx.shared_config.get_vfolder_types()
        async with root_ctx.db.begin_readonly() as conn:
            extra_vf_conds = [vfolders.c.id == params["id"]]
            entries = await query_accessible_vfolders(
                conn,
                user_uuid,
                user_role=user_role,
                domain_name=domain_name,
                allowed_vfolder_types=allowed_vfolder_types,
                extra_vf_conds=(sa.and_(*extra_vf_conds)),
            )
        if len(entries) < 0:
            raise VFolderNotFound("no such accessible vfolder")

    async with root_ctx.storage_manager.request(
        proxy_name,
        "GET",
        "volume/quota",
        json={
            "volume": volume_name,
            "vfid": str(params["id"]),
        },
    ) as (_, storage_resp):
        storage_reply = await storage_resp.json()
    return web.json_response(storage_reply, status=200)


@auth_required
@server_status_required(ALL_ALLOWED)
@check_api_params(
    t.Dict(
        {
            t.Key("folder_host"): t.String,
            t.Key("id"): tx.UUID,
            t.Key("input"): t.Mapping(t.String, t.Any),
        }
    ),
)
async def update_quota(request: web.Request, params: Any) -> web.Response:
    await ensure_vfolder_status(request, VFolderAccessStatus.UPDATABLE, folder_id=params["id"])
    root_ctx: RootContext = request.app["_root.context"]
    folder_host = params["folder_host"]
    proxy_name, volume_name = root_ctx.storage_manager.split_host(folder_host)
    quota = int(params["input"]["size_bytes"])
    log.info(
        "VFOLDER.UPDATE_QUOTA (email:{}, volume_name:{}, quota:{}, vf:{})",
        request["user"]["email"],
        volume_name,
        quota,
        params["id"],
    )

    # Permission check for the requested vfolder.
    user_role = request["user"]["role"]
    user_uuid = request["user"]["uuid"]
    domain_name = request["user"]["domain_name"]
    resource_policy = request["keypair"]["resource_policy"]

    if user_role == UserRole.SUPERADMIN:
        pass
    else:
        allowed_vfolder_types = await root_ctx.shared_config.get_vfolder_types()
        async with root_ctx.db.begin_readonly() as conn:
            await ensure_host_permission_allowed(
                conn,
                folder_host,
                allowed_vfolder_types=allowed_vfolder_types,
                user_uuid=user_uuid,
                resource_policy=resource_policy,
                domain_name=domain_name,
                permission=VFolderHostPermission.MODIFY,
            )
            extra_vf_conds = [vfolders.c.id == params["id"]]
            entries = await query_accessible_vfolders(
                conn,
                user_uuid,
                user_role=user_role,
                domain_name=domain_name,
                allowed_vfolder_types=allowed_vfolder_types,
                extra_vf_conds=(sa.and_(*extra_vf_conds)),
            )
        if len(entries) < 0:
            raise VFolderNotFound("no such accessible vfolder")

    # Limit vfolder size quota if it is larger than max_vfolder_size of the resource policy.
    max_vfolder_size = resource_policy.get("max_vfolder_size", 0)
    if max_vfolder_size > 0 and (quota <= 0 or quota > max_vfolder_size):
        quota = max_vfolder_size

    async with root_ctx.storage_manager.request(
        proxy_name,
        "PATCH",
        "volume/quota",
        json={
            "volume": volume_name,
            "vfid": str(params["id"]),
            "size_bytes": quota,
        },
    ):
        pass

    # Update the quota for the vfolder in DB.
    async with root_ctx.db.begin() as conn:
        query = (
            sa.update(vfolders)
            .values(max_size=math.ceil(quota / 2**20))  # in Mbytes
            .where(vfolders.c.id == params["id"])
        )
        result = await conn.execute(query)
        assert result.rowcount == 1

    return web.json_response({"size_bytes": quota}, status=200)


@superadmin_required
@server_status_required(READ_ALLOWED)
@check_api_params(
    t.Dict(
        {
            t.Key("folder_host"): t.String,
            t.Key("id"): tx.UUID,
        }
    )
)
async def get_usage(request: web.Request, params: Any) -> web.Response:
    await ensure_vfolder_status(request, VFolderAccessStatus.READABLE, folder_id=params["id"])
    root_ctx: RootContext = request.app["_root.context"]
    proxy_name, volume_name = root_ctx.storage_manager.split_host(params["folder_host"])
    log.info(
        "VFOLDER.GET_USAGE (email:{}, volume_name:{}, vf:{})",
        request["user"]["email"],
        volume_name,
        params["id"],
    )
    async with root_ctx.storage_manager.request(
        proxy_name,
        "GET",
        "folder/usage",
        json={
            "volume": volume_name,
            "vfid": str(params["id"]),
        },
    ) as (_, storage_resp):
        usage = await storage_resp.json()
    return web.json_response(usage, status=200)


@superadmin_required
@server_status_required(READ_ALLOWED)
@check_api_params(
    t.Dict(
        {
            t.Key("folder_host"): t.String,
            t.Key("id"): tx.UUID,
        }
    )
)
async def get_used_bytes(request: web.Request, params: Any) -> web.Response:
    await ensure_vfolder_status(request, VFolderAccessStatus.READABLE, folder_id=params["id"])
    root_ctx: RootContext = request.app["_root.context"]
    proxy_name, volume_name = root_ctx.storage_manager.split_host(params["folder_host"])
    log.info("VFOLDER.GET_USED_BYTES (volume_name:{}, vf:{})", volume_name, params["id"])
    async with root_ctx.storage_manager.request(
        proxy_name,
        "GET",
        "folder/used-bytes",
        json={
            "volume": volume_name,
            "vfid": str(params["id"]),
        },
    ) as (_, storage_resp):
        usage = await storage_resp.json()
    return web.json_response(usage, status=200)


@auth_required
@server_status_required(ALL_ALLOWED)
@vfolder_permission_required(VFolderPermission.OWNER_PERM)
@check_api_params(
    t.Dict(
        {
            t.Key("new_name"): tx.Slug(allow_dot=True),
        }
    )
)
async def rename_vfolder(request: web.Request, params: Any, row: VFolderRow) -> web.Response:
    await ensure_vfolder_status(
        request, VFolderAccessStatus.UPDATABLE, folder_name=request.match_info["name"]
    )
    root_ctx: RootContext = request.app["_root.context"]
    old_name = request.match_info["name"]
    access_key = request["keypair"]["access_key"]
    domain_name = request["user"]["domain_name"]
    user_role = request["user"]["role"]
    user_uuid = request["user"]["uuid"]
    resource_policy = request["keypair"]["resource_policy"]
    new_name = params["new_name"]
    allowed_vfolder_types = await root_ctx.shared_config.get_vfolder_types()
    log.info(
        "VFOLDER.RENAME (email:{}, ak:{}, vf.old:{}, vf.new:{})",
        request["user"]["email"],
        access_key,
        old_name,
        new_name,
    )
    async with root_ctx.db.begin() as conn:
        entries = await query_accessible_vfolders(
            conn,
            user_uuid,
            user_role=user_role,
            domain_name=domain_name,
            allowed_vfolder_types=allowed_vfolder_types,
        )
        for entry in entries:
            if entry["name"] == new_name:
                raise InvalidAPIParameters(
                    "One of your accessible vfolders already has " "the name you requested."
                )
        for entry in entries:
            if entry["name"] == old_name:
                if not entry["is_owner"]:
                    raise InvalidAPIParameters(
                        "Cannot change the name of a vfolder " "that is not owned by myself."
                    )
                await ensure_host_permission_allowed(
                    conn,
                    entry["host"],
                    allowed_vfolder_types=allowed_vfolder_types,
                    user_uuid=user_uuid,
                    resource_policy=resource_policy,
                    domain_name=domain_name,
                    permission=VFolderHostPermission.MODIFY,
                )
                query = (
                    sa.update(vfolders).values(name=new_name).where(vfolders.c.id == entry["id"])
                )
                await conn.execute(query)
                break
    return web.Response(status=201)


@auth_required
@server_status_required(ALL_ALLOWED)
@vfolder_permission_required(VFolderPermission.OWNER_PERM)
@check_api_params(
    t.Dict(
        {
            t.Key("cloneable", default=None): t.Bool | t.Null,
            t.Key("permission", default=None): tx.Enum(VFolderPermission) | t.Null,
        }
    )
)
async def update_vfolder_options(
    request: web.Request, params: Any, row: VFolderRow
) -> web.Response:
    await ensure_vfolder_status(
        request, VFolderAccessStatus.UPDATABLE, folder_name=request.match_info["name"]
    )
    root_ctx: RootContext = request.app["_root.context"]
    user_uuid = request["user"]["uuid"]
    domain_name = request["user"]["domain_name"]
    resource_policy = request["keypair"]["resource_policy"]
    allowed_vfolder_types = await root_ctx.shared_config.get_vfolder_types()
    async with root_ctx.db.begin_readonly() as conn:
        query = sa.select([vfolders.c.host]).select_from(vfolders).where(vfolders.c.id == row["id"])
        folder_host = await conn.scalar(query)
        await ensure_host_permission_allowed(
            conn,
            folder_host,
            allowed_vfolder_types=allowed_vfolder_types,
            user_uuid=user_uuid,
            resource_policy=resource_policy,
            domain_name=domain_name,
            permission=VFolderHostPermission.MODIFY,
        )

    updated_fields = {}
    if params["cloneable"] is not None and params["cloneable"] != row["cloneable"]:
        updated_fields["cloneable"] = params["cloneable"]
    if params["permission"] is not None and params["permission"] != row["permission"]:
        updated_fields["permission"] = params["permission"]
    if not row["is_owner"]:
        raise InvalidAPIParameters(
            "Cannot change the options of a vfolder " "that is not owned by myself."
        )

    if len(updated_fields) > 0:
        async with root_ctx.db.begin() as conn:
            query = sa.update(vfolders).values(**updated_fields).where(vfolders.c.id == row["id"])
            await conn.execute(query)
    return web.Response(status=201)


@auth_required
@server_status_required(READ_ALLOWED)
@vfolder_permission_required(VFolderPermission.READ_WRITE)
@check_api_params(
    t.Dict(
        {
            t.Key("path"): t.String,
            t.Key("parents", default=True): t.ToBool,
            t.Key("exist_ok", default=False): t.ToBool,
        }
    )
)
async def mkdir(request: web.Request, params: Any, row: VFolderRow) -> web.Response:
    await ensure_vfolder_status(
        request, VFolderAccessStatus.UPDATABLE, folder_name=request.match_info["name"]
    )
    root_ctx: RootContext = request.app["_root.context"]
    folder_name = request.match_info["name"]
    access_key = request["keypair"]["access_key"]
    log.info(
        "VFOLDER.MKDIR (email:{}, ak:{}, vf:{}, path:{})",
        request["user"]["email"],
        access_key,
        folder_name,
        params["path"],
    )
    proxy_name, volume_name = root_ctx.storage_manager.split_host(row["host"])
    async with root_ctx.storage_manager.request(
        proxy_name,
        "POST",
        "folder/file/mkdir",
        json={
            "volume": volume_name,
            "vfid": str(row["id"]),
            "relpath": params["path"],
            "parents": params["parents"],
            "exist_ok": params["exist_ok"],
        },
    ):
        pass
    return web.Response(status=201)


@auth_required
@server_status_required(READ_ALLOWED)
@vfolder_permission_required(VFolderPermission.READ_ONLY)
@check_api_params(
    t.Dict(
        {
            tx.AliasedKey(["path", "file"]): t.String,
            t.Key("archive", default=False): t.ToBool,
        }
    )
)
async def create_download_session(
    request: web.Request, params: Any, row: VFolderRow
) -> web.Response:
    await ensure_vfolder_status(
        request, VFolderAccessStatus.UPDATABLE, folder_name=request.match_info["name"]
    )
    root_ctx: RootContext = request.app["_root.context"]
    log_fmt = "VFOLDER.CREATE_DOWNLOAD_SESSION(email:{}, ak:{}, vf:{}, path:{})"
    log_args = (
        request["user"]["email"],
        request["keypair"]["access_key"],
        row["name"],
        params["path"],
    )
    log.info(log_fmt, *log_args)
    unmanaged_path = row["unmanaged_path"]
    user_uuid = request["user"]["uuid"]
    folder_host = row["host"]
    domain_name = request["user"]["domain_name"]
    resource_policy = request["keypair"]["resource_policy"]
    allowed_vfolder_types = await root_ctx.shared_config.get_vfolder_types()
    async with root_ctx.db.begin_readonly() as conn:
        await ensure_host_permission_allowed(
            conn,
            folder_host,
            allowed_vfolder_types=allowed_vfolder_types,
            user_uuid=user_uuid,
            resource_policy=resource_policy,
            domain_name=domain_name,
            permission=VFolderHostPermission.DOWNLOAD_FILE,
        )
    proxy_name, volume_name = root_ctx.storage_manager.split_host(folder_host)
    async with root_ctx.storage_manager.request(
        proxy_name,
        "POST",
        "folder/file/download",
        json={
            "volume": volume_name,
            "vfid": str(row["id"]),
            "relpath": params["path"],
            "archive": params["archive"],
            "unmanaged_path": unmanaged_path if unmanaged_path else None,
        },
    ) as (client_api_url, storage_resp):
        storage_reply = await storage_resp.json()
        resp = {
            "token": storage_reply["token"],
            "url": str(client_api_url / "download"),
        }
    return web.json_response(resp, status=200)


@auth_required
@server_status_required(READ_ALLOWED)
@vfolder_permission_required(VFolderPermission.READ_WRITE)
@check_api_params(
    t.Dict(
        {
            t.Key("path"): t.String,
            t.Key("size"): t.ToInt,
        }
    )
)
async def create_upload_session(request: web.Request, params: Any, row: VFolderRow) -> web.Response:
    await ensure_vfolder_status(
        request, VFolderAccessStatus.UPDATABLE, folder_name=request.match_info["name"]
    )
    root_ctx: RootContext = request.app["_root.context"]
    folder_name = request.match_info["name"]
    access_key = request["keypair"]["access_key"]
    log_fmt = "VFOLDER.CREATE_UPLOAD_SESSION (email:{}, ak:{}, vf:{}, path:{})"
    log_args = (request["user"]["email"], access_key, folder_name, params["path"])
    log.info(log_fmt, *log_args)
    user_uuid = request["user"]["uuid"]
    domain_name = request["user"]["domain_name"]
    folder_host = row["host"]
    resource_policy = request["keypair"]["resource_policy"]
    allowed_vfolder_types = await root_ctx.shared_config.get_vfolder_types()
    async with root_ctx.db.begin_readonly() as conn:
        await ensure_host_permission_allowed(
            conn,
            folder_host,
            allowed_vfolder_types=allowed_vfolder_types,
            user_uuid=user_uuid,
            resource_policy=resource_policy,
            domain_name=domain_name,
            permission=VFolderHostPermission.UPLOAD_FILE,
        )
    proxy_name, volume_name = root_ctx.storage_manager.split_host(folder_host)
    async with root_ctx.storage_manager.request(
        proxy_name,
        "POST",
        "folder/file/upload",
        json={
            "volume": volume_name,
            "vfid": str(row["id"]),
            "relpath": params["path"],
            "size": params["size"],
        },
    ) as (client_api_url, storage_resp):
        storage_reply = await storage_resp.json()
        resp = {
            "token": storage_reply["token"],
            "url": str(client_api_url / "upload"),
        }
    return web.json_response(resp, status=200)


@auth_required
@server_status_required(READ_ALLOWED)
@vfolder_permission_required(VFolderPermission.READ_WRITE)
@check_api_params(
    t.Dict(
        {
            t.Key("target_path"): t.String,
            t.Key("new_name"): t.String,
            t.Key("is_dir", default=False): t.ToBool,  # ignored since 22.03
        }
    )
)
async def rename_file(request: web.Request, params: Any, row: VFolderRow) -> web.Response:
    await ensure_vfolder_status(
        request, VFolderAccessStatus.UPDATABLE, folder_name=request.match_info["name"]
    )
    root_ctx: RootContext = request.app["_root.context"]
    folder_name = request.match_info["name"]
    access_key = request["keypair"]["access_key"]
    user_uuid = request["user"]["uuid"]
    domain_name = request["user"]["domain_name"]
    folder_host = row["host"]
    resource_policy = request["keypair"]["resource_policy"]
    allowed_vfolder_types = await root_ctx.shared_config.get_vfolder_types()
    async with root_ctx.db.begin_readonly() as conn:
        await ensure_host_permission_allowed(
            conn,
            folder_host,
            allowed_vfolder_types=allowed_vfolder_types,
            user_uuid=user_uuid,
            resource_policy=resource_policy,
            domain_name=domain_name,
            permission=VFolderHostPermission.MODIFY,
        )
    log.info(
        "VFOLDER.RENAME_FILE (email:{}, ak:{}, vf:{}, target_path:{}, new_name:{})",
        request["user"]["email"],
        access_key,
        folder_name,
        params["target_path"],
        params["new_name"],
    )
    proxy_name, volume_name = root_ctx.storage_manager.split_host(folder_host)
    async with root_ctx.storage_manager.request(
        proxy_name,
        "POST",
        "folder/file/rename",
        json={
            "volume": volume_name,
            "vfid": str(row["id"]),
            "relpath": params["target_path"],
            "new_name": params["new_name"],
        },
    ):
        pass
    return web.json_response({}, status=200)


@auth_required
@server_status_required(READ_ALLOWED)
@vfolder_permission_required(VFolderPermission.READ_WRITE)
@check_api_params(
    t.Dict(
        {
            t.Key("src"): t.String,
            t.Key("dst"): t.String,
        }
    )
)
async def move_file(request: web.Request, params: Any, row: VFolderRow) -> web.Response:
    await ensure_vfolder_status(
        request, VFolderAccessStatus.UPDATABLE, folder_name=request.match_info["name"]
    )
    root_ctx: RootContext = request.app["_root.context"]
    folder_name = request.match_info["name"]
    access_key = request["keypair"]["access_key"]
    log.info(
        "VFOLDER.MOVE_FILE (email:{}, ak:{}, vf:{}, src:{}, dst:{})",
        request["user"]["email"],
        access_key,
        folder_name,
        params["src"],
        params["dst"],
    )
    proxy_name, volume_name = root_ctx.storage_manager.split_host(row["host"])
    async with root_ctx.storage_manager.request(
        proxy_name,
        "POST",
        "folder/file/move",
        json={
            "volume": volume_name,
            "vfid": str(row["id"]),
            "src_relpath": params["src"],
            "dst_relpath": params["dst"],
        },
    ):
        pass
    return web.json_response({}, status=200)


@auth_required
@server_status_required(READ_ALLOWED)
@vfolder_permission_required(VFolderPermission.READ_WRITE)
@check_api_params(
    t.Dict(
        {
            t.Key("files"): t.List(t.String),
            t.Key("recursive", default=False): t.ToBool,
        }
    )
)
async def delete_files(request: web.Request, params: Any, row: VFolderRow) -> web.Response:
    await ensure_vfolder_status(
        request, VFolderAccessStatus.UPDATABLE, folder_name=request.match_info["name"]
    )
    root_ctx: RootContext = request.app["_root.context"]
    folder_name = request.match_info["name"]
    access_key = request["keypair"]["access_key"]
    recursive = params["recursive"]
    log.info(
        "VFOLDER.DELETE_FILES (email:{}, ak:{}, vf:{}, path:{}, recursive:{})",
        request["user"]["email"],
        access_key,
        folder_name,
        params["files"],
        recursive,
    )
    proxy_name, volume_name = root_ctx.storage_manager.split_host(row["host"])
    async with root_ctx.storage_manager.request(
        proxy_name,
        "POST",
        "folder/file/delete",
        json={
            "volume": volume_name,
            "vfid": str(row["id"]),
            "relpaths": params["files"],
            "recursive": recursive,
        },
    ):
        pass
    return web.json_response({}, status=200)


@auth_required
@server_status_required(READ_ALLOWED)
@vfolder_permission_required(VFolderPermission.READ_ONLY)
@check_api_params(
    t.Dict(
        {
            t.Key("path", default=""): t.String(allow_blank=True),
        }
    )
)
async def list_files(request: web.Request, params: Any, row: VFolderRow) -> web.Response:
    await ensure_vfolder_status(
        request, VFolderAccessStatus.READABLE, folder_name=request.match_info["name"]
    )
    root_ctx: RootContext = request.app["_root.context"]
    folder_name = request.match_info["name"]
    access_key = request["keypair"]["access_key"]
    log.info(
        "VFOLDER.LIST_FILES (email:{}, ak:{}, vf:{}, path:{})",
        request["user"]["email"],
        access_key,
        folder_name,
        params["path"],
    )
    proxy_name, volume_name = root_ctx.storage_manager.split_host(row["host"])
    async with root_ctx.storage_manager.request(
        proxy_name,
        "POST",
        "folder/file/list",
        json={
            "volume": volume_name,
            "vfid": str(row["id"]),
            "relpath": params["path"],
        },
    ) as (_, storage_resp):
        result = await storage_resp.json()
        resp = {
            "items": [
                {
                    "name": item["name"],
                    "type": item["type"],
                    "size": item["stat"]["size"],  # humanize?
                    "mode": oct(item["stat"]["mode"])[2:][-3:],
                    "created": item["stat"]["created"],
                    "modified": item["stat"]["modified"],
                }
                for item in result["items"]
            ],
            "files": json.dumps(
                [  # for legacy (to be removed in 21.03)
                    {
                        "filename": item["name"],
                        "size": item["stat"]["size"],
                        "mode": stat.filemode(item["stat"]["mode"]),
                        "ctime": datetime.fromisoformat(item["stat"]["created"]).timestamp(),
                        "atime": 0,
                        "mtime": datetime.fromisoformat(item["stat"]["modified"]).timestamp(),
                    }
                    for item in result["items"]
                ]
            ),
        }
    return web.json_response(resp, status=200)


@auth_required
@server_status_required(READ_ALLOWED)
async def list_sent_invitations(request: web.Request) -> web.Response:
    root_ctx: RootContext = request.app["_root.context"]
    access_key = request["keypair"]["access_key"]
    log.info(
        "VFOLDER.LIST_SENT_INVITATIONS (email:{}, ak:{})",
        request["user"]["email"],
        access_key,
    )
    async with root_ctx.db.begin() as conn:
        j = sa.join(vfolders, vfolder_invitations, vfolders.c.id == vfolder_invitations.c.vfolder)
        query = (
            sa.select([vfolder_invitations, vfolders.c.name])
            .select_from(j)
            .where(
                (vfolder_invitations.c.inviter == request["user"]["email"])
                & (vfolder_invitations.c.state == VFolderInvitationState.PENDING),
            )
        )
        result = await conn.execute(query)
        invitations = result.fetchall()
    invs_info = []
    for inv in invitations:
        invs_info.append(
            {
                "id": str(inv.id),
                "inviter": inv.inviter,
                "invitee": inv.invitee,
                "perm": inv.permission,
                "state": inv.state.value,
                "created_at": str(inv.created_at),
                "modified_at": str(inv.modified_at),
                "vfolder_id": str(inv.vfolder),
                "vfolder_name": inv.name,
            }
        )
    resp = {"invitations": invs_info}
    return web.json_response(resp, status=200)


@auth_required
@server_status_required(ALL_ALLOWED)
@check_api_params(
    t.Dict(
        {
            tx.AliasedKey(["perm", "permission"]): VFolderPermissionValidator,
        }
    ),
)
async def update_invitation(request: web.Request, params: Any) -> web.Response:
    """
    Update sent invitation's permission. Other fields are not allowed to be updated.
    """
    root_ctx: RootContext = request.app["_root.context"]
    access_key = request["keypair"]["access_key"]
    inv_id = request.match_info["inv_id"]
    perm = params["perm"]
    log.info(
        "VFOLDER.UPDATE_INVITATION (email:{}, ak:{}, inv:{})",
        request["user"]["email"],
        access_key,
        inv_id,
    )
    async with root_ctx.db.begin() as conn:
        query = (
            sa.update(vfolder_invitations)
            .values(permission=perm)
            .where(
                (vfolder_invitations.c.id == inv_id)
                & (vfolder_invitations.c.inviter == request["user"]["email"])
                & (vfolder_invitations.c.state == VFolderInvitationState.PENDING),
            )
        )
        await conn.execute(query)
    resp = {"msg": f"vfolder invitation updated: {inv_id}."}
    return web.json_response(resp, status=200)


@auth_required
@server_status_required(ALL_ALLOWED)
@check_api_params(
    t.Dict(
        {
            tx.AliasedKey(["perm", "permission"], default="rw"): VFolderPermissionValidator,
            tx.AliasedKey(["emails", "user_ids", "userIDs"]): t.List(t.String),
        }
    ),
)
async def invite(request: web.Request, params: Any) -> web.Response:
    await ensure_vfolder_status(
        request, VFolderAccessStatus.UPDATABLE, folder_name=request.match_info["name"]
    )
    root_ctx: RootContext = request.app["_root.context"]
    folder_name = request.match_info["name"]
    access_key = request["keypair"]["access_key"]
    user_uuid = request["user"]["uuid"]
    perm = params["perm"]
    invitee_emails = params["emails"]
    log.info(
        "VFOLDER.INVITE (email:{}, ak:{}, vf:{}, inv.users:{})",
        request["user"]["email"],
        access_key,
        folder_name,
        ",".join(invitee_emails),
    )
    domain_name = request["user"]["domain_name"]
    resource_policy = request["keypair"]["resource_policy"]
    if folder_name.startswith("."):
        raise GenericForbidden("Cannot share private dot-prefixed vfolders.")
    async with root_ctx.db.begin_readonly() as conn:
        # Get virtual folder.
        query = (
            sa.select("*")
            .select_from(vfolders)
            .where((vfolders.c.user == user_uuid) & (vfolders.c.name == folder_name))
        )
        try:
            result = await conn.execute(query)
        except sa.exc.DataError:
            raise InvalidAPIParameters
        vf = result.first()
        if vf is None:
            raise VFolderNotFound()
        folder_host = vf.host
        allowed_vfolder_types = await root_ctx.shared_config.get_vfolder_types()
        await ensure_host_permission_allowed(
            conn,
            folder_host,
            allowed_vfolder_types=allowed_vfolder_types,
            user_uuid=user_uuid,
            resource_policy=resource_policy,
            domain_name=domain_name,
            permission=VFolderHostPermission.INVITE_OTHERS,
        )
    async with root_ctx.db.begin() as conn:
        # Get invited user's keypairs except vfolder owner.
        query = (
            sa.select([keypairs.c.user_id, keypairs.c.user])
            .select_from(keypairs)
            .where(keypairs.c.user_id.in_(invitee_emails))
            .where(keypairs.c.user_id != request["user"]["email"])
        )
        try:
            result = await conn.execute(query)
        except sa.exc.DataError:
            raise InvalidAPIParameters
        kps = result.fetchall()
        if len(kps) < 1:
            raise ObjectNotFound(object_name="vfolder invitation")

        # Prevent inviting user who already share the target folder.
        invitee_uuids = [kp.user for kp in kps]
        j = sa.join(vfolders, vfolder_permissions, vfolders.c.id == vfolder_permissions.c.vfolder)
        query = (
            sa.select([sa.func.count()])
            .select_from(j)
            .where(
                (vfolders.c.user.in_(invitee_uuids) | vfolder_permissions.c.user.in_(invitee_uuids))
                & (vfolders.c.name == folder_name),
            )
        )
        result = await conn.execute(query)
        if result.scalar() > 0:
            raise VFolderAlreadyExists

        # Create invitation.
        invitees = [kp.user_id for kp in kps]
        invited_ids = []
        for invitee in set(invitees):
            inviter = request["user"]["id"]
            # Do not create invitation if already exists.
            query = (
                sa.select([sa.func.count()])
                .select_from(vfolder_invitations)
                .where(
                    (vfolder_invitations.c.inviter == inviter)
                    & (vfolder_invitations.c.invitee == invitee)
                    & (vfolder_invitations.c.vfolder == vf.id)
                    & (vfolder_invitations.c.state == VFolderInvitationState.PENDING),
                )
            )
            result = await conn.execute(query)
            if result.scalar() > 0:
                continue

            # TODO: insert multiple values with one query.
            #       insert().values([{}, {}, ...]) does not work:
            #       sqlalchemy.exc.CompileError: The 'default' dialect with current
            #       database version settings does not support in-place multirow
            #       inserts.
            query = sa.insert(
                vfolder_invitations,
                {
                    "id": uuid.uuid4().hex,
                    "permission": perm,
                    "vfolder": vf.id,
                    "inviter": inviter,
                    "invitee": invitee,
                    "state": VFolderInvitationState.PENDING,
                },
            )
            try:
                await conn.execute(query)
                invited_ids.append(invitee)
            except sa.exc.DataError:
                pass
    resp = {"invited_ids": invited_ids}
    return web.json_response(resp, status=201)


@auth_required
@server_status_required(READ_ALLOWED)
async def invitations(request: web.Request) -> web.Response:
    root_ctx: RootContext = request.app["_root.context"]
    access_key = request["keypair"]["access_key"]
    log.info(
        "VFOLDER.INVITATIONS (email:{}, ak:{})",
        request["user"]["email"],
        access_key,
    )
    async with root_ctx.db.begin() as conn:
        j = sa.join(vfolders, vfolder_invitations, vfolders.c.id == vfolder_invitations.c.vfolder)
        query = (
            sa.select([vfolder_invitations, vfolders.c.name])
            .select_from(j)
            .where(
                (vfolder_invitations.c.invitee == request["user"]["id"])
                & (vfolder_invitations.c.state == VFolderInvitationState.PENDING),
            )
        )
        result = await conn.execute(query)
        invitations = result.fetchall()
    invs_info = []
    for inv in invitations:
        invs_info.append(
            {
                "id": str(inv.id),
                "inviter": inv.inviter,
                "invitee": inv.invitee,
                "perm": inv.permission,
                "state": inv.state,
                "created_at": str(inv.created_at),
                "modified_at": str(inv.modified_at),
                "vfolder_id": str(inv.vfolder),
                "vfolder_name": inv.name,
            }
        )
    resp = {"invitations": invs_info}
    return web.json_response(resp, status=200)


@auth_required
@server_status_required(ALL_ALLOWED)
@check_api_params(
    t.Dict(
        {
            t.Key("inv_id"): t.String,
        }
    ),
)
async def accept_invitation(request: web.Request, params: Any) -> web.Response:
    """Accept invitation by invitee.

    * `inv_ak` parameter is removed from 19.06 since virtual folder's ownership is
    moved from keypair to a user or a project.

    :param inv_id: ID of vfolder_invitations row.
    """
    root_ctx: RootContext = request.app["_root.context"]
    access_key = request["keypair"]["access_key"]
    user_uuid = request["user"]["uuid"]
    inv_id = params["inv_id"]
    log.info(
        "VFOLDER.ACCEPT_INVITATION (email:{}, ak:{}, inv:{})",
        request["user"]["email"],
        access_key,
        inv_id,
    )
    async with root_ctx.db.begin() as conn:
        # Get invitation.
        query = (
            sa.select([vfolder_invitations])
            .select_from(vfolder_invitations)
            .where(
                (vfolder_invitations.c.id == inv_id)
                & (vfolder_invitations.c.state == VFolderInvitationState.PENDING),
            )
        )
        result = await conn.execute(query)
        invitation = result.first()
        if invitation is None:
            raise ObjectNotFound(object_name="vfolder invitation")

        # Get target virtual folder.
        query = (
            sa.select([vfolders.c.name])
            .select_from(vfolders)
            .where(vfolders.c.id == invitation.vfolder)
        )
        result = await conn.execute(query)
        target_vfolder = result.first()
        if target_vfolder is None:
            raise VFolderNotFound

        # Prevent accepting vfolder with duplicated name.
        j = sa.join(
            vfolders,
            vfolder_permissions,
            vfolders.c.id == vfolder_permissions.c.vfolder,
            isouter=True,
        )
        query = (
            sa.select([sa.func.count()])
            .select_from(j)
            .where(
                ((vfolders.c.user == user_uuid) | (vfolder_permissions.c.user == user_uuid))
                & (vfolders.c.name == target_vfolder.name),
            )
        )
        result = await conn.execute(query)
        if result.scalar() > 0:
            raise VFolderAlreadyExists

        # Create permission relation between the vfolder and the invitee.
        query = sa.insert(
            vfolder_permissions,
            {
                "permission": VFolderPermission(invitation.permission),
                "vfolder": invitation.vfolder,
                "user": user_uuid,
            },
        )
        await conn.execute(query)

        # Clear used invitation.
        query = (
            sa.update(vfolder_invitations)
            .where(vfolder_invitations.c.id == inv_id)
            .values(state=VFolderInvitationState.ACCEPTED)
        )
        await conn.execute(query)
    return web.json_response({})


@auth_required
@server_status_required(ALL_ALLOWED)
@check_api_params(
    t.Dict(
        {
            t.Key("inv_id"): t.String,
        }
    )
)
async def delete_invitation(request: web.Request, params: Any) -> web.Response:
    root_ctx: RootContext = request.app["_root.context"]
    access_key = request["keypair"]["access_key"]
    request_email = request["user"]["email"]
    inv_id = params["inv_id"]
    log.info(
        "VFOLDER.DELETE_INVITATION (email:{}, ak:{}, inv:{})",
        request["user"]["email"],
        access_key,
        inv_id,
    )
    try:
        async with root_ctx.db.begin() as conn:
            query = (
                sa.select(
                    [
                        vfolder_invitations.c.inviter,
                        vfolder_invitations.c.invitee,
                    ]
                )
                .select_from(vfolder_invitations)
                .where(
                    (vfolder_invitations.c.id == inv_id)
                    & (vfolder_invitations.c.state == VFolderInvitationState.PENDING),
                )
            )
            result = await conn.execute(query)
            row = result.first()
            if row is None:
                raise ObjectNotFound(object_name="vfolder invitation")
            if request_email == row.inviter:
                state = VFolderInvitationState.CANCELED
            elif request_email == row.invitee:
                state = VFolderInvitationState.REJECTED
            else:
                raise GenericForbidden("Cannot change other user's invitaiton")
            query = (
                sa.update(vfolder_invitations)
                .values(state=state)
                .where(vfolder_invitations.c.id == inv_id)
            )
            await conn.execute(query)
    except sa.exc.IntegrityError as e:
        raise InternalServerError(f"integrity error: {e}")
    except (asyncio.CancelledError, asyncio.TimeoutError):
        raise
    except Exception as e:
        raise InternalServerError(f"unexpected error: {e}")
    return web.json_response({})


@admin_required
@server_status_required(ALL_ALLOWED)
@check_api_params(
    t.Dict(
        {
            t.Key("permission", default="rw"): VFolderPermissionValidator,
            t.Key("emails"): t.List(t.String),
        }
    ),
)
async def share(request: web.Request, params: Any) -> web.Response:
    await ensure_vfolder_status(
        request, VFolderAccessStatus.UPDATABLE, folder_name=request.match_info["name"]
    )
    """
    Share a project folder to users with overriding permission.

    This will create vfolder_permission(s) relation directly without
    creating invitation(s). Only project-type vfolders are allowed to
    be shared directly.
    """
    root_ctx: RootContext = request.app["_root.context"]
    access_key = request["keypair"]["access_key"]
    folder_name = request.match_info["name"]
    log.info(
        "VFOLDER.SHARE (email:{}, ak:{}, vf:{}, perm:{}, users:{})",
        request["user"]["email"],
        access_key,
        folder_name,
        params["permission"],
        ",".join(params["emails"]),
    )
    user_uuid = request["user"]["uuid"]
    domain_name = request["user"]["domain_name"]
    resource_policy = request["keypair"]["resource_policy"]
    async with root_ctx.db.begin() as conn:
        from ..models import association_projects_users as apus

        # Get the project-type virtual folder.
        query = (
            sa.select(
                [vfolders.c.id, vfolders.c.host, vfolders.c.ownership_type, vfolders.c.project_id]
            )
            .select_from(vfolders)
            .where(
                (vfolders.c.ownership_type == VFolderOwnershipType.PROJECT)
                & (vfolders.c.name == folder_name),
            )
        )
        result = await conn.execute(query)
        vf_infos = result.fetchall()
        if len(vf_infos) < 1:
            raise VFolderNotFound("Only project folders are directly sharable.")
        if len(vf_infos) > 1:
            raise InternalServerError(f"Multiple project folders found: {folder_name}")
        vf_info = vf_infos[0]
        allowed_vfolder_types = await root_ctx.shared_config.get_vfolder_types()
        await ensure_host_permission_allowed(
            conn,
            vf_info["host"],
            allowed_vfolder_types=allowed_vfolder_types,
            user_uuid=user_uuid,
            resource_policy=resource_policy,
            domain_name=domain_name,
            permission=VFolderHostPermission.SET_USER_PERM,
        )

        # Convert users' emails to uuids and check if user belong to the project of vfolder.
        j = users.join(apus, users.c.uuid == apus.c.user_id)
        query = (
            sa.select([users.c.uuid, users.c.email])
            .select_from(j)
            .where(
                (users.c.email.in_(params["emails"]))
                & (users.c.email != request["user"]["email"])
                & (apus.c.project_id == vf_info["project_id"]),
            )
        )
        result = await conn.execute(query)
        user_info = result.fetchall()
        users_to_share = [u["uuid"] for u in user_info]
        emails_to_share = [u["email"] for u in user_info]
        if len(user_info) < 1:
            raise ObjectNotFound(object_name="user")
        if len(user_info) < len(params["emails"]):
            users_not_in_vfolder_project = list(set(params["emails"]) - set(emails_to_share))
            raise ObjectNotFound(
                "Some user does not belong to folder's project: "
                ",".join(users_not_in_vfolder_project),
                object_name="user",
            )

        # Do not share to users who have already been shared the folder.
        query = (
            sa.select([vfolder_permissions.c.user])
            .select_from(vfolder_permissions)
            .where(
                (vfolder_permissions.c.user.in_(users_to_share))
                & (vfolder_permissions.c.vfolder == vf_info["id"]),
            )
        )
        result = await conn.execute(query)
        users_not_to_share = [u.user for u in result.fetchall()]
        users_to_share = list(set(users_to_share) - set(users_not_to_share))

        # Create vfolder_permission(s).
        for _user in users_to_share:
            query = sa.insert(
                vfolder_permissions,
                {
                    "permission": params["permission"],
                    "vfolder": vf_info["id"],
                    "user": _user,
                },
            )
            await conn.execute(query)
        # Update existing vfolder_permission(s).
        for _user in users_not_to_share:
            query = (
                sa.update(vfolder_permissions)
                .values(permission=params["permission"])
                .where(vfolder_permissions.c.vfolder == vf_info["id"])
                .where(vfolder_permissions.c.user == _user)
            )
            await conn.execute(query)

        return web.json_response({"shared_emails": emails_to_share}, status=201)


@admin_required
@server_status_required(ALL_ALLOWED)
@check_api_params(
    t.Dict(
        {
            t.Key("emails"): t.List(t.String),
        }
    ),
)
async def unshare(request: web.Request, params: Any) -> web.Response:
    """
    Unshare a project folder from users.
    """
    await ensure_vfolder_status(
        request, VFolderAccessStatus.UPDATABLE, folder_name=request.match_info["name"]
    )
    root_ctx: RootContext = request.app["_root.context"]
    access_key = request["keypair"]["access_key"]
    folder_name = request.match_info["name"]
    log.info(
        "VFOLDER.UNSHARE (email:{}, ak:{}, vf:{}, users:{})",
        request["user"]["email"],
        access_key,
        folder_name,
        ",".join(params["emails"]),
    )
    user_uuid = request["user"]["uuid"]
    domain_name = request["user"]["domain_name"]
    resource_policy = request["keypair"]["resource_policy"]
    async with root_ctx.db.begin() as conn:
        # Get the project-type virtual folder.
        query = (
            sa.select([vfolders.c.id, vfolders.c.host])
            .select_from(vfolders)
            .where(
                (vfolders.c.ownership_type == VFolderOwnershipType.PROJECT)
                & (vfolders.c.name == folder_name),
            )
        )
        result = await conn.execute(query)
        vf_infos = result.fetchall()
        if len(vf_infos) < 1:
            raise VFolderNotFound("Only project folders are directly unsharable.")
        if len(vf_infos) > 1:
            raise InternalServerError(f"Multiple project folders found: {folder_name}")
        vf_info = vf_infos[0]
        allowed_vfolder_types = await root_ctx.shared_config.get_vfolder_types()
        await ensure_host_permission_allowed(
            conn,
            vf_info["host"],
            allowed_vfolder_types=allowed_vfolder_types,
            user_uuid=user_uuid,
            resource_policy=resource_policy,
            domain_name=domain_name,
            permission=VFolderHostPermission.SET_USER_PERM,
        )

        # Convert users' emails to uuids.
        query = (
            sa.select([users.c.uuid]).select_from(users).where(users.c.email.in_(params["emails"]))
        )
        result = await conn.execute(query)
        users_to_unshare = [u["uuid"] for u in result.fetchall()]
        if len(users_to_unshare) < 1:
            raise ObjectNotFound(object_name="user(s).")

        # Delete vfolder_permission(s).
        query = sa.delete(vfolder_permissions).where(
            (vfolder_permissions.c.vfolder == vf_info["id"])
            & (vfolder_permissions.c.user.in_(users_to_unshare)),
        )
        await conn.execute(query)
        return web.json_response({"unshared_emails": params["emails"]}, status=200)


@auth_required
@server_status_required(ALL_ALLOWED)
async def delete_by_name(request: web.Request) -> web.Response:
    await ensure_vfolder_status(
        request, VFolderAccessStatus.DELETABLE, folder_name=request.match_info["name"]
    )
    root_ctx: RootContext = request.app["_root.context"]
    app_ctx: PrivateContext = request.app["folders.context"]

    folder_name = request.match_info["name"]
    access_key = request["keypair"]["access_key"]
    domain_name = request["user"]["domain_name"]
    user_role = request["user"]["role"]
    user_uuid = request["user"]["uuid"]
    allowed_vfolder_types = await root_ctx.shared_config.get_vfolder_types()
    resource_policy = request["keypair"]["resource_policy"]

    log.info(
        "VFOLDER.DELETE (email:{}, ak:{}, vf:{})",
        request["user"]["email"],
        access_key,
        folder_name,
    )
    async with root_ctx.db.begin() as conn:
        entries = await query_accessible_vfolders(
            conn,
            user_uuid,
            user_role=user_role,
            domain_name=domain_name,
            allowed_vfolder_types=allowed_vfolder_types,
            extra_vf_conds=(vfolders.c.name == folder_name),
        )
        # for entry in entries:
        #     if entry['name'] == folder_name:
        #         # Folder owner OR user who have DELETE permission can delete folder.
        #         if (
        #             not entry['is_owner']
        #             and entry['permission'] != VFolderPermission.RW_DELETE
        #         ):
        #             raise InvalidAPIParameters(
        #                 'Cannot delete the vfolder '
        #                 'that is not owned by myself.')
        #         break
        # FIXME: For now, multiple entries on delete vfolder will raise an error. Will be fixed in 22.06
        if len(entries) > 1:
            log.error(
                "VFOLDER.DELETE(email:{}, folder name:{}, hosts:{}",
                request["user"]["email"],
                folder_name,
                [entry["host"] for entry in entries],
            )
            raise TooManyVFoldersFound(
                extra_msg="Multiple folders with the same name.",
                extra_data=None,
            )
        elif len(entries) == 0:
            raise InvalidAPIParameters("No such vfolder.")
        # query_accesible_vfolders returns list
        entry = entries[0]
        folder_host = entry["host"]
        await ensure_host_permission_allowed(
            conn,
            folder_host,
            allowed_vfolder_types=allowed_vfolder_types,
            user_uuid=user_uuid,
            resource_policy=resource_policy,
            domain_name=domain_name,
            permission=VFolderHostPermission.DELETE,
        )
        # Folder owner OR user who have DELETE permission can delete folder.
        if not entry["is_owner"] and entry["permission"] != VFolderPermission.RW_DELETE:
            raise InvalidAPIParameters("Cannot delete the vfolder that is not owned by myself.")

    await initiate_vfolder_removal(
        root_ctx.db,
        [VFolderDeletionInfo(entry["id"], folder_host)],
        root_ctx.storage_manager,
        app_ctx.storage_ptask_group,
    )
    return web.Response(status=204)


@auth_required
@server_status_required(ALL_ALLOWED)
@vfolder_permission_required(VFolderPermission.READ_ONLY)
@check_api_params(
    t.Dict(
        {
            tx.AliasedKey(["shared_user_uuid", "sharedUserUuid"], default=None): t.String | t.Null,
        }
    ),
)
async def leave(request: web.Request, params: Any, row: VFolderRow) -> web.Response:
    """
    Leave a shared vfolder.

    Cannot leave a project vfolder or a vfolder that the requesting user owns.
    """
    await ensure_vfolder_status(
        request, VFolderAccessStatus.UPDATABLE, folder_name=request.match_info["name"]
    )
    if row["ownership_type"] == VFolderOwnershipType.PROJECT:
        raise InvalidAPIParameters("Cannot leave a project vfolder.")

    root_ctx: RootContext = request.app["_root.context"]
    access_key = request["keypair"]["access_key"]
    user_role = request["user"]["role"]
    rqst_user_uuid = request["user"]["uuid"]
    shared_user_uuid = params["shared_user_uuid"]
    vfolder_id = row["id"]
    perm = row["permission"]

    if shared_user_uuid:
        # Allow only superadmin to leave the shared vfolder of others.
        if (rqst_user_uuid != shared_user_uuid) and (user_role != UserRole.SUPERADMIN):
            raise InsufficientPrivilege("Insufficient permission.")
        user_uuid = shared_user_uuid
    else:
        if row["is_owner"]:
            raise InvalidAPIParameters("Cannot leave a vfolder owned by the requesting user.")
        user_uuid = rqst_user_uuid

    log.info(
        "VFOLDER.LEAVE(email:{}, ak:{}, vfid:{}, uid:{}, perm:{})",
        request["user"]["email"],
        access_key,
        vfolder_id,
        user_uuid,
        perm,
    )
    async with root_ctx.db.begin() as conn:
        query = (
            sa.delete(vfolder_permissions)
            .where(vfolder_permissions.c.vfolder == vfolder_id)
            .where(vfolder_permissions.c.user == user_uuid)
        )
        await conn.execute(query)
    resp = {"msg": "left the shared vfolder"}
    return web.json_response(resp, status=200)


@auth_required
@server_status_required(ALL_ALLOWED)
@vfolder_permission_required(VFolderPermission.READ_ONLY)
@check_api_params(
    t.Dict(
        {
            t.Key("cloneable", default=False): t.Bool,
            t.Key("target_name"): tx.Slug(allow_dot=True),
            t.Key("target_host", default=None) >> "folder_host": t.String | t.Null,
            t.Key("usage_mode", default="general"): tx.Enum(VFolderUsageMode) | t.Null,
            t.Key("permission", default="rw"): tx.Enum(VFolderPermission) | t.Null,
        }
    ),
)
async def clone(request: web.Request, params: Any, row: VFolderRow) -> web.Response:
    await ensure_vfolder_status(
        request, VFolderAccessStatus.UPDATABLE, folder_name=request.match_info["name"]
    )
    resp: Dict[str, Any] = {}
    root_ctx: RootContext = request.app["_root.context"]
    access_key = request["keypair"]["access_key"]
    user_role = request["user"]["role"]
    user_uuid = request["user"]["uuid"]
    resource_policy = request["keypair"]["resource_policy"]
    domain_name = request["user"]["domain_name"]
    log.info(
        "VFOLDER.CLONE (email:{}, ak:{}, vf:{}, vft:{}, vfh:{}, umod:{}, perm:{})",
        request["user"]["email"],
        access_key,
        row["name"],
        params["target_name"],
        params["folder_host"],
        params["usage_mode"].value,
        params["permission"].value,
    )
    source_folder_host = row["host"]
    source_folder_id = row["id"]
    target_folder_host = params["folder_host"]
    source_proxy_name, source_volume_name = root_ctx.storage_manager.split_host(source_folder_host)
    target_proxy_name, target_volume_name = root_ctx.storage_manager.split_host(target_folder_host)

    # check if the source vfolder is allowed to be cloned
    if not row["cloneable"]:
        raise GenericForbidden("The source vfolder is not permitted to be cloned.")

    if not target_folder_host:
        target_folder_host = await root_ctx.shared_config.etcd.get("volumes/default_host")
        if not target_folder_host:
            raise InvalidAPIParameters(
                "You must specify the vfolder host " "because the default host is not configured."
            )

    allowed_vfolder_types = await root_ctx.shared_config.get_vfolder_types()
    for vf_type in allowed_vfolder_types:
        if vf_type not in ("user", "project"):
            raise ServerMisconfiguredError(
                f"Invalid vfolder type(s): {str(allowed_vfolder_types)}."
                ' Only "user" or "project" is allowed.'
            )

    if not verify_vfolder_name(params["target_name"]):
        raise InvalidAPIParameters(f'{params["target_name"]} is reserved for internal operations.')

    if source_proxy_name != target_proxy_name:
        raise InvalidAPIParameters("proxy name of source and target vfolders must be equal.")

    async with root_ctx.db.begin() as conn:
        allowed_hosts = await filter_host_allowed_permission(
            conn,
            allowed_vfolder_types=allowed_vfolder_types,
            user_uuid=user_uuid,
            resource_policy=resource_policy,
            domain_name=domain_name,
        )
        if (
            target_folder_host not in allowed_hosts
            or VFolderHostPermission.CREATE not in allowed_hosts[target_folder_host]
        ):
            raise InvalidAPIParameters(
                f"`{VFolderHostPermission.CREATE}` Not allowed in vfolder host(`{target_folder_host}`)"
            )
        # TODO: handle legacy host lists assuming that volume names don't overlap?
        if target_folder_host not in allowed_hosts:
            raise InvalidAPIParameters("You are not allowed to use this vfolder host.")

        # Check resource policy's max_vfolder_count
        if resource_policy["max_vfolder_count"] > 0:
            query = sa.select([sa.func.count()]).where(vfolders.c.user == user_uuid)
            result = await conn.scalar(query)
            if result >= resource_policy["max_vfolder_count"]:
                raise InvalidAPIParameters("You cannot create more vfolders.")

        # Prevent creation of vfolder with duplicated name.
        extra_vf_conds = [vfolders.c.name == params["target_name"]]
        extra_vf_conds.append(vfolders.c.host == target_folder_host)
        entries = await query_accessible_vfolders(
            conn,
            user_uuid,
            user_role=user_role,
            domain_name=domain_name,
            allowed_vfolder_types=allowed_vfolder_types,
            extra_vf_conds=(sa.and_(*extra_vf_conds)),
        )
        if len(entries) > 0:
            raise VFolderAlreadyExists
        if params["target_name"].startswith("."):
            dotfiles, _ = await query_owned_dotfiles(conn, access_key)
            for dotfile in dotfiles:
                if params["target_name"] == dotfile["path"]:
                    raise InvalidAPIParameters("vFolder name conflicts with your dotfile.")

        if "user" not in allowed_vfolder_types:
            raise InvalidAPIParameters("user vfolder cannot be created in this host")

<<<<<<< HEAD
        # Generate the ID of the destination vfolder.
        # TODO: If we refactor to use ORM, the folder ID will be created from the database by inserting
        #       the actual object (with RETURNING clause).  In that case, we need to temporarily
        #       mark the object to be "unusable-yet" until the storage proxy craetes the destination
        #       vfolder.  After done, we need to make another transaction to clear the unusable state.
        folder_id = uuid.uuid4()

        query = (
            sa.update(vfolders)
            .values(status=VFolderOperationStatus.CLONING)
            .where(vfolders.c.name == row["name"])
        )
        await conn.execute(query)

        # Create the destination vfolder.
        # (assuming that this operation finishes quickly!)
        # TODO: copy vfolder options
        async with root_ctx.storage_manager.request(
            target_folder_host,
            "POST",
            "folder/create",
            json={
                "volume": target_volume_name,
                "vfid": str(folder_id),
                # 'options': {'quota': params['quota']},
            },
        ):
            pass

        # Insert the row for the destination vfolder.
        user_uuid = str(user_uuid)
        project_uuid = None
        ownership_type = "user"
        insert_values = {
            "id": folder_id,
            "name": params["target_name"],
            "usage_mode": params["usage_mode"],
            "permission": params["permission"],
            "last_used": None,
            "host": target_folder_host,
            "creator": request["user"]["email"],
            "ownership_type": VFolderOwnershipType(ownership_type),
            "user": user_uuid,
            "project_id": project_uuid,
            "unmanaged_path": "",
            "cloneable": params["cloneable"],
        }
        insert_query = sa.insert(vfolders, insert_values)
        try:
            result = await conn.execute(insert_query)
        except sa.exc.DataError:
            # TODO: pass exception info
            raise InvalidAPIParameters

    # Start the clone operation as a background task.
    # NOTE: Tracking the progress from the storage-proxy is not supported yet. (See #1033)
    async def _clone_bgtask(reporter: ProgressReporter) -> None:
        async with root_ctx.storage_manager.request(
=======
    task_id, target_folder_id = await initiate_vfolder_clone(
        root_ctx.db,
        VFolderCloneInfo(
            source_folder_id,
>>>>>>> fd7b8738
            source_folder_host,
            params["target_name"],
            target_folder_host,
            params["usage_mode"],
            params["permission"],
            request["user"]["email"],
            user_uuid,
            params["cloneable"],
        ),
        root_ctx.storage_manager,
        root_ctx.background_task_manager,
    )

    # Return the information about the destination vfolder.
    resp = {
        "id": target_folder_id.hex,
        "name": params["target_name"],
        "host": target_folder_host,
        "usage_mode": params["usage_mode"].value,
        "permission": params["permission"].value,
        "creator": request["user"]["email"],
<<<<<<< HEAD
        "ownership_type": ownership_type,
        "user": user_uuid,
        "group": project_uuid,  # legacy
        "project": project_uuid,
=======
        "ownership_type": "user",
        "user": str(user_uuid),
        "group": None,
>>>>>>> fd7b8738
        "cloneable": params["cloneable"],
        "bgtask_id": str(task_id),
    }
    return web.json_response(resp, status=201)


@auth_required
@server_status_required(READ_ALLOWED)
@check_api_params(
    t.Dict(
        {
            tx.AliasedKey(["vfolder_id", "vfolderId"], default=None): tx.UUID | t.Null,
        }
    ),
)
async def list_shared_vfolders(request: web.Request, params: Any) -> web.Response:
    """
    List shared vfolders.

    Not available for project vfolders.
    """
    root_ctx: RootContext = request.app["_root.context"]
    access_key = request["keypair"]["access_key"]
    target_vfid = params["vfolder_id"]
    log.info(
        "VFOLDER.LIST_SHARED_VFOLDERS (email:{}, ak:{})",
        request["user"]["email"],
        access_key,
    )
    async with root_ctx.db.begin() as conn:
        j = vfolder_permissions.join(vfolders, vfolders.c.id == vfolder_permissions.c.vfolder).join(
            users, users.c.uuid == vfolder_permissions.c.user
        )
        query = sa.select(
            [
                vfolder_permissions,
                vfolders.c.id,
                vfolders.c.name,
                vfolders.c.project_id,
                vfolders.c.status,
                vfolders.c.user.label("vfolder_user"),
                users.c.email,
            ]
        ).select_from(j)
        if target_vfid is not None:
            query = query.where(vfolders.c.id == target_vfid)
        result = await conn.execute(query)
        shared_list = result.fetchall()
    shared_info = []
    for shared in shared_list:
        owner = shared.project if shared.project else shared.vfolder_user
        folder_type = "project" if shared.project else "user"
        shared_info.append(
            {
                "vfolder_id": str(shared.id),
                "vfolder_name": str(shared.name),
                "status": shared.status.value,
                "owner": str(owner),
                "type": folder_type,
                "shared_to": {
                    "uuid": str(shared.user),
                    "email": shared.email,
                },
                "perm": shared.permission.value,
            }
        )
    resp = {"shared": shared_info}
    return web.json_response(resp, status=200)


@auth_required
@server_status_required(ALL_ALLOWED)
@check_api_params(
    t.Dict(
        {
            t.Key("vfolder"): tx.UUID,
            t.Key("user"): tx.UUID,
            tx.AliasedKey(["perm", "permission"]): VFolderPermissionValidator | t.Null,
        }
    ),
)
async def update_shared_vfolder(request: web.Request, params: Any) -> web.Response:
    """
    Update permission for shared vfolders.

    If params['perm'] is None, remove user's permission for the vfolder.
    """
    root_ctx: RootContext = request.app["_root.context"]
    access_key = request["keypair"]["access_key"]
    vfolder_id = params["vfolder"]
    user_uuid = params["user"]
    perm = params["perm"]
    log.info(
        "VFOLDER.UPDATE_SHARED_VFOLDER(email:{}, ak:{}, vfid:{}, uid:{}, perm:{})",
        request["user"]["email"],
        access_key,
        vfolder_id,
        user_uuid,
        perm,
    )
    async with root_ctx.db.begin() as conn:
        if perm is not None:
            query = (
                sa.update(vfolder_permissions)
                .values(permission=perm)
                .where(vfolder_permissions.c.vfolder == vfolder_id)
                .where(vfolder_permissions.c.user == user_uuid)
            )
        else:
            query = (
                sa.delete(vfolder_permissions)
                .where(vfolder_permissions.c.vfolder == vfolder_id)
                .where(vfolder_permissions.c.user == user_uuid)
            )
        await conn.execute(query)
    resp = {"msg": "shared vfolder permission updated"}
    return web.json_response(resp, status=200)


@superadmin_required
@server_status_required(READ_ALLOWED)
@check_api_params(
    t.Dict(
        {
            t.Key("fstab_path", default=None): t.String | t.Null,
            t.Key("agent_id", default=None): t.String | t.Null,
        }
    ),
)
async def get_fstab_contents(request: web.Request, params: Any) -> web.Response:
    """
    Return the contents of `/etc/fstab` file.
    """
    access_key = request["keypair"]["access_key"]
    log.info(
        "VFOLDER.GET_FSTAB_CONTENTS(email:{}, ak:{}, ag:{})",
        request["user"]["email"],
        access_key,
        params["agent_id"],
    )
    if params["fstab_path"] is None:
        params["fstab_path"] = "/etc/fstab"
    if params["agent_id"] is not None:
        # Return specific agent's fstab.
        watcher_info = await get_watcher_info(request, params["agent_id"])
        try:
            client_timeout = aiohttp.ClientTimeout(total=10.0)
            async with aiohttp.ClientSession(timeout=client_timeout) as sess:
                headers = {"X-BackendAI-Watcher-Token": watcher_info["token"]}
                url = watcher_info["addr"] / "fstab"
                async with sess.get(url, headers=headers, params=params) as watcher_resp:
                    if watcher_resp.status == 200:
                        content = await watcher_resp.text()
                        resp = {
                            "content": content,
                            "node": "agent",
                            "node_id": params["agent_id"],
                        }
                        return web.json_response(resp)
                    else:
                        message = await watcher_resp.text()
                        raise BackendAgentError(
                            "FAILURE", f"({watcher_resp.status}: {watcher_resp.reason}) {message}"
                        )
        except asyncio.CancelledError:
            raise
        except asyncio.TimeoutError:
            log.error(
                "VFOLDER.GET_FSTAB_CONTENTS(u:{}): timeout from watcher (agent:{})",
                access_key,
                params["agent_id"],
            )
            raise BackendAgentError("TIMEOUT", "Could not fetch fstab data from agent")
        except Exception:
            log.exception(
                "VFOLDER.GET_FSTAB_CONTENTS(u:{}): "
                "unexpected error while reading from watcher (agent:{})",
                access_key,
                params["agent_id"],
            )
            raise InternalServerError
    else:
        resp = {
            "content": "# Since Backend.AI 20.09, reading the manager fstab is no longer supported.",
            "node": "manager",
            "node_id": "manager",
        }
        return web.json_response(resp)


@superadmin_required
@server_status_required(READ_ALLOWED)
async def list_mounts(request: web.Request) -> web.Response:
    """
    List all mounted vfolder hosts in vfroot.

    All mounted hosts from connected (ALIVE) agents are also gathered.
    Generally, agents should be configured to have same hosts structure,
    but newly introduced one may not.
    """
    root_ctx: RootContext = request.app["_root.context"]
    access_key = request["keypair"]["access_key"]
    log.info("VFOLDER.LIST_MOUNTS(ak:{})", access_key)
    mount_prefix = await root_ctx.shared_config.get_raw("volumes/_mount")
    if mount_prefix is None:
        mount_prefix = "/mnt"

    # NOTE: Changed in 20.09: the manager instances no longer have mountpoints.
    all_volumes = [*await root_ctx.storage_manager.get_all_volumes()]
    all_mounts = [volume_data["path"] for proxy_name, volume_data in all_volumes]
    all_vfolder_hosts = [
        f"{proxy_name}:{volume_data['name']}" for proxy_name, volume_data in all_volumes
    ]
    resp: MutableMapping[str, Any] = {
        "manager": {
            "success": True,
            "mounts": all_mounts,
            "message": "(legacy)",
        },
        "storage-proxy": {
            "success": True,
            "mounts": [*zip(all_vfolder_hosts, all_mounts)],
            "message": "",
        },
        "agents": {},
    }

    # Scan mounted vfolder hosts for connected agents.
    async def _fetch_mounts(
        sema: asyncio.Semaphore,
        sess: aiohttp.ClientSession,
        agent_id: str,
    ) -> Tuple[str, Mapping]:
        async with sema:
            watcher_info = await get_watcher_info(request, agent_id)
            headers = {"X-BackendAI-Watcher-Token": watcher_info["token"]}
            url = watcher_info["addr"] / "mounts"
            try:
                async with sess.get(url, headers=headers) as watcher_resp:
                    if watcher_resp.status == 200:
                        data = {
                            "success": True,
                            "mounts": await watcher_resp.json(),
                            "message": "",
                        }
                    else:
                        data = {
                            "success": False,
                            "mounts": [],
                            "message": await watcher_resp.text(),
                        }
                    return (agent_id, data)
            except asyncio.CancelledError:
                raise
            except asyncio.TimeoutError:
                log.error(
                    "VFOLDER.LIST_MOUNTS(u:{}): timeout from watcher (agent:{})",
                    access_key,
                    agent_id,
                )
                raise
            except Exception:
                log.exception(
                    "VFOLDER.LIST_MOUNTS(u:{}): "
                    "unexpected error while reading from watcher (agent:{})",
                    access_key,
                    agent_id,
                )
                raise

    async with root_ctx.db.begin() as conn:
        query = (
            sa.select([agents.c.id]).select_from(agents).where(agents.c.status == AgentStatus.ALIVE)
        )
        result = await conn.execute(query)
        rows = result.fetchall()

    client_timeout = aiohttp.ClientTimeout(total=10.0)
    async with aiohttp.ClientSession(timeout=client_timeout) as sess:
        sema = asyncio.Semaphore(8)
        mounts = await asyncio.gather(
            *[_fetch_mounts(sema, sess, row.id) for row in rows], return_exceptions=True
        )
        for mount in mounts:
            if isinstance(mount, Exception):
                # exceptions are already logged.
                continue
            resp["agents"][mount[0]] = mount[1]

    return web.json_response(resp, status=200)


@superadmin_required
@server_status_required(ALL_ALLOWED)
@check_api_params(
    t.Dict(
        {
            t.Key("fs_location"): t.String,
            t.Key("name"): t.String,
            t.Key("fs_type", default="nfs"): t.String,
            t.Key("options", default=None): t.String | t.Null,
            t.Key("scaling_group", default=None): t.String | t.Null,
            t.Key("fstab_path", default=None): t.String | t.Null,
            t.Key("edit_fstab", default=False): t.ToBool,
        }
    ),
)
async def mount_host(request: web.Request, params: Any) -> web.Response:
    """
    Mount device into vfolder host.

    Mount a device (eg: nfs) located at `fs_location` into `<vfroot>/name` in the
    host machines (manager and all agents). `fs_type` can be specified by requester,
    which fallbaks to 'nfs'.

    If `scaling_group` is specified, try to mount for agents in the scaling group.
    """
    root_ctx: RootContext = request.app["_root.context"]
    access_key = request["keypair"]["access_key"]
    log_fmt = "VFOLDER.MOUNT_HOST(ak:{}, name:{}, fs:{}, sg:{})"
    log_args = (access_key, params["name"], params["fs_location"], params["scaling_group"])
    log.info(log_fmt, *log_args)
    mount_prefix = await root_ctx.shared_config.get_raw("volumes/_mount")
    if mount_prefix is None:
        mount_prefix = "/mnt"

    # NOTE: Changed in 20.09: the manager instances no longer have mountpoints.
    resp: MutableMapping[str, Any] = {
        "manager": {
            "success": True,
            "message": "Managers do not have mountpoints since v20.09.",
        },
        "agents": {},
    }

    # Mount on running agents.
    async with root_ctx.db.begin() as conn:
        query = (
            sa.select([agents.c.id]).select_from(agents).where(agents.c.status == AgentStatus.ALIVE)
        )
        if params["scaling_group"] is not None:
            query = query.where(agents.c.scaling == params["scaling_group"])
        result = await conn.execute(query)
        rows = result.fetchall()

    async def _mount(
        sema: asyncio.Semaphore,
        sess: aiohttp.ClientSession,
        agent_id: str,
    ) -> Tuple[str, Mapping]:
        async with sema:
            watcher_info = await get_watcher_info(request, agent_id)
            try:
                headers = {"X-BackendAI-Watcher-Token": watcher_info["token"]}
                url = watcher_info["addr"] / "mounts"
                async with sess.post(url, json=params, headers=headers) as resp:
                    if resp.status == 200:
                        data = {
                            "success": True,
                            "message": await resp.text(),
                        }
                    else:
                        data = {
                            "success": False,
                            "message": await resp.text(),
                        }
                    return (agent_id, data)
            except asyncio.CancelledError:
                raise
            except asyncio.TimeoutError:
                log.error(
                    log_fmt + ": timeout from watcher (ag:{})",
                    *log_args,
                    agent_id,
                )
                raise
            except Exception:
                log.exception(
                    log_fmt + ": unexpected error while reading from watcher (ag:{})",
                    *log_args,
                    agent_id,
                )
                raise

    client_timeout = aiohttp.ClientTimeout(total=10)
    async with aiohttp.ClientSession(timeout=client_timeout) as sess:
        sema = asyncio.Semaphore(8)
        results = await asyncio.gather(
            *[_mount(sema, sess, row.id) for row in rows], return_exceptions=True
        )
        for result in results:
            if isinstance(result, Exception):
                # exceptions are already logged.
                continue
            resp["agents"][result[0]] = result[1]

    return web.json_response(resp, status=200)


@superadmin_required
@server_status_required(ALL_ALLOWED)
@check_api_params(
    t.Dict(
        {
            t.Key("name"): t.String,
            t.Key("scaling_group", default=None): t.String | t.Null,
            t.Key("fstab_path", default=None): t.String | t.Null,
            t.Key("edit_fstab", default=False): t.ToBool,
        }
    ),
)
async def umount_host(request: web.Request, params: Any) -> web.Response:
    """
    Unmount device from vfolder host.

    Unmount a device (eg: nfs) located at `<vfroot>/name` from the host machines
    (manager and all agents).

    If `scaling_group` is specified, try to unmount for agents in the scaling group.
    """
    root_ctx: RootContext = request.app["_root.context"]
    access_key = request["keypair"]["access_key"]
    log_fmt = "VFOLDER.UMOUNT_HOST(ak:{}, name:{}, sg:{})"
    log_args = (access_key, params["name"], params["scaling_group"])
    log.info(log_fmt, *log_args)
    mount_prefix = await root_ctx.shared_config.get_raw("volumes/_mount")
    if mount_prefix is None:
        mount_prefix = "/mnt"
    mountpoint = Path(mount_prefix) / params["name"]
    assert Path(mount_prefix) != mountpoint

    async with root_ctx.db.begin() as conn, conn.begin():
        # Prevent unmount if target host is mounted to running kernels.
        query = (
            sa.select([kernels.c.mounts])
            .select_from(kernels)
            .where(kernels.c.status != KernelStatus.TERMINATED)
        )
        result = await conn.execute(query)
        _kernels = result.fetchall()
        _mounted = set()
        for kern in _kernels:
            if kern.mounts:
                _mounted.update([m[1] for m in kern.mounts])
        if params["name"] in _mounted:
            return web.json_response(
                {
                    "title": "Target host is used in sessions",
                    "message": "Target host is used in sessions",
                },
                status=409,
            )

        query = (
            sa.select([agents.c.id]).select_from(agents).where(agents.c.status == AgentStatus.ALIVE)
        )
        if params["scaling_group"] is not None:
            query = query.where(agents.c.scaling == params["scaling_group"])
        result = await conn.execute(query)
        _agents = result.fetchall()

    # Unmount from manager.
    # NOTE: Changed in 20.09: the manager instances no longer have mountpoints.
    resp: MutableMapping[str, Any] = {
        "manager": {
            "success": True,
            "message": "Managers do not have mountpoints since v20.09.",
        },
        "agents": {},
    }

    # Unmount from running agents.
    async def _umount(
        sema: asyncio.Semaphore,
        sess: aiohttp.ClientSession,
        agent_id: str,
    ) -> Tuple[str, Mapping]:
        async with sema:
            watcher_info = await get_watcher_info(request, agent_id)
            try:
                headers = {"X-BackendAI-Watcher-Token": watcher_info["token"]}
                url = watcher_info["addr"] / "mounts"
                async with sess.delete(url, json=params, headers=headers) as resp:
                    if resp.status == 200:
                        data = {
                            "success": True,
                            "message": await resp.text(),
                        }
                    else:
                        data = {
                            "success": False,
                            "message": await resp.text(),
                        }
                    return (agent_id, data)
            except asyncio.CancelledError:
                raise
            except asyncio.TimeoutError:
                log.error(
                    log_fmt + ": timeout from watcher (agent:{})",
                    *log_args,
                    agent_id,
                )
                raise
            except Exception:
                log.exception(
                    log_fmt + ": unexpected error while reading from watcher (agent:{})",
                    *log_args,
                    agent_id,
                )
                raise

    client_timeout = aiohttp.ClientTimeout(total=10.0)
    async with aiohttp.ClientSession(timeout=client_timeout) as sess:
        sema = asyncio.Semaphore(8)
        results = await asyncio.gather(
            *[_umount(sema, sess, _agent.id) for _agent in _agents], return_exceptions=True
        )
        for result in results:
            if isinstance(result, Exception):
                # exceptions are already logged.
                continue
            resp["agents"][result[0]] = result[1]

    return web.json_response(resp, status=200)


async def storage_task_exception_handler(
    exc_type: Type[Exception],
    exc_obj: Exception,
    tb: TracebackType,
):
    log.exception("Error while removing vFolder", exc_info=exc_obj)


@attrs.define(slots=True, auto_attribs=True, init=False)
class PrivateContext:
    database_ptask_group: aiotools.PersistentTaskGroup
    storage_ptask_group: aiotools.PersistentTaskGroup


async def init(app: web.Application) -> None:
    app_ctx: PrivateContext = app["folders.context"]
    app_ctx.database_ptask_group = aiotools.PersistentTaskGroup()
    app_ctx.storage_ptask_group = aiotools.PersistentTaskGroup(
        exception_handler=storage_task_exception_handler
    )


async def shutdown(app: web.Application) -> None:
    app_ctx: PrivateContext = app["folders.context"]
    await app_ctx.database_ptask_group.shutdown()
    await app_ctx.storage_ptask_group.shutdown()


def create_app(default_cors_options):
    app = web.Application()
    app["prefix"] = "folders"
    app["api_versions"] = (2, 3, 4)
    app.on_startup.append(init)
    app.on_shutdown.append(shutdown)
    app["folders.context"] = PrivateContext()
    cors = aiohttp_cors.setup(app, defaults=default_cors_options)
    add_route = app.router.add_route
    root_resource = cors.add(app.router.add_resource(r""))
    cors.add(root_resource.add_route("POST", create))
    cors.add(root_resource.add_route("GET", list_folders))
    cors.add(root_resource.add_route("DELETE", delete_by_id))
    vfolder_resource = cors.add(app.router.add_resource(r"/{name}"))
    cors.add(vfolder_resource.add_route("GET", get_info))
    cors.add(vfolder_resource.add_route("DELETE", delete_by_name))
    cors.add(add_route("GET", r"/_/hosts", list_hosts))
    cors.add(add_route("GET", r"/_/all-hosts", list_all_hosts))
    cors.add(add_route("GET", r"/_/allowed-types", list_allowed_types))
    cors.add(add_route("GET", r"/_/all_hosts", list_all_hosts))  # legacy underbar
    cors.add(add_route("GET", r"/_/allowed_types", list_allowed_types))  # legacy underbar
    cors.add(add_route("GET", r"/_/perf-metric", get_volume_perf_metric))
    cors.add(add_route("POST", r"/{name}/rename", rename_vfolder))
    cors.add(add_route("POST", r"/{name}/update-options", update_vfolder_options))
    cors.add(add_route("POST", r"/{name}/mkdir", mkdir))
    cors.add(add_route("POST", r"/{name}/request-upload", create_upload_session))
    cors.add(add_route("POST", r"/{name}/request-download", create_download_session))
    cors.add(add_route("POST", r"/{name}/move-file", move_file))
    cors.add(add_route("POST", r"/{name}/rename-file", rename_file))
    cors.add(add_route("DELETE", r"/{name}/delete-files", delete_files))
    cors.add(add_route("POST", r"/{name}/rename_file", rename_file))  # legacy underbar
    cors.add(add_route("DELETE", r"/{name}/delete_files", delete_files))  # legacy underbar
    cors.add(add_route("GET", r"/{name}/files", list_files))
    cors.add(add_route("POST", r"/{name}/invite", invite))
    cors.add(add_route("POST", r"/{name}/leave", leave))
    cors.add(add_route("POST", r"/{name}/share", share))
    cors.add(add_route("DELETE", r"/{name}/unshare", unshare))
    cors.add(add_route("POST", r"/{name}/clone", clone))
    cors.add(add_route("GET", r"/invitations/list-sent", list_sent_invitations))
    cors.add(add_route("GET", r"/invitations/list_sent", list_sent_invitations))  # legacy underbar
    cors.add(add_route("POST", r"/invitations/update/{inv_id}", update_invitation))
    cors.add(add_route("GET", r"/invitations/list", invitations))
    cors.add(add_route("POST", r"/invitations/accept", accept_invitation))
    cors.add(add_route("DELETE", r"/invitations/delete", delete_invitation))
    cors.add(add_route("GET", r"/_/shared", list_shared_vfolders))
    cors.add(add_route("POST", r"/_/shared", update_shared_vfolder))
    cors.add(add_route("GET", r"/_/fstab", get_fstab_contents))
    cors.add(add_route("GET", r"/_/mounts", list_mounts))
    cors.add(add_route("POST", r"/_/mounts", mount_host))
    cors.add(add_route("DELETE", r"/_/mounts", umount_host))
    cors.add(add_route("GET", r"/_/quota", get_quota))
    cors.add(add_route("POST", r"/_/quota", update_quota))
    cors.add(add_route("GET", r"/_/usage", get_usage))
    cors.add(add_route("GET", r"/_/used-bytes", get_used_bytes))
    return app, []<|MERGE_RESOLUTION|>--- conflicted
+++ resolved
@@ -55,11 +55,7 @@
     filter_host_allowed_permission,
     get_allowed_vfolder_hosts_by_project,
     get_allowed_vfolder_hosts_by_user,
-<<<<<<< HEAD
-=======
-    groups,
     initiate_vfolder_clone,
->>>>>>> fd7b8738
     initiate_vfolder_removal,
     kernels,
     keypairs,
@@ -2363,71 +2359,12 @@
         if "user" not in allowed_vfolder_types:
             raise InvalidAPIParameters("user vfolder cannot be created in this host")
 
-<<<<<<< HEAD
-        # Generate the ID of the destination vfolder.
-        # TODO: If we refactor to use ORM, the folder ID will be created from the database by inserting
-        #       the actual object (with RETURNING clause).  In that case, we need to temporarily
-        #       mark the object to be "unusable-yet" until the storage proxy craetes the destination
-        #       vfolder.  After done, we need to make another transaction to clear the unusable state.
-        folder_id = uuid.uuid4()
-
-        query = (
-            sa.update(vfolders)
-            .values(status=VFolderOperationStatus.CLONING)
-            .where(vfolders.c.name == row["name"])
-        )
-        await conn.execute(query)
-
-        # Create the destination vfolder.
-        # (assuming that this operation finishes quickly!)
-        # TODO: copy vfolder options
-        async with root_ctx.storage_manager.request(
-            target_folder_host,
-            "POST",
-            "folder/create",
-            json={
-                "volume": target_volume_name,
-                "vfid": str(folder_id),
-                # 'options': {'quota': params['quota']},
-            },
-        ):
-            pass
-
-        # Insert the row for the destination vfolder.
-        user_uuid = str(user_uuid)
-        project_uuid = None
-        ownership_type = "user"
-        insert_values = {
-            "id": folder_id,
-            "name": params["target_name"],
-            "usage_mode": params["usage_mode"],
-            "permission": params["permission"],
-            "last_used": None,
-            "host": target_folder_host,
-            "creator": request["user"]["email"],
-            "ownership_type": VFolderOwnershipType(ownership_type),
-            "user": user_uuid,
-            "project_id": project_uuid,
-            "unmanaged_path": "",
-            "cloneable": params["cloneable"],
-        }
-        insert_query = sa.insert(vfolders, insert_values)
-        try:
-            result = await conn.execute(insert_query)
-        except sa.exc.DataError:
-            # TODO: pass exception info
-            raise InvalidAPIParameters
-
-    # Start the clone operation as a background task.
-    # NOTE: Tracking the progress from the storage-proxy is not supported yet. (See #1033)
-    async def _clone_bgtask(reporter: ProgressReporter) -> None:
-        async with root_ctx.storage_manager.request(
-=======
+    ownership_type = "user"
+    project_uuid = None
     task_id, target_folder_id = await initiate_vfolder_clone(
         root_ctx.db,
         VFolderCloneInfo(
             source_folder_id,
->>>>>>> fd7b8738
             source_folder_host,
             params["target_name"],
             target_folder_host,
@@ -2449,16 +2386,10 @@
         "usage_mode": params["usage_mode"].value,
         "permission": params["permission"].value,
         "creator": request["user"]["email"],
-<<<<<<< HEAD
         "ownership_type": ownership_type,
-        "user": user_uuid,
-        "group": project_uuid,  # legacy
-        "project": project_uuid,
-=======
-        "ownership_type": "user",
         "user": str(user_uuid),
-        "group": None,
->>>>>>> fd7b8738
+        "group": str(project_uuid),  # legacy
+        "project": str(project_uuid),
         "cloneable": params["cloneable"],
         "bgtask_id": str(task_id),
     }
