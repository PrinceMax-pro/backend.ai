--- conflicted
+++ resolved
@@ -101,11 +101,7 @@
     vfolders,
 )
 from ..models.utils import execute_with_retry
-<<<<<<< HEAD
-from ..models.vfolder import HARD_DELETED_VFOLDER_STATUSES
 from . import audit_log
-=======
->>>>>>> 48156595
 from .auth import admin_required, auth_required, superadmin_required
 from .exceptions import (
     BackendAgentError,
@@ -1031,17 +1027,13 @@
     action=AuditLogAction.CHANGE,
 )
 async def update_quota(request: web.Request, params: Any) -> web.Response:
-<<<<<<< HEAD
-=======
     vfolder_row = (
         await resolve_vfolder_rows(request, VFolderPermissionSetAlias.READABLE, params["id"])
     )[0]
     await check_vfolder_status(vfolder_row, VFolderStatusSet.READABLE)
->>>>>>> 48156595
     root_ctx: RootContext = request.app["_root.context"]
     audit_log.set_target(params["id"])
 
-    vfolder_row = await ensure_vfolder_status(request, VFolderAccessStatus.UPDATABLE, params["id"])
     folder_host = params["folder_host"]
     proxy_name, volume_name = root_ctx.storage_manager.split_host(folder_host)
     quota = int(params["input"]["size_bytes"])
@@ -1186,16 +1178,10 @@
         t.Key("new_name"): tx.Slug(allow_dot=True),
     })
 )
-<<<<<<< HEAD
 @audit_log_request(
     action=AuditLogAction.CHANGE,
 )
 async def rename_vfolder(request: web.Request, params: Any, row: VFolderRow) -> web.Response:
-=======
-async def rename_vfolder(
-    request: web.Request, params: Any, row: Sequence[VFolderRow]
-) -> web.Response:
->>>>>>> 48156595
     root_ctx: RootContext = request.app["_root.context"]
     old_name = request.match_info["name"]
     access_key = request["keypair"]["access_key"]
@@ -1207,7 +1193,6 @@
 
     audit_log.set_target(old_name)
 
-    await ensure_vfolder_status(request, VFolderAccessStatus.UPDATABLE, request.match_info["name"])
     allowed_vfolder_types = await root_ctx.shared_config.get_vfolder_types()
     log.info(
         "VFOLDER.RENAME (email:{}, ak:{}, vf.old:{}, vf.new:{})",
@@ -1283,12 +1268,8 @@
 async def update_vfolder_options(
     request: web.Request, params: Any, row: VFolderRow
 ) -> web.Response:
-<<<<<<< HEAD
     audit_log.set_target(request.match_info["name"])
 
-    await ensure_vfolder_status(request, VFolderAccessStatus.UPDATABLE, request.match_info["name"])
-=======
->>>>>>> 48156595
     root_ctx: RootContext = request.app["_root.context"]
     user_uuid = request["user"]["uuid"]
     domain_name = request["user"]["domain_name"]
@@ -2392,14 +2373,10 @@
         access_key,
         folder_id,
     )
-<<<<<<< HEAD
+
     audit_log.set_target(folder_id)
-    await ensure_vfolder_status(request, VFolderAccessStatus.SOFT_DELETABLE, folder_id)
-=======
-
     row = (await resolve_vfolder_rows(request, VFolderPermission.OWNER_PERM, folder_id))[0]
     await check_vfolder_status(row, VFolderStatusSet.DELETABLE)
->>>>>>> 48156595
     try:
         await _delete(
             root_ctx,
@@ -2433,6 +2410,7 @@
     domain_name = request["user"]["domain_name"]
     user_role = request["user"]["role"]
     user_uuid = request["user"]["uuid"]
+    allowed_vfolder_types = await root_ctx.shared_config.get_vfolder_types()
     resource_policy = request["keypair"]["resource_policy"]
 
     audit_log.set_target(folder_name)
@@ -2444,12 +2422,6 @@
         folder_name,
     )
 
-<<<<<<< HEAD
-    allowed_vfolder_types = await root_ctx.shared_config.get_vfolder_types()
-
-    await ensure_vfolder_status(
-        request, VFolderAccessStatus.SOFT_DELETABLE, request.match_info["name"]
-=======
     rows = await resolve_vfolder_rows(request, VFolderPermission.OWNER_PERM, folder_name)
     for row in rows:
         try:
@@ -2468,7 +2440,6 @@
         domain_name,
         allowed_vfolder_types,
         resource_policy,
->>>>>>> 48156595
     )
     return web.Response(status=204)
 
@@ -2615,14 +2586,10 @@
 @auth_required
 @server_status_required(ALL_ALLOWED)
 @pydantic_params_api_handler(PurgeRequestModel)
-<<<<<<< HEAD
 @audit_log_request(
     action=AuditLogAction.PURGE,
 )
-async def purge(request: web.Request, params: PurgeRequestModel) -> SuccessResponseModel:
-=======
 async def purge(request: web.Request, params: PurgeRequestModel) -> web.Response:
->>>>>>> 48156595
     """
     Delete `delete-complete`d vfolder rows in DB
     """
@@ -2696,14 +2663,10 @@
 @auth_required
 @server_status_required(ALL_ALLOWED)
 @pydantic_params_api_handler(RestoreRequestModel)
-<<<<<<< HEAD
 @audit_log_request(
     action=AuditLogAction.RESTORE,
 )
-async def restore(request: web.Request, params: RestoreRequestModel) -> SuccessResponseModel:
-=======
 async def restore(request: web.Request, params: RestoreRequestModel) -> web.Response:
->>>>>>> 48156595
     """
     Recover vfolder from trash bin, by changing status.
     """
