from __future__ import annotations

import asyncio
import functools
import json
import logging
import math
import stat
import uuid
from datetime import datetime
from enum import StrEnum
from pathlib import Path
from types import TracebackType
from typing import (
    TYPE_CHECKING,
    Any,
    Awaitable,
    Callable,
    Concatenate,
    Dict,
    List,
    Mapping,
    MutableMapping,
    ParamSpec,
    Sequence,
    Tuple,
    TypeAlias,
)

import aiohttp
import aiohttp_cors
import aiotools
import attrs
import sqlalchemy as sa
import trafaret as t
from aiohttp import web

from ai.backend.common import msgpack, redis_helper
from ai.backend.common import validators as tx
from ai.backend.common.logging import BraceStyleAdapter
from ai.backend.common.types import (
    MountedAppConfig,
    RedisConnectionInfo,
    VFolderHostPermission,
    VFolderHostPermissionMap,
    VFolderID,
    VFolderUsageMode,
)
from ai.backend.manager.models.storage import StorageSessionManager

from ..models import (
    ACTIVE_USER_STATUSES,
    AgentStatus,
    KernelStatus,
    UserRole,
    UserStatus,
    VFolderAccessStatus,
    VFolderCloneInfo,
    VFolderDeletionInfo,
    VFolderInvitationState,
    VFolderOperationStatus,
    VFolderOwnershipType,
    VFolderPermission,
    VFolderPermissionValidator,
    agents,
    ensure_host_permission_allowed,
    filter_host_allowed_permission,
    get_allowed_vfolder_hosts_by_group,
    get_allowed_vfolder_hosts_by_user,
    groups,
    initiate_vfolder_clone,
    initiate_vfolder_removal,
    kernels,
    keypair_resource_policies,
    keypairs,
    query_accessible_vfolders,
    query_owned_dotfiles,
    users,
    verify_vfolder_name,
    vfolder_invitations,
    vfolder_permissions,
    vfolders,
)
from ..models.utils import execute_with_retry
from .auth import admin_required, auth_required, superadmin_required
from .exceptions import (
    BackendAgentError,
    GenericForbidden,
    GroupNotFound,
    InsufficientPrivilege,
    InternalServerError,
    InvalidAPIParameters,
    ObjectNotFound,
    TooManyVFoldersFound,
    VFolderAlreadyExists,
    VFolderCreationFailed,
    VFolderFilterStatusFailed,
    VFolderFilterStatusNotAvailable,
    VFolderNotFound,
    VFolderOperationFailed,
)
from .manager import ALL_ALLOWED, READ_ALLOWED, server_status_required
from .resource import get_watcher_info
from .utils import check_api_params, get_user_scopes

if TYPE_CHECKING:
    from .context import RootContext

log = BraceStyleAdapter(logging.getLogger(__spec__.name))  # type: ignore[name-defined]

VFolderRow: TypeAlias = Mapping[str, Any]
P = ParamSpec("P")


async def ensure_vfolder_status(
    request: web.Request,
    perm: VFolderAccessStatus,
    folder_id_or_name: uuid.UUID | str,
) -> Sequence[VFolderRow]:
    """
    Checks if the target vfolder status is READY.
    This function should prevent user access
    while storage-proxy operations such as vfolder clone, deletion is handling.
    """

    root_ctx: RootContext = request.app["_root.context"]
    domain_name = request["user"]["domain_name"]
    user_role = request["user"]["role"]
    user_uuid = request["user"]["uuid"]

    allowed_vfolder_types = await root_ctx.shared_config.get_vfolder_types()
    match folder_id_or_name:
        case uuid.UUID():
            vf_name_conds = vfolders.c.id == folder_id_or_name
        case str():
            vf_name_conds = vfolders.c.name == folder_id_or_name

    available_vf_statuses = set()
    match perm:
        case VFolderAccessStatus.READABLE:
            # if READABLE access status is requested, all operation statuses are accepted.
            available_vf_statuses = {
                VFolderOperationStatus.READY,
                VFolderOperationStatus.PERFORMING,
                VFolderOperationStatus.CLONING,
                VFolderOperationStatus.DELETING,
                VFolderOperationStatus.MOUNTED,
            }
        case VFolderAccessStatus.UPDATABLE:
            # if UPDATABLE access status is requested, READY and MOUNTED operation statuses are accepted.
            available_vf_statuses = {
                VFolderOperationStatus.READY,
                VFolderOperationStatus.MOUNTED,
            }
        case VFolderAccessStatus.DELETABLE:
            # if DELETABLE access status is requested, only READY operation status is accepted.
            available_vf_statuses = {
                VFolderOperationStatus.READY,
            }
        case _:
            raise VFolderFilterStatusNotAvailable()
    async with root_ctx.db.begin_readonly() as conn:
        entries = await query_accessible_vfolders(
            conn,
            user_uuid,
            user_role=user_role,
            domain_name=domain_name,
            allowed_vfolder_types=allowed_vfolder_types,
            extra_vf_conds=vf_name_conds,
            allow_privileged_access=True,
        )
        if len(entries) == 0:
            raise VFolderNotFound(extra_data=str(folder_id_or_name))
        for entry in entries:
            if entry["status"] not in available_vf_statuses:
                raise VFolderFilterStatusFailed()
        return entries


def vfolder_permission_required(
    perm: VFolderPermission,
) -> Callable[
    [Callable[Concatenate[web.Request, VFolderRow, P], Awaitable[web.Response]]],
    Callable[Concatenate[web.Request, P], Awaitable[web.Response]],
]:
    """
    Checks if the target vfolder exists and is either:
    - owned by the current access key, or
    - allowed accesses by the access key under the specified permission.

    The decorated handler should accept an extra argument
    which contains a dict object describing the matched VirtualFolder table row.
    """

    def _wrapper(
        handler: Callable[Concatenate[web.Request, VFolderRow, P], Awaitable[web.Response]]
    ) -> Callable[Concatenate[web.Request, P], Awaitable[web.Response]]:
        @functools.wraps(handler)
        async def _wrapped(request: web.Request, *args: P.args, **kwargs: P.kwargs) -> web.Response:
            root_ctx: RootContext = request.app["_root.context"]
            domain_name = request["user"]["domain_name"]
            user_role = request["user"]["role"]
            user_uuid = request["user"]["uuid"]
            folder_name = request.match_info["name"]
            allowed_vfolder_types = await root_ctx.shared_config.get_vfolder_types()
            vf_user_cond = None
            vf_group_cond = None
            if perm == VFolderPermission.READ_ONLY:
                # if READ_ONLY is requested, any permission accepts.
                invited_perm_cond = vfolder_permissions.c.permission.in_(
                    [
                        VFolderPermission.READ_ONLY,
                        VFolderPermission.READ_WRITE,
                        VFolderPermission.RW_DELETE,
                    ]
                )
                if not request["is_admin"]:
                    vf_group_cond = vfolders.c.permission.in_(
                        [
                            VFolderPermission.READ_ONLY,
                            VFolderPermission.READ_WRITE,
                            VFolderPermission.RW_DELETE,
                        ]
                    )
            elif perm == VFolderPermission.READ_WRITE:
                invited_perm_cond = vfolder_permissions.c.permission.in_(
                    [
                        VFolderPermission.READ_WRITE,
                        VFolderPermission.RW_DELETE,
                    ]
                )
                if not request["is_admin"]:
                    vf_group_cond = vfolders.c.permission.in_(
                        [
                            VFolderPermission.READ_WRITE,
                            VFolderPermission.RW_DELETE,
                        ]
                    )
            elif perm == VFolderPermission.RW_DELETE:
                # If RW_DELETE is requested, only RW_DELETE accepts.
                invited_perm_cond = vfolder_permissions.c.permission == VFolderPermission.RW_DELETE
                if not request["is_admin"]:
                    vf_group_cond = vfolders.c.permission == VFolderPermission.RW_DELETE
            else:
                # Otherwise, just compare it as-is (for future compatibility).
                invited_perm_cond = vfolder_permissions.c.permission == perm
                if not request["is_admin"]:
                    vf_group_cond = vfolders.c.permission == perm
            async with root_ctx.db.begin_readonly() as conn:
                entries = await query_accessible_vfolders(
                    conn,
                    user_uuid,
                    user_role=user_role,
                    domain_name=domain_name,
                    allowed_vfolder_types=allowed_vfolder_types,
                    extra_vf_conds=(vfolders.c.name == folder_name),
                    extra_invited_vf_conds=invited_perm_cond,
                    extra_vf_user_conds=vf_user_cond,
                    extra_vf_group_conds=vf_group_cond,
                )
                if len(entries) == 0:
                    raise VFolderNotFound(extra_data=folder_name)
            return await handler(request, entries[0], *args, **kwargs)

        return _wrapped

    return _wrapper


def vfolder_check_exists(
    handler: Callable[Concatenate[web.Request, VFolderRow, P], Awaitable[web.Response]]
) -> Callable[Concatenate[web.Request, P], Awaitable[web.Response]]:
    """
    Checks if the target vfolder exists and is owned by the current user.

    The decorated handler should accept an extra "row" argument
    which contains the matched VirtualFolder table row.
    """

    @functools.wraps(handler)
    async def _wrapped(request: web.Request, *args: P.args, **kwargs: P.kwargs) -> web.Response:
        root_ctx: RootContext = request.app["_root.context"]
        user_uuid = request["user"]["uuid"]
        folder_name = request.match_info["name"]
        async with root_ctx.db.begin() as conn:
            j = sa.join(
                vfolders,
                vfolder_permissions,
                vfolders.c.id == vfolder_permissions.c.vfolder,
                isouter=True,
            )
            query = (
                sa.select("*")
                .select_from(j)
                .where(
                    ((vfolders.c.user == user_uuid) | (vfolder_permissions.c.user == user_uuid))
                    & (vfolders.c.name == folder_name)
                )
            )
            try:
                result = await conn.execute(query)
            except sa.exc.DataError:
                raise InvalidAPIParameters
            row = result.first()
            if row is None:
                raise VFolderNotFound()
        return await handler(request, row, *args, **kwargs)

    return _wrapped


@auth_required
@server_status_required(ALL_ALLOWED)
@check_api_params(
    t.Dict(
        {
            t.Key("name"): tx.Slug(allow_dot=True),
            t.Key("host", default=None) >> "folder_host": t.String | t.Null,
            t.Key("usage_mode", default="general"): tx.Enum(VFolderUsageMode) | t.Null,
            t.Key("permission", default="rw"): tx.Enum(VFolderPermission) | t.Null,
            tx.AliasedKey(["unmanaged_path", "unmanagedPath"], default=None): t.String | t.Null,
            tx.AliasedKey(["group", "groupId", "group_id"], default=None): (
                tx.UUID | t.String | t.Null
            ),
            t.Key("quota", default=None): tx.BinarySize | t.Null,
            t.Key("cloneable", default=False): t.Bool,
            t.Key("app_config", default=None): tx.ToJSONSerializable(MountedAppConfig) | t.Null,
        }
    ),
)
async def create(request: web.Request, params: Any) -> web.Response:
    resp: Dict[str, Any] = {}
    root_ctx: RootContext = request.app["_root.context"]
    access_key = request["keypair"]["access_key"]
    user_role = request["user"]["role"]
    user_uuid: uuid.UUID = request["user"]["uuid"]
    resource_policy = request["keypair"]["resource_policy"]
    domain_name = request["user"]["domain_name"]
    group_id_or_name = params["group"]
    log.info(
        "VFOLDER.CREATE (email:{}, ak:{}, vf:{}, vfh:{}, umod:{}, perm:{})",
        request["user"]["email"],
        access_key,
        params["name"],
        params["folder_host"],
        params["usage_mode"].value,
        params["permission"].value,
    )
    folder_host = params["folder_host"]
    unmanaged_path = params["unmanaged_path"]
    # Check if user is trying to created unmanaged vFolder
    if unmanaged_path:
        # Approve only if user is Admin or Superadmin
        if user_role not in (UserRole.ADMIN, UserRole.SUPERADMIN):
            raise GenericForbidden("Insufficient permission")
    else:
        # Resolve host for the new virtual folder.
        if not folder_host:
            folder_host = await root_ctx.shared_config.etcd.get("volumes/default_host")
            if not folder_host:
                raise InvalidAPIParameters(
                    "You must specify the vfolder host because the default host is not configured."
                )

    allowed_vfolder_types = await root_ctx.shared_config.get_vfolder_types()

    if not verify_vfolder_name(params["name"]):
        raise InvalidAPIParameters(f'{params["name"]} is reserved for internal operations.')
    if params["name"].startswith(".") and params["name"] != ".local":
        if params["group"] is not None:
            raise InvalidAPIParameters("dot-prefixed vfolders cannot be a group folder.")

    group_uuid: uuid.UUID | None = None

    async with root_ctx.db.begin() as conn:
        match group_id_or_name:
            case str():
                # Convert the group name to group uuid.
                query = (
                    sa.select([groups.c.id])
                    .select_from(groups)
                    .where(groups.c.domain_name == domain_name)
                    .where(groups.c.name == group_id_or_name)
                )
                _gid = await conn.scalar(query)
                if _gid is None:
                    raise GroupNotFound(extra_data=group_id_or_name)
                group_uuid = _gid
            case uuid.UUID():
                # Check if the group belongs to the current domain.
                query = (
                    sa.select([groups.c.id])
                    .select_from(groups)
                    .where(groups.c.domain_name == domain_name)
                    .where(groups.c.id == group_id_or_name)
                )
                _gid = await conn.scalar(query)
                if _gid is None:
                    raise GroupNotFound(extra_data=group_id_or_name)
                group_uuid = group_id_or_name
            case None:
                pass
            case _:
                raise GroupNotFound(extra_data=group_id_or_name)

        # Check if group exists when it's given a non-empty value.
        if group_id_or_name and group_uuid is None:
            raise GroupNotFound(extra_data=group_id_or_name)

        # Determine the ownership type and the quota scope ID.
        if group_uuid is not None:
            ownership_type = "group"
            quota_scope_id = group_uuid.hex
            if not request["is_admin"]:
                raise GenericForbidden("no permission")
        else:
            ownership_type = "user"
            quota_scope_id = user_uuid.hex
        if ownership_type not in allowed_vfolder_types:
            raise InvalidAPIParameters(
                f"{ownership_type}-owned vfolder is not allowed in this cluster"
            )

        if not unmanaged_path:
            await ensure_host_permission_allowed(
                conn,
                folder_host,
                allowed_vfolder_types=allowed_vfolder_types,
                user_uuid=user_uuid,
                resource_policy=resource_policy,
                domain_name=domain_name,
                group_id=group_uuid,
                permission=VFolderHostPermission.CREATE,
            )

        # Check resource policy's max_vfolder_count
        if resource_policy["max_vfolder_count"] > 0:
            query = sa.select([sa.func.count()]).where(vfolders.c.user == user_uuid)
            result = await conn.scalar(query)
            if result >= resource_policy["max_vfolder_count"]:
                raise InvalidAPIParameters("You cannot create more vfolders.")

        # DEPRECATED: Limit vfolder size quota if it is larger than max_vfolder_size of the resource policy.
        # max_vfolder_size = resource_policy.get("max_vfolder_size", 0)
        # if max_vfolder_size > 0 and (
        #     params["quota"] is None or params["quota"] <= 0 or params["quota"] > max_vfolder_size
        # ):
        #     params["quota"] = max_vfolder_size

        # Prevent creation of vfolder with duplicated name.
        extra_vf_conds = [vfolders.c.name == params["name"]]
        if not unmanaged_path:
            extra_vf_conds.append(vfolders.c.host == folder_host)
        entries = await query_accessible_vfolders(
            conn,
            user_uuid,
            user_role=user_role,
            domain_name=domain_name,
            allowed_vfolder_types=allowed_vfolder_types,
            extra_vf_conds=(sa.and_(*extra_vf_conds)),
        )
        if len(entries) > 0:
<<<<<<< HEAD
            raise VFolderAlreadyExists

        # Check if group exists.
        if group_id_or_name and group_id is None:
            raise GroupNotFound
        if group_id is not None:
            if "group" not in allowed_vfolder_types:
                raise InvalidAPIParameters("group vfolder cannot be created in this host")
            if not request["is_admin"]:
                raise GenericForbidden("no permission")
            query = (
                sa.select([groups.c.id])
                .select_from(groups)
                .where(groups.c.domain_name == domain_name)
                .where(groups.c.id == group_id)
            )
            _gid = await conn.scalar(query)
            if str(_gid) != str(group_id):
                raise InvalidAPIParameters("No such group.")
        else:
            if "user" not in allowed_vfolder_types:
                raise InvalidAPIParameters("user vfolder cannot be created in this host")
        if params["usage_mode"] != VFolderUsageMode.APP:
            if params["app_config"] is not None:
                raise InvalidAPIParameters(
                    f"Only APP mode vfolder can be set app_config, not {params['usage_mode']} mode"
                )
=======
            raise VFolderAlreadyExists(extra_data=params["name"])
>>>>>>> 68d64d20
        try:
            folder_id = uuid.uuid4()
            vfid = VFolderID(quota_scope_id, folder_id)
            if not unmanaged_path:
                # Create the vfolder only when it is a managed one
                # TODO: Create the quota scope with an unlimited quota config if not exists
                #       The quota may be set later by the admin...
                # TODO: Introduce "default quota config" for users and projects (which cannot be
                #       modified by users)
                # async with root_ctx.storage_manager.request(
                #     folder_host,
                #     "POST",
                #     "quota-scope",
                #     json={
                #         "volume": root_ctx.storage_manager.split_host(folder_host)[1],
                #         "qsid": str(quota_scope_id),
                #         "options": None,
                #     },
                # ):
                #     pass
                async with root_ctx.storage_manager.request(
                    folder_host,
                    "POST",
                    "folder/create",
                    json={
                        "volume": root_ctx.storage_manager.split_host(folder_host)[1],
                        "vfid": str(vfid),
                    },
                ):
                    pass
        except aiohttp.ClientResponseError:
            raise VFolderCreationFailed
        # TODO: include quota scope ID in the database
        # TODO: include quota scope ID in the API response
        insert_values = {
            "id": vfid.folder_id.hex,
            "name": params["name"],
            "quota_scope_id": quota_scope_id,
            "usage_mode": params["usage_mode"],
            "permission": params["permission"],
            "last_used": None,
            "max_size": int(params["quota"] / (2**20)) if params["quota"] else None,  # in MBytes
            "host": folder_host,
            "creator": request["user"]["email"],
            "ownership_type": VFolderOwnershipType(ownership_type),
            "user": user_uuid if ownership_type == "user" else None,
            "group": group_uuid if ownership_type == "group" else None,
            "unmanaged_path": "",
            "cloneable": params["cloneable"],
            "status": VFolderOperationStatus.READY,
            "app_config": params["app_config"],
        }
        resp = {
            "id": vfid.folder_id.hex,
            "name": params["name"],
            "quota_scope_id": quota_scope_id,
            "host": folder_host,
            "usage_mode": params["usage_mode"].value,
            "permission": params["permission"].value,
            "max_size": int(params["quota"] / (2**20)) if params["quota"] else None,  # in MBytes
            "creator": request["user"]["email"],
            "ownership_type": ownership_type,
            "user": str(user_uuid) if ownership_type == "user" else None,
            "group": str(group_uuid) if ownership_type == "group" else None,
            "cloneable": params["cloneable"],
            "status": VFolderOperationStatus.READY,
        }
        if unmanaged_path:
            insert_values.update(
                {
                    "host": "",
                    "unmanaged_path": unmanaged_path,
                }
            )
            resp["unmanaged_path"] = unmanaged_path
        query = sa.insert(vfolders, insert_values)
        try:
            result = await conn.execute(query)
        except sa.exc.DataError:
            raise InvalidAPIParameters
        assert result.rowcount == 1
    return web.json_response(resp, status=201)


@auth_required
@server_status_required(READ_ALLOWED)
@check_api_params(
    t.Dict(
        {
            t.Key("all", default=False): t.ToBool,
            tx.AliasedKey(["group_id", "groupId"], default=None): tx.UUID | t.String | t.Null,
            tx.AliasedKey(["owner_user_email", "ownerUserEmail"], default=None): t.Email | t.Null,
        }
    ),
)
async def list_folders(request: web.Request, params: Any) -> web.Response:
    resp = []
    root_ctx: RootContext = request.app["_root.context"]
    access_key = request["keypair"]["access_key"]
    domain_name = request["user"]["domain_name"]

    log.info("VFOLDER.LIST (email:{}, ak:{})", request["user"]["email"], access_key)
    entries: List[Mapping[str, Any]] | Sequence[Mapping[str, Any]]
    owner_user_uuid, owner_user_role = await get_user_scopes(request, params)
    async with root_ctx.db.begin_readonly() as conn:
        allowed_vfolder_types = await root_ctx.shared_config.get_vfolder_types()
        if params["all"]:
            raise InvalidAPIParameters("Deprecated use of 'all' option")
        else:
            extra_vf_conds = None
            if params["group_id"] is not None:
                # Note: user folders should be returned even when group_id is specified.
                extra_vf_conds = (vfolders.c.group == params["group_id"]) | (
                    vfolders.c.user.isnot(None)
                )
            entries = await query_accessible_vfolders(
                conn,
                owner_user_uuid,
                user_role=owner_user_role,
                domain_name=domain_name,
                allowed_vfolder_types=allowed_vfolder_types,
                extra_vf_conds=extra_vf_conds,
            )
        for entry in entries:
            resp.append(
                {
                    "name": entry["name"],
                    "id": entry["id"].hex,
                    "quota_scope_id": entry["quota_scope_id"],
                    "host": entry["host"],
                    "status": entry["status"],
                    "usage_mode": entry["usage_mode"].value,
                    "created_at": str(entry["created_at"]),
                    "is_owner": entry["is_owner"],
                    "permission": entry["permission"].value,
                    "user": str(entry["user"]) if entry["user"] else None,
                    "group": str(entry["group"]) if entry["group"] else None,
                    "creator": entry["creator"],
                    "user_email": entry["user_email"],
                    "group_name": entry["group_name"],
                    "ownership_type": entry["ownership_type"].value,
                    "type": entry["ownership_type"].value,  # legacy
                    "cloneable": entry["cloneable"],
                    "max_files": entry["max_files"],
                    "max_size": entry["max_size"],
                    "cur_size": entry["cur_size"],
                }
            )
    return web.json_response(resp, status=200)


@superadmin_required
@server_status_required(ALL_ALLOWED)
@check_api_params(
    t.Dict(
        {
            t.Key("id"): t.String,
        }
    ),
)
async def delete_by_id(request: web.Request, params: Any) -> web.Response:
    await ensure_vfolder_status(request, VFolderAccessStatus.DELETABLE, params["id"])
    root_ctx: RootContext = request.app["_root.context"]
    app_ctx: PrivateContext = request.app["folders.context"]

    access_key = request["keypair"]["access_key"]
    user_uuid = request["user"]["uuid"]
    domain_name = request["user"]["domain_name"]
    resource_policy = request["keypair"]["resource_policy"]
    allowed_vfolder_types = await root_ctx.shared_config.get_vfolder_types()
    log.info(
        "VFOLDER.DELETE_BY_ID (email:{}, ak:{}, vf:{})",
        request["user"]["email"],
        access_key,
        params["id"],
    )
    async with root_ctx.db.begin_readonly() as conn:
        query = (
            sa.select(
                [
                    vfolders.c.quota_scope_id,
                    vfolders.c.host,
                ]
            )
            .select_from(vfolders)
            .where(vfolders.c.id == params["id"])
        )
        quota_scope_id, folder_host = await conn.scalar(query)
        await ensure_host_permission_allowed(
            conn,
            folder_host,
            allowed_vfolder_types=allowed_vfolder_types,
            user_uuid=user_uuid,
            resource_policy=resource_policy,
            domain_name=domain_name,
            permission=VFolderHostPermission.DELETE,
        )
    folder_id = VFolderID(quota_scope_id, uuid.UUID(params["id"]))
    await initiate_vfolder_removal(
        root_ctx.db,
        [VFolderDeletionInfo(folder_id, folder_host)],
        root_ctx.storage_manager,
        app_ctx.storage_ptask_group,
    )
    return web.Response(status=204)


class ExposedVolumeInfoField(StrEnum):
    percentage = "percentage"
    used_bytes = "used_bytes"
    capacity_bytes = "capacity_bytes"


async def fetch_exposed_volume_fields(
    storage_manager: StorageSessionManager,
    redis_connection: RedisConnectionInfo,
    proxy_name: str,
    volume_name: str,
) -> Dict[str, int | float]:
    volume_usage = {}

    show_percentage = ExposedVolumeInfoField.percentage in storage_manager._exposed_volume_info
    show_used = ExposedVolumeInfoField.used_bytes in storage_manager._exposed_volume_info
    show_total = ExposedVolumeInfoField.capacity_bytes in storage_manager._exposed_volume_info

    if show_percentage or show_used or show_total:
        volume_usage_cache = await redis_helper.execute(
            redis_connection,
            lambda r: r.get(f"volume.usage.{proxy_name}.{volume_name}"),
        )

        if volume_usage_cache:
            volume_usage = msgpack.unpackb(volume_usage_cache)
        else:
            async with storage_manager.request(
                proxy_name,
                "GET",
                "folder/fs-usage",
                json={
                    "volume": volume_name,
                },
            ) as (_, storage_resp):
                storage_reply = await storage_resp.json()

                if show_used:
                    volume_usage["used"] = storage_reply[ExposedVolumeInfoField.used_bytes]

                if show_total:
                    volume_usage["total"] = storage_reply[ExposedVolumeInfoField.capacity_bytes]

                if show_percentage:
                    volume_usage["percentage"] = (
                        storage_reply[ExposedVolumeInfoField.used_bytes]
                        / storage_reply[ExposedVolumeInfoField.capacity_bytes]
                    ) * 100

            await redis_helper.execute(
                redis_connection,
                lambda r: r.set(
                    f"volume.usage.{proxy_name}.{volume_name}",
                    msgpack.packb(volume_usage),
                    ex=60,
                ),
            )

    return volume_usage


@auth_required
@server_status_required(READ_ALLOWED)
@check_api_params(
    t.Dict(
        {
            tx.AliasedKey(["group_id", "groupId"], default=None): tx.UUID | t.String | t.Null,
        }
    ),
)
async def list_hosts(request: web.Request, params: Any) -> web.Response:
    root_ctx: RootContext = request.app["_root.context"]
    access_key = request["keypair"]["access_key"]
    log.info(
        "VFOLDER.LIST_HOSTS (emai:{}, ak:{})",
        request["user"]["email"],
        access_key,
    )
    domain_name = request["user"]["domain_name"]
    group_id = params["group_id"]
    domain_admin = request["user"]["role"] == UserRole.ADMIN
    resource_policy = request["keypair"]["resource_policy"]
    allowed_vfolder_types = await root_ctx.shared_config.get_vfolder_types()
    async with root_ctx.db.begin() as conn:
        allowed_hosts = VFolderHostPermissionMap()
        if "user" in allowed_vfolder_types:
            allowed_hosts_by_user = await get_allowed_vfolder_hosts_by_user(
                conn, resource_policy, domain_name, request["user"]["uuid"], group_id
            )
            allowed_hosts = allowed_hosts | allowed_hosts_by_user
        if "group" in allowed_vfolder_types:
            allowed_hosts_by_group = await get_allowed_vfolder_hosts_by_group(
                conn, resource_policy, domain_name, group_id, domain_admin=domain_admin
            )
            allowed_hosts = allowed_hosts | allowed_hosts_by_group
    all_volumes = await root_ctx.storage_manager.get_all_volumes()
    all_hosts = {f"{proxy_name}:{volume_data['name']}" for proxy_name, volume_data in all_volumes}
    allowed_hosts = VFolderHostPermissionMap(
        {host: perms for host, perms in allowed_hosts.items() if host in all_hosts}
    )
    default_host = await root_ctx.shared_config.get_raw("volumes/default_host")
    if default_host not in allowed_hosts:
        default_host = None

    volume_info = {
        f"{proxy_name}:{volume_data['name']}": {
            "backend": volume_data["backend"],
            "capabilities": volume_data["capabilities"],
            "usage": await fetch_exposed_volume_fields(
                storage_manager=root_ctx.storage_manager,
                redis_connection=root_ctx.redis_stat,
                proxy_name=proxy_name,
                volume_name=volume_data["name"],
            ),
            "sftp_scaling_groups": await root_ctx.storage_manager.get_sftp_scaling_groups(
                proxy_name
            ),
        }
        for proxy_name, volume_data in all_volumes
        if f"{proxy_name}:{volume_data['name']}" in allowed_hosts
    }

    resp = {
        "default": default_host,
        "allowed": sorted(allowed_hosts),
        "volume_info": volume_info,
    }
    return web.json_response(resp, status=200)


@superadmin_required
@server_status_required(READ_ALLOWED)
async def list_all_hosts(request: web.Request) -> web.Response:
    root_ctx: RootContext = request.app["_root.context"]
    access_key = request["keypair"]["access_key"]
    log.info(
        "VFOLDER.LIST_ALL_HOSTS (email:{}, ak:{})",
        request["user"]["email"],
        access_key,
    )
    all_volumes = await root_ctx.storage_manager.get_all_volumes()
    all_hosts = {f"{proxy_name}:{volume_data['name']}" for proxy_name, volume_data in all_volumes}
    default_host = await root_ctx.shared_config.get_raw("volumes/default_host")
    if default_host not in all_hosts:
        default_host = None
    resp = {
        "default": default_host,
        "allowed": sorted(all_hosts),
    }
    return web.json_response(resp, status=200)


@superadmin_required
@server_status_required(READ_ALLOWED)
@check_api_params(
    t.Dict(
        {
            t.Key("folder_host"): t.String,
        }
    )
)
async def get_volume_perf_metric(request: web.Request, params: Any) -> web.Response:
    root_ctx: RootContext = request.app["_root.context"]
    access_key = request["keypair"]["access_key"]
    log.info(
        "VFOLDER.VOLUME_PERF_METRIC (email:{}, ak:{})",
        request["user"]["email"],
        access_key,
    )
    proxy_name, volume_name = root_ctx.storage_manager.split_host(params["folder_host"])
    async with root_ctx.storage_manager.request(
        proxy_name,
        "GET",
        "volume/performance-metric",
        json={
            "volume": volume_name,
        },
    ) as (_, storage_resp):
        storage_reply = await storage_resp.json()
    return web.json_response(storage_reply, status=200)


@auth_required
@server_status_required(READ_ALLOWED)
async def list_allowed_types(request: web.Request) -> web.Response:
    root_ctx: RootContext = request.app["_root.context"]
    access_key = request["keypair"]["access_key"]
    log.info(
        "VFOLDER.LIST_ALLOWED_TYPES (email:{}, ak:{})",
        request["user"]["email"],
        access_key,
    )
    allowed_vfolder_types = await root_ctx.shared_config.get_vfolder_types()
    return web.json_response(allowed_vfolder_types, status=200)


@auth_required
@server_status_required(READ_ALLOWED)
@vfolder_permission_required(VFolderPermission.READ_ONLY)
async def get_info(request: web.Request, row: VFolderRow) -> web.Response:
    await ensure_vfolder_status(request, VFolderAccessStatus.READABLE, request.match_info["name"])
    root_ctx: RootContext = request.app["_root.context"]
    resp: Dict[str, Any] = {}
    folder_name = request.match_info["name"]
    access_key = request["keypair"]["access_key"]
    log.info(
        "VFOLDER.GETINFO (email:{}, ak:{}, vf:{})",
        request["user"]["email"],
        access_key,
        folder_name,
    )
    if row["permission"] is None:
        is_owner = True
        permission = VFolderPermission.OWNER_PERM
    else:
        is_owner = row["is_owner"]
        permission = row["permission"]
    proxy_name, volume_name = root_ctx.storage_manager.split_host(row["host"])
    async with root_ctx.storage_manager.request(
        proxy_name,
        "GET",
        "folder/usage",
        json={
            "volume": volume_name,
            "vfid": str(row["id"]),
        },
    ) as (_, storage_resp):
        usage = await storage_resp.json()
    resp = {
        "name": row["name"],
        "id": row["id"].hex,
        "host": row["host"],
        "quota_scope_id": row["quota_scope_id"],
        "status": row["status"],
        "numFiles": usage["file_count"],  # legacy
        "num_files": usage["file_count"],
        "used_bytes": usage["used_bytes"],  # added in v20.09
        "created": str(row["created_at"]),  # legacy
        "created_at": str(row["created_at"]),
        "last_used": str(row["created_at"]),
        "user": str(row["user"]),
        "group": str(row["group"]),
        "type": "user" if row["user"] is not None else "group",
        "is_owner": is_owner,
        "permission": permission,
        "usage_mode": row["usage_mode"],
        "cloneable": row["cloneable"],
        "max_size": row["max_size"],
        "cur_size": row["cur_size"],
    }
    return web.json_response(resp, status=200)


@auth_required
@server_status_required(READ_ALLOWED)
@check_api_params(
    t.Dict(
        {
            t.Key("folder_host"): t.String,
            t.Key("id"): tx.UUID,
        }
    )
)
async def get_quota(request: web.Request, params: Any) -> web.Response:
    await ensure_vfolder_status(request, VFolderAccessStatus.READABLE, params["id"])
    root_ctx: RootContext = request.app["_root.context"]
    proxy_name, volume_name = root_ctx.storage_manager.split_host(params["folder_host"])
    log.info(
        "VFOLDER.GET_QUOTA (email:{}, volume_name:{}, vf:{})",
        request["user"]["email"],
        volume_name,
        params["id"],
    )

    # Permission check for the requested vfolder.
    user_role = request["user"]["role"]
    user_uuid = request["user"]["uuid"]
    domain_name = request["user"]["domain_name"]
    if user_role == UserRole.SUPERADMIN:
        pass
    else:
        allowed_vfolder_types = await root_ctx.shared_config.get_vfolder_types()
        async with root_ctx.db.begin_readonly() as conn:
            extra_vf_conds = [vfolders.c.id == params["id"]]
            entries = await query_accessible_vfolders(
                conn,
                user_uuid,
                user_role=user_role,
                domain_name=domain_name,
                allowed_vfolder_types=allowed_vfolder_types,
                extra_vf_conds=(sa.and_(*extra_vf_conds)),
            )
        if len(entries) == 0:
            raise VFolderNotFound(extra_data=params["id"])

    async with root_ctx.storage_manager.request(
        proxy_name,
        "GET",
        "volume/quota",
        json={
            "volume": volume_name,
            "vfid": str(params["id"]),
        },
    ) as (_, storage_resp):
        storage_reply = await storage_resp.json()
    return web.json_response(storage_reply, status=200)


@auth_required
@server_status_required(ALL_ALLOWED)
@check_api_params(
    t.Dict(
        {
            t.Key("folder_host"): t.String,
            t.Key("id"): tx.UUID,
            t.Key("input"): t.Mapping(t.String, t.Any),
        }
    ),
)
async def update_quota(request: web.Request, params: Any) -> web.Response:
    await ensure_vfolder_status(request, VFolderAccessStatus.UPDATABLE, params["id"])
    root_ctx: RootContext = request.app["_root.context"]
    folder_host = params["folder_host"]
    proxy_name, volume_name = root_ctx.storage_manager.split_host(folder_host)
    quota = int(params["input"]["size_bytes"])
    log.info(
        "VFOLDER.UPDATE_QUOTA (email:{}, volume_name:{}, quota:{}, vf:{})",
        request["user"]["email"],
        volume_name,
        quota,
        params["id"],
    )

    # Permission check for the requested vfolder.
    user_role = request["user"]["role"]
    user_uuid = request["user"]["uuid"]
    domain_name = request["user"]["domain_name"]
    resource_policy = request["keypair"]["resource_policy"]

    if user_role == UserRole.SUPERADMIN:
        pass
    else:
        allowed_vfolder_types = await root_ctx.shared_config.get_vfolder_types()
        async with root_ctx.db.begin_readonly() as conn:
            await ensure_host_permission_allowed(
                conn,
                folder_host,
                allowed_vfolder_types=allowed_vfolder_types,
                user_uuid=user_uuid,
                resource_policy=resource_policy,
                domain_name=domain_name,
                permission=VFolderHostPermission.MODIFY,
            )
            extra_vf_conds = [vfolders.c.id == params["id"]]
            entries = await query_accessible_vfolders(
                conn,
                user_uuid,
                user_role=user_role,
                domain_name=domain_name,
                allowed_vfolder_types=allowed_vfolder_types,
                extra_vf_conds=(sa.and_(*extra_vf_conds)),
            )
        if len(entries) == 0:
            raise VFolderNotFound(extra_data=params["id"])

    # Limit vfolder size quota if it is larger than max_vfolder_size of the resource policy.
    max_vfolder_size = resource_policy.get("max_vfolder_size", 0)
    if max_vfolder_size > 0 and (quota <= 0 or quota > max_vfolder_size):
        quota = max_vfolder_size

    async with root_ctx.storage_manager.request(
        proxy_name,
        "PATCH",
        "volume/quota",
        json={
            "volume": volume_name,
            "vfid": str(params["id"]),
            "size_bytes": quota,
        },
    ):
        pass

    # Update the quota for the vfolder in DB.
    async with root_ctx.db.begin() as conn:
        query = (
            sa.update(vfolders)
            .values(max_size=math.ceil(quota / 2**20))  # in Mbytes
            .where(vfolders.c.id == params["id"])
        )
        result = await conn.execute(query)
        assert result.rowcount == 1

    return web.json_response({"size_bytes": quota}, status=200)


@superadmin_required
@server_status_required(READ_ALLOWED)
@check_api_params(
    t.Dict(
        {
            t.Key("folder_host"): t.String,
            t.Key("id"): tx.UUID,
        }
    )
)
async def get_usage(request: web.Request, params: Any) -> web.Response:
    entries = await ensure_vfolder_status(request, VFolderAccessStatus.READABLE, params["id"])
    root_ctx: RootContext = request.app["_root.context"]
    proxy_name, volume_name = root_ctx.storage_manager.split_host(params["folder_host"])
    log.info(
        "VFOLDER.GET_USAGE (email:{}, volume_name:{}, vf:{})",
        request["user"]["email"],
        volume_name,
        params["id"],
    )
    async with root_ctx.storage_manager.request(
        proxy_name,
        "GET",
        "folder/usage",
        json={
            "volume": volume_name,
            "vfid": str(VFolderID(entries[0]["quota_scope_id"], params["id"])),
        },
    ) as (_, storage_resp):
        usage = await storage_resp.json()
    return web.json_response(usage, status=200)


@superadmin_required
@server_status_required(READ_ALLOWED)
@check_api_params(
    t.Dict(
        {
            t.Key("folder_host"): t.String,
            t.Key("id"): tx.UUID,
        }
    )
)
async def get_used_bytes(request: web.Request, params: Any) -> web.Response:
    entries = await ensure_vfolder_status(request, VFolderAccessStatus.READABLE, params["id"])
    root_ctx: RootContext = request.app["_root.context"]
    proxy_name, volume_name = root_ctx.storage_manager.split_host(params["folder_host"])
    log.info("VFOLDER.GET_USED_BYTES (volume_name:{}, vf:{})", volume_name, params["id"])
    async with root_ctx.storage_manager.request(
        proxy_name,
        "GET",
        "folder/used-bytes",
        json={
            "volume": volume_name,
            "vfid": str(VFolderID(entries[0]["quota_scope_id"], params["id"])),
        },
    ) as (_, storage_resp):
        usage = await storage_resp.json()
    return web.json_response(usage, status=200)


@auth_required
@server_status_required(ALL_ALLOWED)
@vfolder_permission_required(VFolderPermission.OWNER_PERM)
@check_api_params(
    t.Dict(
        {
            t.Key("new_name"): tx.Slug(allow_dot=True),
        }
    )
)
async def rename_vfolder(request: web.Request, params: Any, row: VFolderRow) -> web.Response:
    await ensure_vfolder_status(request, VFolderAccessStatus.UPDATABLE, request.match_info["name"])
    root_ctx: RootContext = request.app["_root.context"]
    old_name = request.match_info["name"]
    access_key = request["keypair"]["access_key"]
    domain_name = request["user"]["domain_name"]
    user_role = request["user"]["role"]
    user_uuid = request["user"]["uuid"]
    resource_policy = request["keypair"]["resource_policy"]
    new_name = params["new_name"]
    allowed_vfolder_types = await root_ctx.shared_config.get_vfolder_types()
    log.info(
        "VFOLDER.RENAME (email:{}, ak:{}, vf.old:{}, vf.new:{})",
        request["user"]["email"],
        access_key,
        old_name,
        new_name,
    )
    async with root_ctx.db.begin() as conn:
        entries = await query_accessible_vfolders(
            conn,
            user_uuid,
            user_role=user_role,
            domain_name=domain_name,
            allowed_vfolder_types=allowed_vfolder_types,
        )
        for entry in entries:
            if entry["name"] == new_name:
                raise InvalidAPIParameters(
                    "One of your accessible vfolders already has the name you requested."
                )
        for entry in entries:
            if entry["name"] == old_name:
                if not entry["is_owner"]:
                    raise InvalidAPIParameters(
                        "Cannot change the name of a vfolder that is not owned by myself."
                    )
                await ensure_host_permission_allowed(
                    conn,
                    entry["host"],
                    allowed_vfolder_types=allowed_vfolder_types,
                    user_uuid=user_uuid,
                    resource_policy=resource_policy,
                    domain_name=domain_name,
                    permission=VFolderHostPermission.MODIFY,
                )
                query = (
                    sa.update(vfolders).values(name=new_name).where(vfolders.c.id == entry["id"])
                )
                await conn.execute(query)
                break
    return web.Response(status=201)


@auth_required
@server_status_required(ALL_ALLOWED)
@vfolder_permission_required(VFolderPermission.OWNER_PERM)
@check_api_params(
    t.Dict(
        {
            t.Key("cloneable", default=None): t.Bool | t.Null,
            t.Key("permission", default=None): tx.Enum(VFolderPermission) | t.Null,
            t.Key("app_config", default=None): tx.ToJSONSerializable(MountedAppConfig) | t.Null,
        }
    )
)
async def update_vfolder_options(
    request: web.Request, params: Any, row: VFolderRow
) -> web.Response:
    await ensure_vfolder_status(request, VFolderAccessStatus.UPDATABLE, request.match_info["name"])
    root_ctx: RootContext = request.app["_root.context"]
    user_uuid = request["user"]["uuid"]
    domain_name = request["user"]["domain_name"]
    resource_policy = request["keypair"]["resource_policy"]
    allowed_vfolder_types = await root_ctx.shared_config.get_vfolder_types()
    async with root_ctx.db.begin_readonly() as conn:
        query = sa.select([vfolders.c.host]).select_from(vfolders).where(vfolders.c.id == row["id"])
        folder_host = await conn.scalar(query)
        await ensure_host_permission_allowed(
            conn,
            folder_host,
            allowed_vfolder_types=allowed_vfolder_types,
            user_uuid=user_uuid,
            resource_policy=resource_policy,
            domain_name=domain_name,
            permission=VFolderHostPermission.MODIFY,
        )

    updated_fields = {}
    if params["cloneable"] is not None and params["cloneable"] != row["cloneable"]:
        updated_fields["cloneable"] = params["cloneable"]
    if params["permission"] is not None and params["permission"] != row["permission"]:
        updated_fields["permission"] = params["permission"]
    if params["app_config"] is not None:
        if row["usage_mode"] != VFolderUsageMode.APP:
            raise InvalidAPIParameters(
                f"Only APP mode vfolder can be set app_config, not {row['usage_mode']} mode"
            )["app_config"]
        if params["app_config"] != row["app_config"]:
            updated_fields["app_config"] = params["app_config"]
    if not row["is_owner"]:
        raise InvalidAPIParameters(
            "Cannot change the options of a vfolder that is not owned by myself."
        )

    if len(updated_fields) > 0:
        async with root_ctx.db.begin() as conn:
            query = sa.update(vfolders).values(**updated_fields).where(vfolders.c.id == row["id"])
            await conn.execute(query)
    return web.Response(status=201)


@auth_required
@server_status_required(READ_ALLOWED)
@vfolder_permission_required(VFolderPermission.READ_WRITE)
@check_api_params(
    t.Dict(
        {
            t.Key("path"): t.String,
            t.Key("parents", default=True): t.ToBool,
            t.Key("exist_ok", default=False): t.ToBool,
        }
    )
)
async def mkdir(request: web.Request, params: Any, row: VFolderRow) -> web.Response:
    await ensure_vfolder_status(request, VFolderAccessStatus.UPDATABLE, request.match_info["name"])
    root_ctx: RootContext = request.app["_root.context"]
    folder_name = request.match_info["name"]
    access_key = request["keypair"]["access_key"]
    log.info(
        "VFOLDER.MKDIR (email:{}, ak:{}, vf:{}, path:{})",
        request["user"]["email"],
        access_key,
        folder_name,
        params["path"],
    )
    proxy_name, volume_name = root_ctx.storage_manager.split_host(row["host"])
    async with root_ctx.storage_manager.request(
        proxy_name,
        "POST",
        "folder/file/mkdir",
        json={
            "volume": volume_name,
            "vfid": str(VFolderID(row["quota_scope_id"], row["id"])),
            "relpath": params["path"],
            "parents": params["parents"],
            "exist_ok": params["exist_ok"],
        },
    ):
        pass
    return web.Response(status=201)


@auth_required
@server_status_required(READ_ALLOWED)
@vfolder_permission_required(VFolderPermission.READ_ONLY)
@check_api_params(
    t.Dict(
        {
            tx.AliasedKey(["path", "file"]): t.String,
            t.Key("archive", default=False): t.ToBool,
        }
    )
)
async def create_download_session(
    request: web.Request, params: Any, row: VFolderRow
) -> web.Response:
    await ensure_vfolder_status(request, VFolderAccessStatus.UPDATABLE, request.match_info["name"])
    root_ctx: RootContext = request.app["_root.context"]
    log_fmt = "VFOLDER.CREATE_DOWNLOAD_SESSION(email:{}, ak:{}, vf:{}, path:{})"
    log_args = (
        request["user"]["email"],
        request["keypair"]["access_key"],
        row["name"],
        params["path"],
    )
    log.info(log_fmt, *log_args)
    unmanaged_path = row["unmanaged_path"]
    user_uuid = request["user"]["uuid"]
    folder_host = row["host"]
    domain_name = request["user"]["domain_name"]
    resource_policy = request["keypair"]["resource_policy"]
    allowed_vfolder_types = await root_ctx.shared_config.get_vfolder_types()
    async with root_ctx.db.begin_readonly() as conn:
        await ensure_host_permission_allowed(
            conn,
            folder_host,
            allowed_vfolder_types=allowed_vfolder_types,
            user_uuid=user_uuid,
            resource_policy=resource_policy,
            domain_name=domain_name,
            permission=VFolderHostPermission.DOWNLOAD_FILE,
        )
    proxy_name, volume_name = root_ctx.storage_manager.split_host(folder_host)
    async with root_ctx.storage_manager.request(
        proxy_name,
        "POST",
        "folder/file/download",
        json={
            "volume": volume_name,
            "vfid": str(VFolderID(row["quota_scope_id"], row["id"])),
            "relpath": params["path"],
            "archive": params["archive"],
            "unmanaged_path": unmanaged_path if unmanaged_path else None,
        },
    ) as (client_api_url, storage_resp):
        storage_reply = await storage_resp.json()
        resp = {
            "token": storage_reply["token"],
            "url": str(client_api_url / "download"),
        }
    return web.json_response(resp, status=200)


@auth_required
@server_status_required(READ_ALLOWED)
@vfolder_permission_required(VFolderPermission.READ_WRITE)
@check_api_params(
    t.Dict(
        {
            t.Key("path"): t.String,
            t.Key("size"): t.ToInt,
        }
    )
)
async def create_upload_session(request: web.Request, params: Any, row: VFolderRow) -> web.Response:
    await ensure_vfolder_status(request, VFolderAccessStatus.UPDATABLE, request.match_info["name"])
    root_ctx: RootContext = request.app["_root.context"]
    folder_name = request.match_info["name"]
    access_key = request["keypair"]["access_key"]
    log_fmt = "VFOLDER.CREATE_UPLOAD_SESSION (email:{}, ak:{}, vf:{}, path:{})"
    log_args = (request["user"]["email"], access_key, folder_name, params["path"])
    log.info(log_fmt, *log_args)
    user_uuid = request["user"]["uuid"]
    domain_name = request["user"]["domain_name"]
    folder_host = row["host"]
    resource_policy = request["keypair"]["resource_policy"]
    allowed_vfolder_types = await root_ctx.shared_config.get_vfolder_types()
    async with root_ctx.db.begin_readonly() as conn:
        await ensure_host_permission_allowed(
            conn,
            folder_host,
            allowed_vfolder_types=allowed_vfolder_types,
            user_uuid=user_uuid,
            resource_policy=resource_policy,
            domain_name=domain_name,
            permission=VFolderHostPermission.UPLOAD_FILE,
        )
    proxy_name, volume_name = root_ctx.storage_manager.split_host(folder_host)
    async with root_ctx.storage_manager.request(
        proxy_name,
        "POST",
        "folder/file/upload",
        json={
            "volume": volume_name,
            "vfid": str(VFolderID(row["quota_scope_id"], row["id"])),
            "relpath": params["path"],
            "size": params["size"],
        },
    ) as (client_api_url, storage_resp):
        storage_reply = await storage_resp.json()
        resp = {
            "token": storage_reply["token"],
            "url": str(client_api_url / "upload"),
        }
    return web.json_response(resp, status=200)


@auth_required
@server_status_required(READ_ALLOWED)
@vfolder_permission_required(VFolderPermission.READ_WRITE)
@check_api_params(
    t.Dict(
        {
            t.Key("target_path"): t.String,
            t.Key("new_name"): t.String,
            t.Key("is_dir", default=False): t.ToBool,  # ignored since 22.03
        }
    )
)
async def rename_file(request: web.Request, params: Any, row: VFolderRow) -> web.Response:
    await ensure_vfolder_status(request, VFolderAccessStatus.UPDATABLE, request.match_info["name"])
    root_ctx: RootContext = request.app["_root.context"]
    folder_name = request.match_info["name"]
    access_key = request["keypair"]["access_key"]
    user_uuid = request["user"]["uuid"]
    domain_name = request["user"]["domain_name"]
    folder_host = row["host"]
    resource_policy = request["keypair"]["resource_policy"]
    allowed_vfolder_types = await root_ctx.shared_config.get_vfolder_types()
    async with root_ctx.db.begin_readonly() as conn:
        await ensure_host_permission_allowed(
            conn,
            folder_host,
            allowed_vfolder_types=allowed_vfolder_types,
            user_uuid=user_uuid,
            resource_policy=resource_policy,
            domain_name=domain_name,
            permission=VFolderHostPermission.MODIFY,
        )
    log.info(
        "VFOLDER.RENAME_FILE (email:{}, ak:{}, vf:{}, target_path:{}, new_name:{})",
        request["user"]["email"],
        access_key,
        folder_name,
        params["target_path"],
        params["new_name"],
    )
    proxy_name, volume_name = root_ctx.storage_manager.split_host(folder_host)
    async with root_ctx.storage_manager.request(
        proxy_name,
        "POST",
        "folder/file/rename",
        json={
            "volume": volume_name,
            "vfid": str(VFolderID(row["quota_scope_id"], row["id"])),
            "relpath": params["target_path"],
            "new_name": params["new_name"],
        },
    ):
        pass
    return web.json_response({}, status=200)


@auth_required
@server_status_required(READ_ALLOWED)
@vfolder_permission_required(VFolderPermission.READ_WRITE)
@check_api_params(
    t.Dict(
        {
            t.Key("src"): t.String,
            t.Key("dst"): t.String,
        }
    )
)
async def move_file(request: web.Request, params: Any, row: VFolderRow) -> web.Response:
    await ensure_vfolder_status(request, VFolderAccessStatus.UPDATABLE, request.match_info["name"])
    root_ctx: RootContext = request.app["_root.context"]
    folder_name = request.match_info["name"]
    access_key = request["keypair"]["access_key"]
    log.info(
        "VFOLDER.MOVE_FILE (email:{}, ak:{}, vf:{}, src:{}, dst:{})",
        request["user"]["email"],
        access_key,
        folder_name,
        params["src"],
        params["dst"],
    )
    proxy_name, volume_name = root_ctx.storage_manager.split_host(row["host"])
    async with root_ctx.storage_manager.request(
        proxy_name,
        "POST",
        "folder/file/move",
        json={
            "volume": volume_name,
            "vfid": str(VFolderID(row["quota_scope_id"], row["id"])),
            "src_relpath": params["src"],
            "dst_relpath": params["dst"],
        },
    ):
        pass
    return web.json_response({}, status=200)


@auth_required
@server_status_required(READ_ALLOWED)
@vfolder_permission_required(VFolderPermission.READ_WRITE)
@check_api_params(
    t.Dict(
        {
            t.Key("files"): t.List(t.String),
            t.Key("recursive", default=False): t.ToBool,
        }
    )
)
async def delete_files(request: web.Request, params: Any, row: VFolderRow) -> web.Response:
    await ensure_vfolder_status(request, VFolderAccessStatus.UPDATABLE, request.match_info["name"])
    root_ctx: RootContext = request.app["_root.context"]
    folder_name = request.match_info["name"]
    access_key = request["keypair"]["access_key"]
    recursive = params["recursive"]
    log.info(
        "VFOLDER.DELETE_FILES (email:{}, ak:{}, vf:{}, path:{}, recursive:{})",
        request["user"]["email"],
        access_key,
        folder_name,
        params["files"],
        recursive,
    )
    proxy_name, volume_name = root_ctx.storage_manager.split_host(row["host"])
    async with root_ctx.storage_manager.request(
        proxy_name,
        "POST",
        "folder/file/delete",
        json={
            "volume": volume_name,
            "vfid": str(VFolderID(row["quota_scope_id"], row["id"])),
            "relpaths": params["files"],
            "recursive": recursive,
        },
    ):
        pass
    return web.json_response({}, status=200)


@auth_required
@server_status_required(READ_ALLOWED)
@vfolder_permission_required(VFolderPermission.READ_ONLY)
@check_api_params(
    t.Dict(
        {
            t.Key("path", default=""): t.String(allow_blank=True),
        }
    )
)
async def list_files(request: web.Request, params: Any, row: VFolderRow) -> web.Response:
    await ensure_vfolder_status(request, VFolderAccessStatus.READABLE, request.match_info["name"])
    root_ctx: RootContext = request.app["_root.context"]
    folder_name = request.match_info["name"]
    access_key = request["keypair"]["access_key"]
    log.info(
        "VFOLDER.LIST_FILES (email:{}, ak:{}, vf:{}, path:{})",
        request["user"]["email"],
        access_key,
        folder_name,
        params["path"],
    )
    proxy_name, volume_name = root_ctx.storage_manager.split_host(row["host"])
    async with root_ctx.storage_manager.request(
        proxy_name,
        "POST",
        "folder/file/list",
        json={
            "volume": volume_name,
            "vfid": str(VFolderID(row["quota_scope_id"], row["id"])),
            "relpath": params["path"],
        },
    ) as (_, storage_resp):
        result = await storage_resp.json()
        resp = {
            "items": [
                {
                    "name": item["name"],
                    "type": item["type"],
                    "size": item["stat"]["size"],  # humanize?
                    "mode": oct(item["stat"]["mode"])[2:][-3:],
                    "created": item["stat"]["created"],
                    "modified": item["stat"]["modified"],
                }
                for item in result["items"]
            ],
            "files": json.dumps(
                [  # for legacy (to be removed in 21.03)
                    {
                        "filename": item["name"],
                        "size": item["stat"]["size"],
                        "mode": stat.filemode(item["stat"]["mode"]),
                        "ctime": datetime.fromisoformat(item["stat"]["created"]).timestamp(),
                        "atime": 0,
                        "mtime": datetime.fromisoformat(item["stat"]["modified"]).timestamp(),
                    }
                    for item in result["items"]
                ]
            ),
        }
    return web.json_response(resp, status=200)


@auth_required
@server_status_required(READ_ALLOWED)
async def list_sent_invitations(request: web.Request) -> web.Response:
    root_ctx: RootContext = request.app["_root.context"]
    access_key = request["keypair"]["access_key"]
    log.info(
        "VFOLDER.LIST_SENT_INVITATIONS (email:{}, ak:{})",
        request["user"]["email"],
        access_key,
    )
    async with root_ctx.db.begin() as conn:
        j = sa.join(vfolders, vfolder_invitations, vfolders.c.id == vfolder_invitations.c.vfolder)
        query = (
            sa.select([vfolder_invitations, vfolders.c.name])
            .select_from(j)
            .where(
                (vfolder_invitations.c.inviter == request["user"]["email"])
                & (vfolder_invitations.c.state == VFolderInvitationState.PENDING),
            )
        )
        result = await conn.execute(query)
        invitations = result.fetchall()
    invs_info = []
    for inv in invitations:
        invs_info.append(
            {
                "id": str(inv.id),
                "inviter": inv.inviter,
                "invitee": inv.invitee,
                "perm": inv.permission,
                "state": inv.state.value,
                "created_at": str(inv.created_at),
                "modified_at": str(inv.modified_at),
                "vfolder_id": str(inv.vfolder),
                "vfolder_name": inv.name,
            }
        )
    resp = {"invitations": invs_info}
    return web.json_response(resp, status=200)


@auth_required
@server_status_required(ALL_ALLOWED)
@check_api_params(
    t.Dict(
        {
            tx.AliasedKey(["perm", "permission"]): VFolderPermissionValidator,
        }
    ),
)
async def update_invitation(request: web.Request, params: Any) -> web.Response:
    """
    Update sent invitation's permission. Other fields are not allowed to be updated.
    """
    root_ctx: RootContext = request.app["_root.context"]
    access_key = request["keypair"]["access_key"]
    inv_id = request.match_info["inv_id"]
    perm = params["perm"]
    log.info(
        "VFOLDER.UPDATE_INVITATION (email:{}, ak:{}, inv:{})",
        request["user"]["email"],
        access_key,
        inv_id,
    )
    async with root_ctx.db.begin() as conn:
        query = (
            sa.update(vfolder_invitations)
            .values(permission=perm)
            .where(
                (vfolder_invitations.c.id == inv_id)
                & (vfolder_invitations.c.inviter == request["user"]["email"])
                & (vfolder_invitations.c.state == VFolderInvitationState.PENDING),
            )
        )
        await conn.execute(query)
    resp = {"msg": f"vfolder invitation updated: {inv_id}."}
    return web.json_response(resp, status=200)


@auth_required
@server_status_required(ALL_ALLOWED)
@check_api_params(
    t.Dict(
        {
            tx.AliasedKey(["perm", "permission"], default="rw"): VFolderPermissionValidator,
            tx.AliasedKey(["emails", "user_ids", "userIDs"]): t.List(t.String),
        }
    ),
)
async def invite(request: web.Request, params: Any) -> web.Response:
    await ensure_vfolder_status(request, VFolderAccessStatus.UPDATABLE, request.match_info["name"])
    root_ctx: RootContext = request.app["_root.context"]
    folder_name = request.match_info["name"]
    access_key = request["keypair"]["access_key"]
    user_uuid = request["user"]["uuid"]
    perm = params["perm"]
    invitee_emails = params["emails"]
    log.info(
        "VFOLDER.INVITE (email:{}, ak:{}, vf:{}, inv.users:{})",
        request["user"]["email"],
        access_key,
        folder_name,
        ",".join(invitee_emails),
    )
    domain_name = request["user"]["domain_name"]
    resource_policy = request["keypair"]["resource_policy"]
    if folder_name.startswith("."):
        raise GenericForbidden("Cannot share private dot-prefixed vfolders.")
    async with root_ctx.db.begin_readonly() as conn:
        # Get virtual folder.
        query = (
            sa.select("*")
            .select_from(vfolders)
            .where((vfolders.c.user == user_uuid) & (vfolders.c.name == folder_name))
        )
        try:
            result = await conn.execute(query)
        except sa.exc.DataError:
            raise InvalidAPIParameters
        vf = result.first()
        if vf is None:
            raise VFolderNotFound()
        folder_host = vf.host
        allowed_vfolder_types = await root_ctx.shared_config.get_vfolder_types()
        await ensure_host_permission_allowed(
            conn,
            folder_host,
            allowed_vfolder_types=allowed_vfolder_types,
            user_uuid=user_uuid,
            resource_policy=resource_policy,
            domain_name=domain_name,
            permission=VFolderHostPermission.INVITE_OTHERS,
        )
    async with root_ctx.db.begin() as conn:
        # Get invited user's keypairs except vfolder owner.
        # Add filter on keypair in `ACTIVE` status
        query = (
            sa.select([keypairs.c.user_id, keypairs.c.user])
            .select_from(keypairs)
            .where(
                (keypairs.c.user_id.in_(invitee_emails))
                & (keypairs.c.user_id != request["user"]["email"])
                & (keypairs.c.is_active.is_(True))
            )
        )
        try:
            result = await conn.execute(query)
        except sa.exc.DataError:
            raise InvalidAPIParameters
        kps = result.fetchall()
        if len(kps) < 1:
            raise ObjectNotFound(object_name="vfolder invitation")

        # Prevent inviting user who already share the target folder.
        invitee_uuids = [kp.user for kp in kps]
        j = sa.join(vfolders, vfolder_permissions, vfolders.c.id == vfolder_permissions.c.vfolder)
        query = (
            sa.select([sa.func.count()])
            .select_from(j)
            .where(
                (vfolders.c.user.in_(invitee_uuids) | vfolder_permissions.c.user.in_(invitee_uuids))
                & (vfolders.c.name == folder_name),
            )
        )
        result = await conn.execute(query)
        if result.scalar() > 0:
            raise VFolderAlreadyExists

        # Create invitation.
        invitees = [kp.user_id for kp in kps]
        invited_ids = []
        for invitee in set(invitees):
            inviter = request["user"]["id"]
            # Do not create invitation if already exists.
            query = (
                sa.select([sa.func.count()])
                .select_from(vfolder_invitations)
                .where(
                    (vfolder_invitations.c.inviter == inviter)
                    & (vfolder_invitations.c.invitee == invitee)
                    & (vfolder_invitations.c.vfolder == vf.id)
                    & (vfolder_invitations.c.state == VFolderInvitationState.PENDING),
                )
            )
            result = await conn.execute(query)
            if result.scalar() > 0:
                continue

            # TODO: insert multiple values with one query.
            #       insert().values([{}, {}, ...]) does not work:
            #       sqlalchemy.exc.CompileError: The 'default' dialect with current
            #       database version settings does not support in-place multirow
            #       inserts.
            query = sa.insert(
                vfolder_invitations,
                {
                    "id": uuid.uuid4().hex,
                    "permission": perm,
                    "vfolder": vf.id,
                    "inviter": inviter,
                    "invitee": invitee,
                    "state": VFolderInvitationState.PENDING,
                },
            )
            try:
                await conn.execute(query)
                invited_ids.append(invitee)
            except sa.exc.DataError:
                pass
    resp = {"invited_ids": invited_ids}
    return web.json_response(resp, status=201)


@auth_required
@server_status_required(READ_ALLOWED)
async def invitations(request: web.Request) -> web.Response:
    root_ctx: RootContext = request.app["_root.context"]
    access_key = request["keypair"]["access_key"]
    log.info(
        "VFOLDER.INVITATIONS (email:{}, ak:{})",
        request["user"]["email"],
        access_key,
    )
    async with root_ctx.db.begin() as conn:
        j = sa.join(vfolders, vfolder_invitations, vfolders.c.id == vfolder_invitations.c.vfolder)
        query = (
            sa.select([vfolder_invitations, vfolders.c.name])
            .select_from(j)
            .where(
                (vfolder_invitations.c.invitee == request["user"]["id"])
                & (vfolder_invitations.c.state == VFolderInvitationState.PENDING),
            )
        )
        result = await conn.execute(query)
        invitations = result.fetchall()
    invs_info = []
    for inv in invitations:
        invs_info.append(
            {
                "id": str(inv.id),
                "inviter": inv.inviter,
                "invitee": inv.invitee,
                "perm": inv.permission,
                "state": inv.state,
                "created_at": str(inv.created_at),
                "modified_at": str(inv.modified_at),
                "vfolder_id": str(inv.vfolder),
                "vfolder_name": inv.name,
            }
        )
    resp = {"invitations": invs_info}
    return web.json_response(resp, status=200)


@auth_required
@server_status_required(ALL_ALLOWED)
@check_api_params(
    t.Dict(
        {
            t.Key("inv_id"): t.String,
        }
    ),
)
async def accept_invitation(request: web.Request, params: Any) -> web.Response:
    """Accept invitation by invitee.

    * `inv_ak` parameter is removed from 19.06 since virtual folder's ownership is
    moved from keypair to a user or a group.

    :param inv_id: ID of vfolder_invitations row.
    """
    root_ctx: RootContext = request.app["_root.context"]
    access_key = request["keypair"]["access_key"]
    user_uuid = request["user"]["uuid"]
    inv_id = params["inv_id"]
    log.info(
        "VFOLDER.ACCEPT_INVITATION (email:{}, ak:{}, inv:{})",
        request["user"]["email"],
        access_key,
        inv_id,
    )
    async with root_ctx.db.begin() as conn:
        # Get invitation.
        query = (
            sa.select([vfolder_invitations])
            .select_from(vfolder_invitations)
            .where(
                (vfolder_invitations.c.id == inv_id)
                & (vfolder_invitations.c.state == VFolderInvitationState.PENDING),
            )
        )
        result = await conn.execute(query)
        invitation = result.first()
        if invitation is None:
            raise ObjectNotFound(object_name="vfolder invitation")

        # Get target virtual folder.
        query = (
            sa.select([vfolders.c.name])
            .select_from(vfolders)
            .where(vfolders.c.id == invitation.vfolder)
        )
        result = await conn.execute(query)
        target_vfolder = result.first()
        if target_vfolder is None:
            raise VFolderNotFound

        # Prevent accepting vfolder with duplicated name.
        j = sa.join(
            vfolders,
            vfolder_permissions,
            vfolders.c.id == vfolder_permissions.c.vfolder,
            isouter=True,
        )
        query = (
            sa.select([sa.func.count()])
            .select_from(j)
            .where(
                ((vfolders.c.user == user_uuid) | (vfolder_permissions.c.user == user_uuid))
                & (vfolders.c.name == target_vfolder.name),
            )
        )
        result = await conn.execute(query)
        if result.scalar() > 0:
            raise VFolderAlreadyExists

        # Create permission relation between the vfolder and the invitee.
        query = sa.insert(
            vfolder_permissions,
            {
                "permission": VFolderPermission(invitation.permission),
                "vfolder": invitation.vfolder,
                "user": user_uuid,
            },
        )
        await conn.execute(query)

        # Clear used invitation.
        query = (
            sa.update(vfolder_invitations)
            .where(vfolder_invitations.c.id == inv_id)
            .values(state=VFolderInvitationState.ACCEPTED)
        )
        await conn.execute(query)
    return web.json_response({})


@auth_required
@server_status_required(ALL_ALLOWED)
@check_api_params(
    t.Dict(
        {
            t.Key("inv_id"): t.String,
        }
    )
)
async def delete_invitation(request: web.Request, params: Any) -> web.Response:
    root_ctx: RootContext = request.app["_root.context"]
    access_key = request["keypair"]["access_key"]
    request_email = request["user"]["email"]
    inv_id = params["inv_id"]
    log.info(
        "VFOLDER.DELETE_INVITATION (email:{}, ak:{}, inv:{})",
        request["user"]["email"],
        access_key,
        inv_id,
    )
    try:
        async with root_ctx.db.begin() as conn:
            query = (
                sa.select(
                    [
                        vfolder_invitations.c.inviter,
                        vfolder_invitations.c.invitee,
                    ]
                )
                .select_from(vfolder_invitations)
                .where(
                    (vfolder_invitations.c.id == inv_id)
                    & (vfolder_invitations.c.state == VFolderInvitationState.PENDING),
                )
            )
            result = await conn.execute(query)
            row = result.first()
            if row is None:
                raise ObjectNotFound(object_name="vfolder invitation")
            if request_email == row.inviter:
                state = VFolderInvitationState.CANCELED
            elif request_email == row.invitee:
                state = VFolderInvitationState.REJECTED
            else:
                raise GenericForbidden("Cannot change other user's invitaiton")
            query = (
                sa.update(vfolder_invitations)
                .values(state=state)
                .where(vfolder_invitations.c.id == inv_id)
            )
            await conn.execute(query)
    except sa.exc.IntegrityError as e:
        raise InternalServerError(f"integrity error: {e}")
    except (asyncio.CancelledError, asyncio.TimeoutError):
        raise
    except Exception as e:
        raise InternalServerError(f"unexpected error: {e}")
    return web.json_response({})


@admin_required
@server_status_required(ALL_ALLOWED)
@check_api_params(
    t.Dict(
        {
            t.Key("permission", default="rw"): VFolderPermissionValidator,
            t.Key("emails"): t.List(t.String),
        }
    ),
)
async def share(request: web.Request, params: Any) -> web.Response:
    await ensure_vfolder_status(request, VFolderAccessStatus.UPDATABLE, request.match_info["name"])
    """
    Share a group folder to users with overriding permission.

    This will create vfolder_permission(s) relation directly without
    creating invitation(s). Only group-type vfolders are allowed to
    be shared directly.
    """
    root_ctx: RootContext = request.app["_root.context"]
    access_key = request["keypair"]["access_key"]
    folder_name = request.match_info["name"]
    log.info(
        "VFOLDER.SHARE (email:{}, ak:{}, vf:{}, perm:{}, users:{})",
        request["user"]["email"],
        access_key,
        folder_name,
        params["permission"],
        ",".join(params["emails"]),
    )
    user_uuid = request["user"]["uuid"]
    domain_name = request["user"]["domain_name"]
    resource_policy = request["keypair"]["resource_policy"]
    async with root_ctx.db.begin() as conn:
        from ..models import association_groups_users as agus

        # Get the group-type virtual folder.
        query = (
            sa.select([vfolders.c.id, vfolders.c.host, vfolders.c.ownership_type, vfolders.c.group])
            .select_from(vfolders)
            .where(
                (vfolders.c.ownership_type == VFolderOwnershipType.GROUP)
                & (vfolders.c.name == folder_name),
            )
        )
        result = await conn.execute(query)
        vf_infos = result.fetchall()
        if len(vf_infos) < 1:
            raise VFolderNotFound("Only project folders are directly sharable.")
        if len(vf_infos) > 1:
            raise InternalServerError(f"Multiple project folders found: {folder_name}")
        vf_info = vf_infos[0]
        allowed_vfolder_types = await root_ctx.shared_config.get_vfolder_types()
        await ensure_host_permission_allowed(
            conn,
            vf_info["host"],
            allowed_vfolder_types=allowed_vfolder_types,
            user_uuid=user_uuid,
            resource_policy=resource_policy,
            domain_name=domain_name,
            permission=VFolderHostPermission.SET_USER_PERM,
        )

        # Convert users' emails to uuids and check if user belong to the group of vfolder.
        j = users.join(agus, users.c.uuid == agus.c.user_id)
        query = (
            sa.select([users.c.uuid, users.c.email])
            .select_from(j)
            .where(
                (users.c.email.in_(params["emails"]))
                & (users.c.email != request["user"]["email"])
                & (agus.c.group_id == vf_info["group"])
                & (users.c.status == ACTIVE_USER_STATUSES),
            )
        )
        result = await conn.execute(query)
        user_info = result.fetchall()
        users_to_share = [u["uuid"] for u in user_info]
        emails_to_share = [u["email"] for u in user_info]
        if len(user_info) < 1:
            raise ObjectNotFound(object_name="user")
        if len(user_info) < len(params["emails"]):
            users_not_in_vfolder_group = list(set(params["emails"]) - set(emails_to_share))
            raise ObjectNotFound(
                (
                    "Some users do not belong to folder's group:"
                    f" {','.join(users_not_in_vfolder_group)}"
                ),
                object_name="user",
            )

        # Do not share to users who have already been shared the folder.
        query = (
            sa.select([vfolder_permissions.c.user])
            .select_from(vfolder_permissions)
            .where(
                (vfolder_permissions.c.user.in_(users_to_share))
                & (vfolder_permissions.c.vfolder == vf_info["id"]),
            )
        )
        result = await conn.execute(query)
        users_not_to_share = [u.user for u in result.fetchall()]
        users_to_share = list(set(users_to_share) - set(users_not_to_share))

        # Create vfolder_permission(s).
        for _user in users_to_share:
            query = sa.insert(
                vfolder_permissions,
                {
                    "permission": params["permission"],
                    "vfolder": vf_info["id"],
                    "user": _user,
                },
            )
            await conn.execute(query)
        # Update existing vfolder_permission(s).
        for _user in users_not_to_share:
            query = (
                sa.update(vfolder_permissions)
                .values(permission=params["permission"])
                .where(vfolder_permissions.c.vfolder == vf_info["id"])
                .where(vfolder_permissions.c.user == _user)
            )
            await conn.execute(query)

        return web.json_response({"shared_emails": emails_to_share}, status=201)


@admin_required
@server_status_required(ALL_ALLOWED)
@check_api_params(
    t.Dict(
        {
            t.Key("emails"): t.List(t.String),
        }
    ),
)
async def unshare(request: web.Request, params: Any) -> web.Response:
    """
    Unshare a group folder from users.
    """
    await ensure_vfolder_status(request, VFolderAccessStatus.UPDATABLE, request.match_info["name"])
    root_ctx: RootContext = request.app["_root.context"]
    access_key = request["keypair"]["access_key"]
    folder_name = request.match_info["name"]
    log.info(
        "VFOLDER.UNSHARE (email:{}, ak:{}, vf:{}, users:{})",
        request["user"]["email"],
        access_key,
        folder_name,
        ",".join(params["emails"]),
    )
    user_uuid = request["user"]["uuid"]
    domain_name = request["user"]["domain_name"]
    resource_policy = request["keypair"]["resource_policy"]
    async with root_ctx.db.begin() as conn:
        # Get the group-type virtual folder.
        query = (
            sa.select([vfolders.c.id, vfolders.c.host])
            .select_from(vfolders)
            .where(
                (vfolders.c.ownership_type == VFolderOwnershipType.GROUP)
                & (vfolders.c.name == folder_name),
            )
        )
        result = await conn.execute(query)
        vf_infos = result.fetchall()
        if len(vf_infos) < 1:
            raise VFolderNotFound("Only project folders are directly unsharable.")
        if len(vf_infos) > 1:
            raise InternalServerError(f"Multiple project folders found: {folder_name}")
        vf_info = vf_infos[0]
        allowed_vfolder_types = await root_ctx.shared_config.get_vfolder_types()
        await ensure_host_permission_allowed(
            conn,
            vf_info["host"],
            allowed_vfolder_types=allowed_vfolder_types,
            user_uuid=user_uuid,
            resource_policy=resource_policy,
            domain_name=domain_name,
            permission=VFolderHostPermission.SET_USER_PERM,
        )

        # Convert users' emails to uuids.
        query = (
            sa.select([users.c.uuid]).select_from(users).where(users.c.email.in_(params["emails"]))
        )
        result = await conn.execute(query)
        users_to_unshare = [u["uuid"] for u in result.fetchall()]
        if len(users_to_unshare) < 1:
            raise ObjectNotFound(object_name="user(s).")

        # Delete vfolder_permission(s).
        query = sa.delete(vfolder_permissions).where(
            (vfolder_permissions.c.vfolder == vf_info["id"])
            & (vfolder_permissions.c.user.in_(users_to_unshare)),
        )
        await conn.execute(query)
        return web.json_response({"unshared_emails": params["emails"]}, status=200)


@auth_required
@server_status_required(ALL_ALLOWED)
async def delete_by_name(request: web.Request) -> web.Response:
    await ensure_vfolder_status(request, VFolderAccessStatus.DELETABLE, request.match_info["name"])
    root_ctx: RootContext = request.app["_root.context"]
    app_ctx: PrivateContext = request.app["folders.context"]

    folder_name = request.match_info["name"]
    access_key = request["keypair"]["access_key"]
    domain_name = request["user"]["domain_name"]
    user_role = request["user"]["role"]
    user_uuid = request["user"]["uuid"]
    allowed_vfolder_types = await root_ctx.shared_config.get_vfolder_types()
    resource_policy = request["keypair"]["resource_policy"]

    log.info(
        "VFOLDER.DELETE (email:{}, ak:{}, vf:{})",
        request["user"]["email"],
        access_key,
        folder_name,
    )
    async with root_ctx.db.begin() as conn:
        entries = await query_accessible_vfolders(
            conn,
            user_uuid,
            user_role=user_role,
            domain_name=domain_name,
            allowed_vfolder_types=allowed_vfolder_types,
            extra_vf_conds=(vfolders.c.name == folder_name),
        )
        # for entry in entries:
        #     if entry['name'] == folder_name:
        #         # Folder owner OR user who have DELETE permission can delete folder.
        #         if (
        #             not entry['is_owner']
        #             and entry['permission'] != VFolderPermission.RW_DELETE
        #         ):
        #             raise InvalidAPIParameters(
        #                 'Cannot delete the vfolder '
        #                 'that is not owned by myself.')
        #         break
        # FIXME: For now, multiple entries on delete vfolder will raise an error. Will be fixed in 22.06
        if len(entries) > 1:
            log.error(
                "VFOLDER.DELETE(email:{}, folder name:{}, hosts:{}",
                request["user"]["email"],
                folder_name,
                [entry["host"] for entry in entries],
            )
            raise TooManyVFoldersFound(
                extra_msg="Multiple folders with the same name.",
                extra_data=None,
            )
        elif len(entries) == 0:
            raise VFolderNotFound(extra_data=folder_name)
        # query_accesible_vfolders returns list
        entry = entries[0]
        folder_host = entry["host"]
        await ensure_host_permission_allowed(
            conn,
            folder_host,
            allowed_vfolder_types=allowed_vfolder_types,
            user_uuid=user_uuid,
            resource_policy=resource_policy,
            domain_name=domain_name,
            permission=VFolderHostPermission.DELETE,
        )
        # Folder owner OR user who have DELETE permission can delete folder.
        if not entry["is_owner"] and entry["permission"] != VFolderPermission.RW_DELETE:
            raise InvalidAPIParameters("Cannot delete the vfolder that is not owned by myself.")

    await initiate_vfolder_removal(
        root_ctx.db,
        [VFolderDeletionInfo(entry["id"], folder_host)],
        root_ctx.storage_manager,
        app_ctx.storage_ptask_group,
    )
    return web.Response(status=204)


@auth_required
@server_status_required(ALL_ALLOWED)
@vfolder_permission_required(VFolderPermission.READ_ONLY)
@check_api_params(
    t.Dict(
        {
            tx.AliasedKey(["shared_user_uuid", "sharedUserUuid"], default=None): t.String | t.Null,
        }
    ),
)
async def leave(request: web.Request, params: Any, row: VFolderRow) -> web.Response:
    """
    Leave a shared vfolder.

    Cannot leave a group vfolder or a vfolder that the requesting user owns.
    """
    await ensure_vfolder_status(request, VFolderAccessStatus.UPDATABLE, request.match_info["name"])
    if row["ownership_type"] == VFolderOwnershipType.GROUP:
        raise InvalidAPIParameters("Cannot leave a group vfolder.")

    root_ctx: RootContext = request.app["_root.context"]
    access_key = request["keypair"]["access_key"]
    user_role = request["user"]["role"]
    rqst_user_uuid = request["user"]["uuid"]
    shared_user_uuid = params["shared_user_uuid"]
    vfolder_id = row["id"]
    perm = row["permission"]

    if shared_user_uuid:
        # Allow only superadmin to leave the shared vfolder of others.
        if (rqst_user_uuid != shared_user_uuid) and (user_role != UserRole.SUPERADMIN):
            raise InsufficientPrivilege("Insufficient permission.")
        user_uuid = shared_user_uuid
    else:
        if row["is_owner"]:
            raise InvalidAPIParameters("Cannot leave a vfolder owned by the requesting user.")
        user_uuid = rqst_user_uuid

    log.info(
        "VFOLDER.LEAVE(email:{}, ak:{}, vfid:{}, uid:{}, perm:{})",
        request["user"]["email"],
        access_key,
        vfolder_id,
        user_uuid,
        perm,
    )
    async with root_ctx.db.begin() as conn:
        query = (
            sa.delete(vfolder_permissions)
            .where(vfolder_permissions.c.vfolder == vfolder_id)
            .where(vfolder_permissions.c.user == user_uuid)
        )
        await conn.execute(query)
    resp = {"msg": "left the shared vfolder"}
    return web.json_response(resp, status=200)


@auth_required
@server_status_required(ALL_ALLOWED)
@vfolder_permission_required(VFolderPermission.READ_ONLY)
@check_api_params(
    t.Dict(
        {
            t.Key("cloneable", default=False): t.Bool,
            t.Key("target_name"): tx.Slug(allow_dot=True),
            t.Key("target_host", default=None) >> "folder_host": t.String | t.Null,
            t.Key("usage_mode", default="general"): tx.Enum(VFolderUsageMode) | t.Null,
            t.Key("permission", default="rw"): tx.Enum(VFolderPermission) | t.Null,
        }
    ),
)
async def clone(request: web.Request, params: Any, row: VFolderRow) -> web.Response:
    await ensure_vfolder_status(request, VFolderAccessStatus.UPDATABLE, request.match_info["name"])
    resp: Dict[str, Any] = {}
    root_ctx: RootContext = request.app["_root.context"]
    access_key = request["keypair"]["access_key"]
    user_role = request["user"]["role"]
    user_uuid = request["user"]["uuid"]
    resource_policy = request["keypair"]["resource_policy"]
    domain_name = request["user"]["domain_name"]
    log.info(
        "VFOLDER.CLONE (email:{}, ak:{}, vf:{}, vft:{}, vfh:{}, umod:{}, perm:{})",
        request["user"]["email"],
        access_key,
        row["name"],
        params["target_name"],
        params["folder_host"],
        params["usage_mode"].value,
        params["permission"].value,
    )
    source_folder_host = row["host"]
    source_folder_id = VFolderID(row["quota_scope_id"], row["id"])
    target_folder_host = params["folder_host"]
    target_quota_scope_id = "..."  # TODO: implement
    source_proxy_name, source_volume_name = root_ctx.storage_manager.split_host(source_folder_host)
    target_proxy_name, target_volume_name = root_ctx.storage_manager.split_host(target_folder_host)

    # check if the source vfolder is allowed to be cloned
    if not row["cloneable"]:
        raise GenericForbidden("The source vfolder is not permitted to be cloned.")

    if not target_folder_host:
        target_folder_host = await root_ctx.shared_config.etcd.get("volumes/default_host")
        if not target_folder_host:
            raise InvalidAPIParameters(
                "You must specify the vfolder host because the default host is not configured."
            )

    allowed_vfolder_types = await root_ctx.shared_config.get_vfolder_types()

    if not verify_vfolder_name(params["target_name"]):
        raise InvalidAPIParameters(f'{params["target_name"]} is reserved for internal operations.')

    if source_proxy_name != target_proxy_name:
        raise InvalidAPIParameters("proxy name of source and target vfolders must be equal.")

    async with root_ctx.db.begin() as conn:
        allowed_hosts = await filter_host_allowed_permission(
            conn,
            allowed_vfolder_types=allowed_vfolder_types,
            user_uuid=user_uuid,
            resource_policy=resource_policy,
            domain_name=domain_name,
        )
        if (
            target_folder_host not in allowed_hosts
            or VFolderHostPermission.CREATE not in allowed_hosts[target_folder_host]
        ):
            raise InvalidAPIParameters(
                f"`{VFolderHostPermission.CREATE}` Not allowed in vfolder"
                f" host(`{target_folder_host}`)"
            )
        # TODO: handle legacy host lists assuming that volume names don't overlap?
        if target_folder_host not in allowed_hosts:
            raise InvalidAPIParameters("You are not allowed to use this vfolder host.")

        # Check resource policy's max_vfolder_count
        if resource_policy["max_vfolder_count"] > 0:
            query = sa.select([sa.func.count()]).where(vfolders.c.user == user_uuid)
            result = await conn.scalar(query)
            if result >= resource_policy["max_vfolder_count"]:
                raise InvalidAPIParameters("You cannot create more vfolders.")

        # Prevent creation of vfolder with duplicated name.
        extra_vf_conds = [vfolders.c.name == params["target_name"]]
        extra_vf_conds.append(vfolders.c.host == target_folder_host)
        entries = await query_accessible_vfolders(
            conn,
            user_uuid,
            user_role=user_role,
            domain_name=domain_name,
            allowed_vfolder_types=allowed_vfolder_types,
            extra_vf_conds=(sa.and_(*extra_vf_conds)),
        )
        if len(entries) > 0:
            raise VFolderAlreadyExists
        if params["target_name"].startswith("."):
            dotfiles, _ = await query_owned_dotfiles(conn, access_key)
            for dotfile in dotfiles:
                if params["target_name"] == dotfile["path"]:
                    raise InvalidAPIParameters("vFolder name conflicts with your dotfile.")

        if "user" not in allowed_vfolder_types:
            raise InvalidAPIParameters("user vfolder cannot be created in this host")

    task_id, target_folder_id = await initiate_vfolder_clone(
        root_ctx.db,
        VFolderCloneInfo(
            source_folder_id,
            source_folder_host,
            params["target_name"],
            target_folder_host,
            target_quota_scope_id,
            params["usage_mode"],
            params["permission"],
            request["user"]["email"],
            user_uuid,
            params["cloneable"],
        ),
        root_ctx.storage_manager,
        root_ctx.background_task_manager,
    )

    # Return the information about the destination vfolder.
    resp = {
        "id": target_folder_id.hex,
        "name": params["target_name"],
        "host": target_folder_host,
        "usage_mode": params["usage_mode"].value,
        "permission": params["permission"].value,
        "creator": request["user"]["email"],
        "ownership_type": "user",
        "user": str(user_uuid),
        "group": None,
        "cloneable": params["cloneable"],
        "bgtask_id": str(task_id),
    }
    return web.json_response(resp, status=201)


@auth_required
@server_status_required(READ_ALLOWED)
@check_api_params(
    t.Dict(
        {
            tx.AliasedKey(["vfolder_id", "vfolderId"], default=None): tx.UUID | t.Null,
        }
    ),
)
async def list_shared_vfolders(request: web.Request, params: Any) -> web.Response:
    """
    List shared vfolders.

    Not available for group vfolders.
    """
    root_ctx: RootContext = request.app["_root.context"]
    access_key = request["keypair"]["access_key"]
    target_vfid = params["vfolder_id"]
    log.info(
        "VFOLDER.LIST_SHARED_VFOLDERS (email:{}, ak:{})",
        request["user"]["email"],
        access_key,
    )
    async with root_ctx.db.begin() as conn:
        j = vfolder_permissions.join(vfolders, vfolders.c.id == vfolder_permissions.c.vfolder).join(
            users, users.c.uuid == vfolder_permissions.c.user
        )
        query = sa.select(
            [
                vfolder_permissions,
                vfolders.c.id,
                vfolders.c.name,
                vfolders.c.group,
                vfolders.c.status,
                vfolders.c.user.label("vfolder_user"),
                users.c.email,
            ]
        ).select_from(j)
        if target_vfid is not None:
            query = query.where(vfolders.c.id == target_vfid)
        result = await conn.execute(query)
        shared_list = result.fetchall()
    shared_info = []
    for shared in shared_list:
        owner = shared.group if shared.group else shared.vfolder_user
        folder_type = "project" if shared.group else "user"
        shared_info.append(
            {
                "vfolder_id": str(shared.id),
                "vfolder_name": str(shared.name),
                "status": shared.status.value,
                "owner": str(owner),
                "type": folder_type,
                "shared_to": {
                    "uuid": str(shared.user),
                    "email": shared.email,
                },
                "perm": shared.permission.value,
            }
        )
    resp = {"shared": shared_info}
    return web.json_response(resp, status=200)


@auth_required
@server_status_required(ALL_ALLOWED)
@check_api_params(
    t.Dict(
        {
            t.Key("vfolder"): tx.UUID,
            t.Key("user"): tx.UUID,
            tx.AliasedKey(["perm", "permission"]): VFolderPermissionValidator | t.Null,
        }
    ),
)
async def update_shared_vfolder(request: web.Request, params: Any) -> web.Response:
    """
    Update permission for shared vfolders.

    If params['perm'] is None, remove user's permission for the vfolder.
    """
    root_ctx: RootContext = request.app["_root.context"]
    access_key = request["keypair"]["access_key"]
    vfolder_id = params["vfolder"]
    user_uuid = params["user"]
    perm = params["perm"]
    log.info(
        "VFOLDER.UPDATE_SHARED_VFOLDER(email:{}, ak:{}, vfid:{}, uid:{}, perm:{})",
        request["user"]["email"],
        access_key,
        vfolder_id,
        user_uuid,
        perm,
    )
    async with root_ctx.db.begin() as conn:
        if perm is not None:
            query = (
                sa.update(vfolder_permissions)
                .values(permission=perm)
                .where(vfolder_permissions.c.vfolder == vfolder_id)
                .where(vfolder_permissions.c.user == user_uuid)
            )
        else:
            query = (
                sa.delete(vfolder_permissions)
                .where(vfolder_permissions.c.vfolder == vfolder_id)
                .where(vfolder_permissions.c.user == user_uuid)
            )
        await conn.execute(query)
    resp = {"msg": "shared vfolder permission updated"}
    return web.json_response(resp, status=200)


@superadmin_required
@server_status_required(READ_ALLOWED)
@check_api_params(
    t.Dict(
        {
            t.Key("fstab_path", default=None): t.String | t.Null,
            t.Key("agent_id", default=None): t.String | t.Null,
        }
    ),
)
async def get_fstab_contents(request: web.Request, params: Any) -> web.Response:
    """
    Return the contents of `/etc/fstab` file.
    """
    access_key = request["keypair"]["access_key"]
    log.info(
        "VFOLDER.GET_FSTAB_CONTENTS(email:{}, ak:{}, ag:{})",
        request["user"]["email"],
        access_key,
        params["agent_id"],
    )
    if params["fstab_path"] is None:
        params["fstab_path"] = "/etc/fstab"
    if params["agent_id"] is not None:
        # Return specific agent's fstab.
        watcher_info = await get_watcher_info(request, params["agent_id"])
        try:
            client_timeout = aiohttp.ClientTimeout(total=10.0)
            async with aiohttp.ClientSession(timeout=client_timeout) as sess:
                headers = {"X-BackendAI-Watcher-Token": watcher_info["token"]}
                url = watcher_info["addr"] / "fstab"
                async with sess.get(url, headers=headers, params=params) as watcher_resp:
                    if watcher_resp.status == 200:
                        content = await watcher_resp.text()
                        resp = {
                            "content": content,
                            "node": "agent",
                            "node_id": params["agent_id"],
                        }
                        return web.json_response(resp)
                    else:
                        message = await watcher_resp.text()
                        raise BackendAgentError(
                            "FAILURE", f"({watcher_resp.status}: {watcher_resp.reason}) {message}"
                        )
        except asyncio.CancelledError:
            raise
        except asyncio.TimeoutError:
            log.error(
                "VFOLDER.GET_FSTAB_CONTENTS(u:{}): timeout from watcher (agent:{})",
                access_key,
                params["agent_id"],
            )
            raise BackendAgentError("TIMEOUT", "Could not fetch fstab data from agent")
        except Exception:
            log.exception(
                (
                    "VFOLDER.GET_FSTAB_CONTENTS(u:{}): "
                    "unexpected error while reading from watcher (agent:{})"
                ),
                access_key,
                params["agent_id"],
            )
            raise InternalServerError
    else:
        resp = {
            "content": (
                "# Since Backend.AI 20.09, reading the manager fstab is no longer supported."
            ),
            "node": "manager",
            "node_id": "manager",
        }
        return web.json_response(resp)


@superadmin_required
@server_status_required(READ_ALLOWED)
async def list_mounts(request: web.Request) -> web.Response:
    """
    List all mounted vfolder hosts in vfroot.

    All mounted hosts from connected (ALIVE) agents are also gathered.
    Generally, agents should be configured to have same hosts structure,
    but newly introduced one may not.
    """
    root_ctx: RootContext = request.app["_root.context"]
    access_key = request["keypair"]["access_key"]
    log.info("VFOLDER.LIST_MOUNTS(ak:{})", access_key)
    mount_prefix = await root_ctx.shared_config.get_raw("volumes/_mount")
    if mount_prefix is None:
        mount_prefix = "/mnt"

    # NOTE: Changed in 20.09: the manager instances no longer have mountpoints.
    all_volumes = [*await root_ctx.storage_manager.get_all_volumes()]
    all_mounts = [volume_data["path"] for proxy_name, volume_data in all_volumes]
    all_vfolder_hosts = [
        f"{proxy_name}:{volume_data['name']}" for proxy_name, volume_data in all_volumes
    ]
    resp: MutableMapping[str, Any] = {
        "manager": {
            "success": True,
            "mounts": all_mounts,
            "message": "(legacy)",
        },
        "storage-proxy": {
            "success": True,
            "mounts": [*zip(all_vfolder_hosts, all_mounts)],
            "message": "",
        },
        "agents": {},
    }

    # Scan mounted vfolder hosts for connected agents.
    async def _fetch_mounts(
        sema: asyncio.Semaphore,
        sess: aiohttp.ClientSession,
        agent_id: str,
    ) -> Tuple[str, Mapping]:
        async with sema:
            watcher_info = await get_watcher_info(request, agent_id)
            headers = {"X-BackendAI-Watcher-Token": watcher_info["token"]}
            url = watcher_info["addr"] / "mounts"
            try:
                async with sess.get(url, headers=headers) as watcher_resp:
                    if watcher_resp.status == 200:
                        data = {
                            "success": True,
                            "mounts": await watcher_resp.json(),
                            "message": "",
                        }
                    else:
                        data = {
                            "success": False,
                            "mounts": [],
                            "message": await watcher_resp.text(),
                        }
                    return (agent_id, data)
            except asyncio.CancelledError:
                raise
            except asyncio.TimeoutError:
                log.error(
                    "VFOLDER.LIST_MOUNTS(u:{}): timeout from watcher (agent:{})",
                    access_key,
                    agent_id,
                )
                raise
            except Exception:
                log.exception(
                    (
                        "VFOLDER.LIST_MOUNTS(u:{}): "
                        "unexpected error while reading from watcher (agent:{})"
                    ),
                    access_key,
                    agent_id,
                )
                raise

    async with root_ctx.db.begin() as conn:
        query = (
            sa.select([agents.c.id]).select_from(agents).where(agents.c.status == AgentStatus.ALIVE)
        )
        result = await conn.execute(query)
        rows = result.fetchall()

    client_timeout = aiohttp.ClientTimeout(total=10.0)
    async with aiohttp.ClientSession(timeout=client_timeout) as sess:
        sema = asyncio.Semaphore(8)
        mounts = await asyncio.gather(
            *[_fetch_mounts(sema, sess, row.id) for row in rows], return_exceptions=True
        )
        for mount in mounts:
            if isinstance(mount, Exception):
                # exceptions are already logged.
                continue
            resp["agents"][mount[0]] = mount[1]

    return web.json_response(resp, status=200)


@superadmin_required
@server_status_required(ALL_ALLOWED)
@check_api_params(
    t.Dict(
        {
            t.Key("fs_location"): t.String,
            t.Key("name"): t.String,
            t.Key("fs_type", default="nfs"): t.String,
            t.Key("options", default=None): t.String | t.Null,
            t.Key("scaling_group", default=None): t.String | t.Null,
            t.Key("fstab_path", default=None): t.String | t.Null,
            t.Key("edit_fstab", default=False): t.ToBool,
        }
    ),
)
async def mount_host(request: web.Request, params: Any) -> web.Response:
    """
    Mount device into vfolder host.

    Mount a device (eg: nfs) located at `fs_location` into `<vfroot>/name` in the
    host machines (manager and all agents). `fs_type` can be specified by requester,
    which fallbaks to 'nfs'.

    If `scaling_group` is specified, try to mount for agents in the scaling group.
    """
    root_ctx: RootContext = request.app["_root.context"]
    access_key = request["keypair"]["access_key"]
    log_fmt = "VFOLDER.MOUNT_HOST(ak:{}, name:{}, fs:{}, sg:{})"
    log_args = (access_key, params["name"], params["fs_location"], params["scaling_group"])
    log.info(log_fmt, *log_args)
    mount_prefix = await root_ctx.shared_config.get_raw("volumes/_mount")
    if mount_prefix is None:
        mount_prefix = "/mnt"

    # NOTE: Changed in 20.09: the manager instances no longer have mountpoints.
    resp: MutableMapping[str, Any] = {
        "manager": {
            "success": True,
            "message": "Managers do not have mountpoints since v20.09.",
        },
        "agents": {},
    }

    # Mount on running agents.
    async with root_ctx.db.begin() as conn:
        query = (
            sa.select([agents.c.id]).select_from(agents).where(agents.c.status == AgentStatus.ALIVE)
        )
        if params["scaling_group"] is not None:
            query = query.where(agents.c.scaling == params["scaling_group"])
        result = await conn.execute(query)
        rows = result.fetchall()

    async def _mount(
        sema: asyncio.Semaphore,
        sess: aiohttp.ClientSession,
        agent_id: str,
    ) -> Tuple[str, Mapping]:
        async with sema:
            watcher_info = await get_watcher_info(request, agent_id)
            try:
                headers = {"X-BackendAI-Watcher-Token": watcher_info["token"]}
                url = watcher_info["addr"] / "mounts"
                async with sess.post(url, json=params, headers=headers) as resp:
                    if resp.status == 200:
                        data = {
                            "success": True,
                            "message": await resp.text(),
                        }
                    else:
                        data = {
                            "success": False,
                            "message": await resp.text(),
                        }
                    return (agent_id, data)
            except asyncio.CancelledError:
                raise
            except asyncio.TimeoutError:
                log.error(
                    log_fmt + ": timeout from watcher (ag:{})",
                    *log_args,
                    agent_id,
                )
                raise
            except Exception:
                log.exception(
                    log_fmt + ": unexpected error while reading from watcher (ag:{})",
                    *log_args,
                    agent_id,
                )
                raise

    client_timeout = aiohttp.ClientTimeout(total=10)
    async with aiohttp.ClientSession(timeout=client_timeout) as sess:
        sema = asyncio.Semaphore(8)
        results = await asyncio.gather(
            *[_mount(sema, sess, row.id) for row in rows], return_exceptions=True
        )
        for result in results:
            if isinstance(result, Exception):
                # exceptions are already logged.
                continue
            resp["agents"][result[0]] = result[1]

    return web.json_response(resp, status=200)


@superadmin_required
@server_status_required(ALL_ALLOWED)
@check_api_params(
    t.Dict(
        {
            t.Key("name"): t.String,
            t.Key("scaling_group", default=None): t.String | t.Null,
            t.Key("fstab_path", default=None): t.String | t.Null,
            t.Key("edit_fstab", default=False): t.ToBool,
        }
    ),
)
async def umount_host(request: web.Request, params: Any) -> web.Response:
    """
    Unmount device from vfolder host.

    Unmount a device (eg: nfs) located at `<vfroot>/name` from the host machines
    (manager and all agents).

    If `scaling_group` is specified, try to unmount for agents in the scaling group.
    """
    root_ctx: RootContext = request.app["_root.context"]
    access_key = request["keypair"]["access_key"]
    log_fmt = "VFOLDER.UMOUNT_HOST(ak:{}, name:{}, sg:{})"
    log_args = (access_key, params["name"], params["scaling_group"])
    log.info(log_fmt, *log_args)
    mount_prefix = await root_ctx.shared_config.get_raw("volumes/_mount")
    if mount_prefix is None:
        mount_prefix = "/mnt"
    mountpoint = Path(mount_prefix) / params["name"]
    assert Path(mount_prefix) != mountpoint

    async with root_ctx.db.begin() as conn, conn.begin():
        # Prevent unmount if target host is mounted to running kernels.
        query = (
            sa.select([kernels.c.mounts])
            .select_from(kernels)
            .where(kernels.c.status != KernelStatus.TERMINATED)
        )
        result = await conn.execute(query)
        _kernels = result.fetchall()
        _mounted = set()
        for kern in _kernels:
            if kern.mounts:
                _mounted.update([m[1] for m in kern.mounts])
        if params["name"] in _mounted:
            return web.json_response(
                {
                    "title": "Target host is used in sessions",
                    "message": "Target host is used in sessions",
                },
                status=409,
            )

        query = (
            sa.select([agents.c.id]).select_from(agents).where(agents.c.status == AgentStatus.ALIVE)
        )
        if params["scaling_group"] is not None:
            query = query.where(agents.c.scaling == params["scaling_group"])
        result = await conn.execute(query)
        _agents = result.fetchall()

    # Unmount from manager.
    # NOTE: Changed in 20.09: the manager instances no longer have mountpoints.
    resp: MutableMapping[str, Any] = {
        "manager": {
            "success": True,
            "message": "Managers do not have mountpoints since v20.09.",
        },
        "agents": {},
    }

    # Unmount from running agents.
    async def _umount(
        sema: asyncio.Semaphore,
        sess: aiohttp.ClientSession,
        agent_id: str,
    ) -> Tuple[str, Mapping]:
        async with sema:
            watcher_info = await get_watcher_info(request, agent_id)
            try:
                headers = {"X-BackendAI-Watcher-Token": watcher_info["token"]}
                url = watcher_info["addr"] / "mounts"
                async with sess.delete(url, json=params, headers=headers) as resp:
                    if resp.status == 200:
                        data = {
                            "success": True,
                            "message": await resp.text(),
                        }
                    else:
                        data = {
                            "success": False,
                            "message": await resp.text(),
                        }
                    return (agent_id, data)
            except asyncio.CancelledError:
                raise
            except asyncio.TimeoutError:
                log.error(
                    log_fmt + ": timeout from watcher (agent:{})",
                    *log_args,
                    agent_id,
                )
                raise
            except Exception:
                log.exception(
                    log_fmt + ": unexpected error while reading from watcher (agent:{})",
                    *log_args,
                    agent_id,
                )
                raise

    client_timeout = aiohttp.ClientTimeout(total=10.0)
    async with aiohttp.ClientSession(timeout=client_timeout) as sess:
        sema = asyncio.Semaphore(8)
        results = await asyncio.gather(
            *[_umount(sema, sess, _agent.id) for _agent in _agents], return_exceptions=True
        )
        for result in results:
            if isinstance(result, Exception):
                # exceptions are already logged.
                continue
            resp["agents"][result[0]] = result[1]

    return web.json_response(resp, status=200)


async def storage_task_exception_handler(
    exc_type: type[Exception],
    exc_obj: Exception,
    tb: TracebackType,
):
    log.exception("Error while removing vFolder", exc_info=exc_obj)


@superadmin_required
@server_status_required(ALL_ALLOWED)
@check_api_params(
    t.Dict(
        {
            t.Key("vfolder"): tx.UUID,
            t.Key("user_email"): t.String,
        }
    ),
)
async def change_vfolder_ownership(request: web.Request, params: Any) -> web.Response:
    """
    Change the ownership of vfolder
    For now, we only provide changing the ownership of user-folder
    """
    vfolder_id = params["vfolder"]
    user_email = params["user_email"]
    root_ctx: RootContext = request.app["_root.context"]

    allowed_hosts_by_user = VFolderHostPermissionMap()
    async with root_ctx.db.begin_readonly() as conn:
        j = sa.join(users, keypairs, users.c.email == keypairs.c.user_id)
        query = (
            sa.select([users.c.uuid, users.c.domain_name, keypairs.c.resource_policy])
            .select_from(j)
            .where((users.c.email == user_email) & (users.c.status == UserStatus.ACTIVE))
        )
        try:
            result = await conn.execute(query)
        except sa.exc.DataError:
            raise InvalidAPIParameters
        user_info = result.first()
        if user_info is None:
            raise ObjectNotFound(object_name="user")
        resource_policy_name = user_info.resource_policy
        result = await conn.execute(
            sa.select([keypair_resource_policies.c.allowed_vfolder_hosts]).where(
                keypair_resource_policies.c.name == resource_policy_name
            )
        )
        resource_policy = result.first()
        allowed_hosts_by_user = await get_allowed_vfolder_hosts_by_user(
            conn=conn,
            resource_policy=resource_policy,
            domain_name=user_info.domain_name,
            user_uuid=user_info.uuid,
        )
    log.info(
        "VFOLDER.CHANGE_VFOLDER_OWNERSHIP(email:{}, ak:{}, vfid:{}, uid:{})",
        request["user"]["email"],
        request["keypair"]["access_key"],
        vfolder_id,
        user_info.uuid,
    )
    async with root_ctx.db.begin_readonly() as conn:
        query = (
            sa.select([vfolders.c.host]).select_from(vfolders).where(vfolders.c.id == vfolder_id)
        )
        folder_host = await conn.scalar(query)
    if folder_host not in allowed_hosts_by_user:
        raise VFolderOperationFailed("User to migrate vfolder needs an access to the storage host.")

    async def _update() -> None:
        async with root_ctx.db.begin() as conn:
            # TODO: we need to implement migration from project to other project
            #       for now we only support migration btw user folder only
            # TODO: implement quota-scope migration and progress checks
            query = (
                sa.update(vfolders)
                .values(user=user_info.uuid)
                .where(
                    (vfolders.c.id == vfolder_id)
                    & (vfolders.c.ownership_type == VFolderOwnershipType.USER)
                )
            )
            await conn.execute(query)

    await execute_with_retry(_update)

    async def _delete_vfolder_related_rows() -> None:
        async with root_ctx.db.begin() as conn:
            # delete vfolder_invitation if the new owner user has already been shared with the vfolder
            query = sa.delete(vfolder_invitations).where(
                (vfolder_invitations.c.invitee == user_email)
                & (vfolder_invitations.c.vfolder == vfolder_id)
            )
            await conn.execute(query)
            # delete vfolder_permission if the new owner user has already been shared with the vfolder
            query = sa.delete(vfolder_permissions).where(
                (vfolder_permissions.c.vfolder == vfolder_id)
                & (vfolder_permissions.c.user == user_info.uuid)
            )
            await conn.execute(query)

    await execute_with_retry(_delete_vfolder_related_rows)

    return web.json_response({}, status=200)


@attrs.define(slots=True, auto_attribs=True, init=False)
class PrivateContext:
    database_ptask_group: aiotools.PersistentTaskGroup
    storage_ptask_group: aiotools.PersistentTaskGroup


async def init(app: web.Application) -> None:
    app_ctx: PrivateContext = app["folders.context"]
    app_ctx.database_ptask_group = aiotools.PersistentTaskGroup()
    app_ctx.storage_ptask_group = aiotools.PersistentTaskGroup(
        exception_handler=storage_task_exception_handler
    )


async def shutdown(app: web.Application) -> None:
    app_ctx: PrivateContext = app["folders.context"]
    await app_ctx.database_ptask_group.shutdown()
    await app_ctx.storage_ptask_group.shutdown()


def create_app(default_cors_options):
    app = web.Application()
    app["prefix"] = "folders"
    app["api_versions"] = (2, 3, 4)
    app.on_startup.append(init)
    app.on_shutdown.append(shutdown)
    app["folders.context"] = PrivateContext()
    cors = aiohttp_cors.setup(app, defaults=default_cors_options)
    add_route = app.router.add_route
    root_resource = cors.add(app.router.add_resource(r""))
    cors.add(root_resource.add_route("POST", create))
    cors.add(root_resource.add_route("GET", list_folders))
    cors.add(root_resource.add_route("DELETE", delete_by_id))
    vfolder_resource = cors.add(app.router.add_resource(r"/{name}"))
    cors.add(vfolder_resource.add_route("GET", get_info))
    cors.add(vfolder_resource.add_route("DELETE", delete_by_name))
    cors.add(add_route("GET", r"/_/hosts", list_hosts))
    cors.add(add_route("GET", r"/_/all-hosts", list_all_hosts))
    cors.add(add_route("GET", r"/_/allowed-types", list_allowed_types))
    cors.add(add_route("GET", r"/_/all_hosts", list_all_hosts))  # legacy underbar
    cors.add(add_route("GET", r"/_/allowed_types", list_allowed_types))  # legacy underbar
    cors.add(add_route("GET", r"/_/perf-metric", get_volume_perf_metric))
    cors.add(add_route("POST", r"/{name}/rename", rename_vfolder))
    cors.add(add_route("POST", r"/{name}/update-options", update_vfolder_options))
    cors.add(add_route("POST", r"/{name}/mkdir", mkdir))
    cors.add(add_route("POST", r"/{name}/request-upload", create_upload_session))
    cors.add(add_route("POST", r"/{name}/request-download", create_download_session))
    cors.add(add_route("POST", r"/{name}/move-file", move_file))
    cors.add(add_route("POST", r"/{name}/rename-file", rename_file))
    cors.add(add_route("DELETE", r"/{name}/delete-files", delete_files))
    cors.add(add_route("POST", r"/{name}/rename_file", rename_file))  # legacy underbar
    cors.add(add_route("DELETE", r"/{name}/delete_files", delete_files))  # legacy underbar
    cors.add(add_route("GET", r"/{name}/files", list_files))
    cors.add(add_route("POST", r"/{name}/invite", invite))
    cors.add(add_route("POST", r"/{name}/leave", leave))
    cors.add(add_route("POST", r"/{name}/share", share))
    cors.add(add_route("DELETE", r"/{name}/unshare", unshare))
    cors.add(add_route("POST", r"/{name}/clone", clone))
    cors.add(add_route("GET", r"/invitations/list-sent", list_sent_invitations))
    cors.add(add_route("GET", r"/invitations/list_sent", list_sent_invitations))  # legacy underbar
    cors.add(add_route("POST", r"/invitations/update/{inv_id}", update_invitation))
    cors.add(add_route("GET", r"/invitations/list", invitations))
    cors.add(add_route("POST", r"/invitations/accept", accept_invitation))
    cors.add(add_route("DELETE", r"/invitations/delete", delete_invitation))
    cors.add(add_route("GET", r"/_/shared", list_shared_vfolders))
    cors.add(add_route("POST", r"/_/shared", update_shared_vfolder))
    cors.add(add_route("GET", r"/_/fstab", get_fstab_contents))
    cors.add(add_route("GET", r"/_/mounts", list_mounts))
    cors.add(add_route("POST", r"/_/mounts", mount_host))
    cors.add(add_route("DELETE", r"/_/mounts", umount_host))
    cors.add(add_route("POST", r"/_/change-ownership", change_vfolder_ownership))
    cors.add(add_route("GET", r"/_/quota", get_quota))
    cors.add(add_route("POST", r"/_/quota", update_quota))
    cors.add(add_route("GET", r"/_/usage", get_usage))
    cors.add(add_route("GET", r"/_/used-bytes", get_used_bytes))
    return app, []<|MERGE_RESOLUTION|>--- conflicted
+++ resolved
@@ -460,37 +460,7 @@
             extra_vf_conds=(sa.and_(*extra_vf_conds)),
         )
         if len(entries) > 0:
-<<<<<<< HEAD
-            raise VFolderAlreadyExists
-
-        # Check if group exists.
-        if group_id_or_name and group_id is None:
-            raise GroupNotFound
-        if group_id is not None:
-            if "group" not in allowed_vfolder_types:
-                raise InvalidAPIParameters("group vfolder cannot be created in this host")
-            if not request["is_admin"]:
-                raise GenericForbidden("no permission")
-            query = (
-                sa.select([groups.c.id])
-                .select_from(groups)
-                .where(groups.c.domain_name == domain_name)
-                .where(groups.c.id == group_id)
-            )
-            _gid = await conn.scalar(query)
-            if str(_gid) != str(group_id):
-                raise InvalidAPIParameters("No such group.")
-        else:
-            if "user" not in allowed_vfolder_types:
-                raise InvalidAPIParameters("user vfolder cannot be created in this host")
-        if params["usage_mode"] != VFolderUsageMode.APP:
-            if params["app_config"] is not None:
-                raise InvalidAPIParameters(
-                    f"Only APP mode vfolder can be set app_config, not {params['usage_mode']} mode"
-                )
-=======
             raise VFolderAlreadyExists(extra_data=params["name"])
->>>>>>> 68d64d20
         try:
             folder_id = uuid.uuid4()
             vfid = VFolderID(quota_scope_id, folder_id)
