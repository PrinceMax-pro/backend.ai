from __future__ import annotations

import asyncio
import functools
import json
import logging
import math
import stat
import uuid
from datetime import datetime
from enum import StrEnum
from pathlib import Path
from types import TracebackType
from typing import (
    TYPE_CHECKING,
    Any,
    Awaitable,
    Callable,
    Concatenate,
    Dict,
    List,
    Mapping,
    MutableMapping,
    ParamSpec,
    Sequence,
    Tuple,
    TypeAlias,
)

import aiohttp
import aiohttp_cors
import aiotools
import attrs
import sqlalchemy as sa
import trafaret as t
from aiohttp import web
from pydantic import (
    AliasChoices,
    BaseModel,
    Field,
)
from sqlalchemy.orm import load_only, selectinload

from ai.backend.common import msgpack, redis_helper
from ai.backend.common import validators as tx
from ai.backend.common.logging import BraceStyleAdapter
from ai.backend.common.types import (
    QuotaScopeID,
    QuotaScopeType,
    RedisConnectionInfo,
    VFolderHostPermission,
    VFolderHostPermissionMap,
    VFolderID,
    VFolderUsageMode,
)
from ai.backend.manager.models.storage import StorageSessionManager

from ..models import (
    ACTIVE_USER_STATUSES,
    HARD_DELETED_VFOLDER_STATUSES,
    AgentStatus,
    EndpointLifecycle,
    EndpointRow,
    GroupRow,
    KernelStatus,
    ProjectResourcePolicyRow,
    ProjectType,
    UserResourcePolicyRow,
    UserRole,
    UserRow,
    UserStatus,
    VFolderCloneInfo,
    VFolderDeletionInfo,
    VFolderInvitationState,
    VFolderOperationStatus,
    VFolderOwnershipType,
    VFolderPermission,
    VFolderPermissionSetAlias,
    VFolderPermissionValidator,
    VFolderStatusSet,
    agents,
    ensure_host_permission_allowed,
    filter_host_allowed_permission,
    get_allowed_vfolder_hosts_by_group,
    get_allowed_vfolder_hosts_by_user,
    initiate_vfolder_clone,
    initiate_vfolder_deletion,
    kernels,
    keypair_resource_policies,
    keypairs,
    query_accessible_vfolders,
    query_owned_dotfiles,
    update_vfolder_status,
    users,
    verify_vfolder_name,
    vfolder_invitations,
    vfolder_permissions,
    vfolder_status_map,
    vfolders,
)
<<<<<<< HEAD
from ..models.utils import execute_with_txn_retry
from ..models.vfolder import HARD_DELETED_VFOLDER_STATUSES
=======
from ..models.utils import execute_with_retry
>>>>>>> e77c4a3c
from .auth import admin_required, auth_required, superadmin_required
from .exceptions import (
    BackendAgentError,
    GenericForbidden,
    GroupNotFound,
    InsufficientPrivilege,
    InternalServerError,
    InvalidAPIParameters,
    ModelServiceDependencyNotCleared,
    ObjectNotFound,
    TooManyVFoldersFound,
    VFolderAlreadyExists,
    VFolderCreationFailed,
    VFolderFilterStatusFailed,
    VFolderFilterStatusNotAvailable,
    VFolderNotFound,
    VFolderOperationFailed,
)
from .manager import ALL_ALLOWED, READ_ALLOWED, server_status_required
from .resource import get_watcher_info
from .utils import (
    BaseResponseModel,
    check_api_params,
    get_user_scopes,
    pydantic_params_api_handler,
)

if TYPE_CHECKING:
    from sqlalchemy.ext.asyncio import AsyncConnection as SAConnection

    from .context import RootContext

log = BraceStyleAdapter(logging.getLogger(__spec__.name))  # type: ignore[name-defined]

VFolderRow: TypeAlias = Mapping[str, Any]
P = ParamSpec("P")


class SuccessResponseModel(BaseResponseModel):
    success: bool = Field(default=True)


async def check_vfolder_status(
    folder_row: VFolderRow,
    status: VFolderStatusSet,
) -> None:
    """
    Checks if the target vfolder status matches one of the status sets aliased by `status` VFolderStatusSet,
    and when check fails, raises VFolderFilterStatusFailed.
    This function should prevent user from accessing VFolders which are performing critical operations
    (e.g. VFolder cloning, removal, ...).
    This helper can be combined with `resolve_vfolders
    """

    available_vf_statuses = vfolder_status_map.get(status)
    if not available_vf_statuses:
        raise VFolderFilterStatusNotAvailable
    if folder_row["status"] not in available_vf_statuses:
        raise VFolderFilterStatusFailed


def with_vfolder_status_checked(
    status: VFolderStatusSet,
) -> Callable[
    [Callable[Concatenate[web.Request, VFolderRow, P], Awaitable[web.Response]]],
    Callable[Concatenate[web.Request, Sequence[VFolderRow], P], Awaitable[web.Response]],
]:
    """
    Checks if the target vfolder status matches one of the status sets aliased by `status` VFolderStatusSet.
    This function should prevent user from accessing VFolders which are performing critical operations
    (e.g. VFolder being cloned, being removed, ...).
    This helper can be combined with `resolve_vfolders
    """

    def _wrapper(
        handler: Callable[Concatenate[web.Request, VFolderRow, P], Awaitable[web.Response]],
    ) -> Callable[Concatenate[web.Request, Sequence[VFolderRow], P], Awaitable[web.Response]]:
        @functools.wraps(handler)
        async def _wrapped(
            request: web.Request,
            folder_rows: Sequence[VFolderRow],
            *args: P.args,
            **kwargs: P.kwargs,
        ) -> web.Response:
            for row in folder_rows:
                try:
                    await check_vfolder_status(row, status)
                    return await handler(request, row, *args, **kwargs)
                except VFolderFilterStatusFailed:
                    pass
            # none of our candidates matched the status filter, so we should instead raise error here
            raise VFolderFilterStatusFailed

        return _wrapped

    return _wrapper


async def resolve_vfolder_rows(
    request: web.Request,
    perm: VFolderPermissionSetAlias | VFolderPermission | str,
    folder_id_or_name: str | uuid.UUID,
) -> Sequence[VFolderRow]:
    """
    Checks if the target VFolder exists and is either:
    - owned by requester, or
    - original owner (of target VFolder) has granted certain level of access to the requester

    When requester passes VFolder name to `folder_id_or_name` parameter then there is a possibility for
    this helper to return multiple entries of VFolder rows which are considered deleted,
    since Backend.AI also is aware of both deleted and purged VFolders. Resolving VFolder row by ID
    will not fall in such cases as it is guaranted by DB side that every VFolder ID is unique across whole table.
    To avoid such behavior, either do not consider VFolder name as an index to resolve VFolder row or
    pass every returned elements of this helper to a separate check_vfolder_status() call, so that
    the handler can figure out which row is the actual row that is aware of.
    """

    root_ctx: RootContext = request.app["_root.context"]
    domain_name = request["user"]["domain_name"]
    user_role = request["user"]["role"]
    user_uuid = request["user"]["uuid"]
    allowed_vfolder_types = await root_ctx.shared_config.get_vfolder_types()
    vf_user_cond = None
    vf_group_cond = None

    match perm:
        case VFolderPermissionSetAlias():
            invited_perm_cond = vfolder_permissions.c.permission.in_(list(perm.value))
            if not request["is_admin"]:
                vf_group_cond = vfolders.c.permission.in_(list(perm.value))
        case _:
            # Otherwise, just compare it as-is (for future compatibility).
            invited_perm_cond = vfolder_permissions.c.permission == perm
            if not request["is_admin"]:
                vf_group_cond = vfolders.c.permission == perm

    match folder_id_or_name:
        case str():
            extra_vf_conds = vfolders.c.name == folder_id_or_name
        case uuid.UUID():
            extra_vf_conds = vfolders.c.id == folder_id_or_name
        case _:
            raise RuntimeError(f"Unsupported VFolder index type {type(folder_id_or_name)}")

    async with root_ctx.db.begin_readonly() as conn:
        entries = await query_accessible_vfolders(
            conn,
            user_uuid,
            user_role=user_role,
            domain_name=domain_name,
            allowed_vfolder_types=allowed_vfolder_types,
            extra_vf_conds=extra_vf_conds,
            extra_invited_vf_conds=invited_perm_cond,
            extra_vf_user_conds=vf_user_cond,
            extra_vf_group_conds=vf_group_cond,
        )
        if len(entries) == 0:
            raise VFolderNotFound(extra_data=folder_id_or_name)
        return entries


def with_vfolder_rows_resolved(
    perm: VFolderPermissionSetAlias | VFolderPermission,
) -> Callable[
    [Callable[Concatenate[web.Request, Sequence[VFolderRow], P], Awaitable[web.Response]]],
    Callable[Concatenate[web.Request, P], Awaitable[web.Response]],
]:
    """
    Decorator to pass result of `resolve_vfolder_rows()` to request handler. Index of VFolder is
    extracted from `name` path parameter. When multiple VFolder entries share same name, this decorator
    will pass every rows matching with the name and it is up to `with_vfolder_status_checked` decorator
    to filter out only row with its status matching the intention of the handler.
    Check documentation of `resolve_vfolder_rows()` for more information.
    """

    def _wrapper(
        handler: Callable[
            Concatenate[web.Request, Sequence[VFolderRow], P], Awaitable[web.Response]
        ],
    ) -> Callable[Concatenate[web.Request, P], Awaitable[web.Response]]:
        @functools.wraps(handler)
        async def _wrapped(request: web.Request, *args: P.args, **kwargs: P.kwargs) -> web.Response:
            folder_name = request.match_info["name"]
            return await handler(
                request, await resolve_vfolder_rows(request, perm, folder_name), *args, **kwargs
            )

        return _wrapped

    return _wrapper


def vfolder_check_exists(
    handler: Callable[Concatenate[web.Request, VFolderRow, P], Awaitable[web.Response]],
) -> Callable[Concatenate[web.Request, P], Awaitable[web.Response]]:
    """
    Checks if the target vfolder exists and is owned by the current user.

    The decorated handler should accept an extra "row" argument
    which contains the matched VirtualFolder table row.
    """

    @functools.wraps(handler)
    async def _wrapped(request: web.Request, *args: P.args, **kwargs: P.kwargs) -> web.Response:
        root_ctx: RootContext = request.app["_root.context"]
        user_uuid = request["user"]["uuid"]
        folder_name = request.match_info["name"]
        async with root_ctx.db.begin() as conn:
            j = sa.join(
                vfolders,
                vfolder_permissions,
                vfolders.c.id == vfolder_permissions.c.vfolder,
                isouter=True,
            )
            query = (
                sa.select("*")
                .select_from(j)
                .where(
                    ((vfolders.c.user == user_uuid) | (vfolder_permissions.c.user == user_uuid))
                    & (vfolders.c.name == folder_name)
                )
            )
            try:
                result = await conn.execute(query)
            except sa.exc.DataError:
                raise InvalidAPIParameters
            row = result.first()
            if row is None:
                raise VFolderNotFound()
        return await handler(request, row, *args, **kwargs)

    return _wrapped


@auth_required
@server_status_required(ALL_ALLOWED)
@check_api_params(
    t.Dict({
        t.Key("name"): tx.Slug(allow_dot=True),
        t.Key("host", default=None) >> "folder_host": t.String | t.Null,
        t.Key("usage_mode", default="general"): tx.Enum(VFolderUsageMode) | t.Null,
        t.Key("permission", default="rw"): tx.Enum(VFolderPermission) | t.Null,
        tx.AliasedKey(["unmanaged_path", "unmanagedPath"], default=None): t.String | t.Null,
        tx.AliasedKey(["group", "groupId", "group_id"], default=None): tx.UUID | t.String | t.Null,
        t.Key("cloneable", default=False): t.Bool,
    }),
)
async def create(request: web.Request, params: Any) -> web.Response:
    resp: Dict[str, Any] = {}
    root_ctx: RootContext = request.app["_root.context"]
    access_key = request["keypair"]["access_key"]
    user_role = request["user"]["role"]
    user_uuid: uuid.UUID = request["user"]["uuid"]
    keypair_resource_policy = request["keypair"]["resource_policy"]
    domain_name = request["user"]["domain_name"]
    group_id_or_name = params["group"]
    log.info(
        "VFOLDER.CREATE (email:{}, ak:{}, vf:{}, vfh:{}, umod:{}, perm:{})",
        request["user"]["email"],
        access_key,
        params["name"],
        params["folder_host"],
        params["usage_mode"].value,
        params["permission"].value,
    )
    folder_host = params["folder_host"]
    unmanaged_path = params["unmanaged_path"]
    # Check if user is trying to created unmanaged vFolder
    if unmanaged_path:
        # Approve only if user is Admin or Superadmin
        if user_role not in (UserRole.ADMIN, UserRole.SUPERADMIN):
            raise GenericForbidden("Insufficient permission")
    else:
        # Resolve host for the new virtual folder.
        if not folder_host:
            folder_host = await root_ctx.shared_config.etcd.get("volumes/default_host")
            if not folder_host:
                raise InvalidAPIParameters(
                    "You must specify the vfolder host because the default host is not configured."
                )

    allowed_vfolder_types = await root_ctx.shared_config.get_vfolder_types()

    if not verify_vfolder_name(params["name"]):
        raise InvalidAPIParameters(f'{params["name"]} is reserved for internal operations.')
    if params["name"].startswith(".") and params["name"] != ".local":
        if params["group"] is not None:
            raise InvalidAPIParameters("dot-prefixed vfolders cannot be a group folder.")

    group_uuid: uuid.UUID | None = None
    group_type: ProjectType | None = None

    async with root_ctx.db.begin_session() as sess:
        match group_id_or_name:
            case str():
                # Convert the group name to group uuid.
                log.debug("group_id_or_name(str):{}", group_id_or_name)
                query = (
                    sa.select(GroupRow)
                    .where(
                        (GroupRow.domain_name == domain_name) & (GroupRow.name == group_id_or_name)
                    )
                    .options(selectinload(GroupRow.resource_policy_row))
                )
                result = await sess.execute(query)
                group_row = result.scalar()
                _gid, max_vfolder_count, max_quota_scope_size = (
                    group_row.id,
                    group_row.resource_policy_row.max_vfolder_count,
                    group_row.resource_policy_row.max_quota_scope_size,
                )
                if _gid is None:
                    raise GroupNotFound(extra_data=group_id_or_name)
                group_uuid = _gid
                group_type = group_row.type
            case uuid.UUID():
                # Check if the group belongs to the current domain.
                log.debug("group_id_or_name(uuid):{}", group_id_or_name)
                query = (
                    sa.select(GroupRow)
                    .where(
                        (GroupRow.domain_name == domain_name) & (GroupRow.id == group_id_or_name)
                    )
                    .options(selectinload(GroupRow.resource_policy_row))
                )
                result = await sess.execute(query)
                group_row = result.scalar()
                _gid, max_vfolder_count, max_quota_scope_size = (
                    group_row.id,
                    group_row.resource_policy_row.max_vfolder_count,
                    group_row.resource_policy_row.max_quota_scope_size,
                )
                if _gid is None:
                    raise GroupNotFound(extra_data=group_id_or_name)
                group_uuid = group_id_or_name
                group_type = group_row.type
            case None:
                query = (
                    sa.select(UserRow)
                    .where(UserRow.uuid == user_uuid)
                    .options(selectinload(UserRow.resource_policy_row))
                )
                result = await sess.execute(query)
                user_row = result.scalar()
                max_vfolder_count, max_quota_scope_size = (
                    user_row.resource_policy_row.max_vfolder_count,
                    user_row.resource_policy_row.max_quota_scope_size,
                )
            case _:
                raise GroupNotFound(extra_data=group_id_or_name)

        # Check if group exists when it's given a non-empty value.
        if group_id_or_name and group_uuid is None:
            raise GroupNotFound(extra_data=group_id_or_name)

        # Determine the ownership type and the quota scope ID.
        if group_uuid is not None:
            ownership_type = "group"
            quota_scope_id = QuotaScopeID(QuotaScopeType.PROJECT, group_uuid)
            if not request["is_admin"] and group_type != ProjectType.MODEL_STORE:
                raise GenericForbidden("no permission")
        else:
            ownership_type = "user"
            quota_scope_id = QuotaScopeID(QuotaScopeType.USER, user_uuid)
        if ownership_type not in allowed_vfolder_types:
            raise InvalidAPIParameters(
                f"{ownership_type}-owned vfolder is not allowed in this cluster"
            )

    if group_type == ProjectType.MODEL_STORE:
        if params["permission"] != VFolderPermission.READ_WRITE:
            raise InvalidAPIParameters(
                "Setting custom permission is not supported for model store vfolder"
            )
        if params["usage_mode"] != VFolderUsageMode.MODEL:
            raise InvalidAPIParameters(
                "Only Model VFolder can be created under the model store project"
            )

    async with root_ctx.db.begin() as conn:
        if not unmanaged_path:
            await ensure_host_permission_allowed(
                conn,
                folder_host,
                allowed_vfolder_types=allowed_vfolder_types,
                user_uuid=user_uuid,
                resource_policy=keypair_resource_policy,
                domain_name=domain_name,
                group_id=group_uuid,
                permission=VFolderHostPermission.CREATE,
            )

        # Check resource policy's max_vfolder_count
        if max_vfolder_count > 0:
            query = (
                sa.select([sa.func.count()])
                .select_from(vfolders)
                .where(
                    (vfolders.c.user == user_uuid)
                    & ~(vfolders.c.status.in_(HARD_DELETED_VFOLDER_STATUSES))
                )
            )
            result = await conn.scalar(query)
            if result >= max_vfolder_count and ownership_type == "user":
                raise InvalidAPIParameters("You cannot create more vfolders.")

        # DEPRECATED: Limit vfolder size quota if it is larger than max_vfolder_size of the resource policy.
        # max_vfolder_size = resource_policy.get("max_vfolder_size", 0)
        # if max_vfolder_size > 0 and (
        #     params["quota"] is None or params["quota"] <= 0 or params["quota"] > max_vfolder_size
        # ):
        #     params["quota"] = max_vfolder_size

        # Prevent creation of vfolder with duplicated name on all hosts.
        extra_vf_conds = [
            (vfolders.c.name == params["name"]),
            (vfolders.c.status.not_in(HARD_DELETED_VFOLDER_STATUSES)),
        ]
        entries = await query_accessible_vfolders(
            conn,
            user_uuid,
            user_role=user_role,
            domain_name=domain_name,
            allowed_vfolder_types=allowed_vfolder_types,
            extra_vf_conds=(sa.and_(*extra_vf_conds)),
        )
        if len(entries) > 0:
            raise VFolderAlreadyExists(extra_data=params["name"])
        try:
            folder_id = uuid.uuid4()
            vfid = VFolderID(quota_scope_id, folder_id)
            if not unmanaged_path:
                # Create the vfolder only when it is a managed one
                # TODO: Create the quota scope with an unlimited quota config if not exists
                #       The quota may be set later by the admin...
                # TODO: Introduce "default quota config" for users and projects (which cannot be
                #       modified by users)
                # async with root_ctx.storage_manager.request(
                #     folder_host,
                #     "POST",
                #     "quota-scope",
                #     json={
                #         "volume": root_ctx.storage_manager.split_host(folder_host)[1],
                #         "qsid": str(quota_scope_id),
                #         "options": None,
                #     },
                # ):
                #     pass
                options = {}
                if max_quota_scope_size and max_quota_scope_size > 0:
                    options["initial_max_size_for_quota_scope"] = max_quota_scope_size
                async with root_ctx.storage_manager.request(
                    folder_host,
                    "POST",
                    "folder/create",
                    json={
                        "volume": root_ctx.storage_manager.split_host(folder_host)[1],
                        "vfid": str(vfid),
                        "options": options,
                    },
                ):
                    pass
        except aiohttp.ClientResponseError as e:
            raise VFolderCreationFailed from e

        # By default model store VFolder should be considered as read only for every users but without the creator
        if group_type == ProjectType.MODEL_STORE:
            params["permission"] = VFolderPermission.READ_ONLY

        # TODO: include quota scope ID in the database
        # TODO: include quota scope ID in the API response
        insert_values = {
            "id": vfid.folder_id.hex,
            "name": params["name"],
            "quota_scope_id": str(quota_scope_id),
            "usage_mode": params["usage_mode"],
            "permission": params["permission"],
            "last_used": None,
            "host": folder_host,
            "creator": request["user"]["email"],
            "ownership_type": VFolderOwnershipType(ownership_type),
            "user": user_uuid if ownership_type == "user" else None,
            "group": group_uuid if ownership_type == "group" else None,
            "unmanaged_path": "",
            "cloneable": params["cloneable"],
            "status": VFolderOperationStatus.READY,
        }
        resp = {
            "id": vfid.folder_id.hex,
            "name": params["name"],
            "quota_scope_id": str(quota_scope_id),
            "host": folder_host,
            "usage_mode": params["usage_mode"].value,
            "permission": params["permission"].value,
            "max_size": 0,  # migrated to quota scopes, no longer valid
            "creator": request["user"]["email"],
            "ownership_type": ownership_type,
            "user": str(user_uuid) if ownership_type == "user" else None,
            "group": str(group_uuid) if ownership_type == "group" else None,
            "cloneable": params["cloneable"],
            "status": VFolderOperationStatus.READY,
        }
        if unmanaged_path:
            insert_values.update({
                "host": "",
                "unmanaged_path": unmanaged_path,
            })
            resp["unmanaged_path"] = unmanaged_path
        try:
            query = sa.insert(vfolders, insert_values)
            result = await conn.execute(query)

            # Here we grant creator the permission to alter VFolder contents
            if group_type == ProjectType.MODEL_STORE:
                query = sa.insert(vfolder_permissions).values({
                    "user": request["user"]["uuid"],
                    "vfolder": vfid.folder_id.hex,
                    "permission": VFolderPermission.OWNER_PERM,
                })
                await conn.execute(query)
        except sa.exc.DataError:
            raise InvalidAPIParameters
        assert result.rowcount == 1
    return web.json_response(resp, status=201)


@auth_required
@server_status_required(READ_ALLOWED)
@check_api_params(
    t.Dict({
        t.Key("all", default=False): t.ToBool,
        tx.AliasedKey(["group_id", "groupId"], default=None): tx.UUID | t.String | t.Null,
        tx.AliasedKey(["owner_user_email", "ownerUserEmail"], default=None): t.Email | t.Null,
    }),
)
async def list_folders(request: web.Request, params: Any) -> web.Response:
    resp = []
    root_ctx: RootContext = request.app["_root.context"]
    access_key = request["keypair"]["access_key"]
    domain_name = request["user"]["domain_name"]

    log.info("VFOLDER.LIST (email:{}, ak:{})", request["user"]["email"], access_key)
    entries: List[Mapping[str, Any]] | Sequence[Mapping[str, Any]]
    owner_user_uuid, owner_user_role = await get_user_scopes(request, params)
    async with root_ctx.db.begin_readonly() as conn:
        allowed_vfolder_types = await root_ctx.shared_config.get_vfolder_types()
        if params["all"]:
            raise InvalidAPIParameters("Deprecated use of 'all' option")
        else:
            extra_vf_conds = None
            if params["group_id"] is not None:
                # Note: user folders should be returned even when group_id is specified.
                extra_vf_conds = (vfolders.c.group == params["group_id"]) | (
                    vfolders.c.user.isnot(None)
                )
            entries = await query_accessible_vfolders(
                conn,
                owner_user_uuid,
                user_role=owner_user_role,
                domain_name=domain_name,
                allowed_vfolder_types=allowed_vfolder_types,
                extra_vf_conds=extra_vf_conds,
            )
        for entry in entries:
            resp.append({
                "name": entry["name"],
                "id": entry["id"].hex,
                "quota_scope_id": str(entry["quota_scope_id"]),
                "host": entry["host"],
                "status": entry["status"],
                "usage_mode": entry["usage_mode"].value,
                "created_at": str(entry["created_at"]),
                "is_owner": entry["is_owner"],
                "permission": entry["permission"].value,
                "user": str(entry["user"]) if entry["user"] else None,
                "group": str(entry["group"]) if entry["group"] else None,
                "creator": entry["creator"],
                "user_email": entry["user_email"],
                "group_name": entry["group_name"],
                "ownership_type": entry["ownership_type"].value,
                "type": entry["ownership_type"].value,  # legacy
                "cloneable": entry["cloneable"],
                "max_files": entry["max_files"],
                "max_size": entry["max_size"],
                "cur_size": entry["cur_size"],
            })
    return web.json_response(resp, status=200)


class ExposedVolumeInfoField(StrEnum):
    percentage = "percentage"
    used_bytes = "used_bytes"
    capacity_bytes = "capacity_bytes"


async def fetch_exposed_volume_fields(
    storage_manager: StorageSessionManager,
    redis_connection: RedisConnectionInfo,
    proxy_name: str,
    volume_name: str,
) -> Dict[str, int | float]:
    volume_usage = {}

    show_percentage = ExposedVolumeInfoField.percentage in storage_manager._exposed_volume_info
    show_used = ExposedVolumeInfoField.used_bytes in storage_manager._exposed_volume_info
    show_total = ExposedVolumeInfoField.capacity_bytes in storage_manager._exposed_volume_info

    if show_percentage or show_used or show_total:
        volume_usage_cache = await redis_helper.execute(
            redis_connection,
            lambda r: r.get(f"volume.usage.{proxy_name}.{volume_name}"),
        )

        if volume_usage_cache:
            volume_usage = msgpack.unpackb(volume_usage_cache)
        else:
            async with storage_manager.request(
                proxy_name,
                "GET",
                "folder/fs-usage",
                json={
                    "volume": volume_name,
                },
            ) as (_, storage_resp):
                storage_reply = await storage_resp.json()

                if show_used:
                    volume_usage["used"] = storage_reply[ExposedVolumeInfoField.used_bytes]

                if show_total:
                    volume_usage["total"] = storage_reply[ExposedVolumeInfoField.capacity_bytes]

                if show_percentage:
                    volume_usage["percentage"] = (
                        storage_reply[ExposedVolumeInfoField.used_bytes]
                        / storage_reply[ExposedVolumeInfoField.capacity_bytes]
                    ) * 100

            await redis_helper.execute(
                redis_connection,
                lambda r: r.set(
                    f"volume.usage.{proxy_name}.{volume_name}",
                    msgpack.packb(volume_usage),
                    ex=60,
                ),
            )

    return volume_usage


@auth_required
@server_status_required(READ_ALLOWED)
@check_api_params(
    t.Dict({
        tx.AliasedKey(["group_id", "groupId"], default=None): tx.UUID | t.String | t.Null,
    }),
)
async def list_hosts(request: web.Request, params: Any) -> web.Response:
    root_ctx: RootContext = request.app["_root.context"]
    access_key = request["keypair"]["access_key"]
    log.info(
        "VFOLDER.LIST_HOSTS (emai:{}, ak:{})",
        request["user"]["email"],
        access_key,
    )
    domain_name = request["user"]["domain_name"]
    group_id = params["group_id"]
    domain_admin = request["user"]["role"] == UserRole.ADMIN
    resource_policy = request["keypair"]["resource_policy"]
    allowed_vfolder_types = await root_ctx.shared_config.get_vfolder_types()
    async with root_ctx.db.begin() as conn:
        allowed_hosts = VFolderHostPermissionMap()
        if "user" in allowed_vfolder_types:
            allowed_hosts_by_user = await get_allowed_vfolder_hosts_by_user(
                conn, resource_policy, domain_name, request["user"]["uuid"], group_id
            )
            allowed_hosts = allowed_hosts | allowed_hosts_by_user
        if "group" in allowed_vfolder_types:
            allowed_hosts_by_group = await get_allowed_vfolder_hosts_by_group(
                conn, resource_policy, domain_name, group_id, domain_admin=domain_admin
            )
            allowed_hosts = allowed_hosts | allowed_hosts_by_group
    all_volumes = await root_ctx.storage_manager.get_all_volumes()
    all_hosts = {f"{proxy_name}:{volume_data['name']}" for proxy_name, volume_data in all_volumes}
    allowed_hosts = VFolderHostPermissionMap({
        host: perms for host, perms in allowed_hosts.items() if host in all_hosts
    })
    default_host = await root_ctx.shared_config.get_raw("volumes/default_host")
    if default_host not in allowed_hosts:
        default_host = None

    volume_info = {
        f"{proxy_name}:{volume_data['name']}": {
            "backend": volume_data["backend"],
            "capabilities": volume_data["capabilities"],
            "usage": await fetch_exposed_volume_fields(
                storage_manager=root_ctx.storage_manager,
                redis_connection=root_ctx.redis_stat,
                proxy_name=proxy_name,
                volume_name=volume_data["name"],
            ),
            "sftp_scaling_groups": await root_ctx.storage_manager.get_sftp_scaling_groups(
                proxy_name
            ),
        }
        for proxy_name, volume_data in all_volumes
        if f"{proxy_name}:{volume_data['name']}" in allowed_hosts
    }

    resp = {
        "default": default_host,
        "allowed": sorted(allowed_hosts),
        "volume_info": volume_info,
    }
    return web.json_response(resp, status=200)


@superadmin_required
@server_status_required(READ_ALLOWED)
async def list_all_hosts(request: web.Request) -> web.Response:
    root_ctx: RootContext = request.app["_root.context"]
    access_key = request["keypair"]["access_key"]
    log.info(
        "VFOLDER.LIST_ALL_HOSTS (email:{}, ak:{})",
        request["user"]["email"],
        access_key,
    )
    all_volumes = await root_ctx.storage_manager.get_all_volumes()
    all_hosts = {f"{proxy_name}:{volume_data['name']}" for proxy_name, volume_data in all_volumes}
    default_host = await root_ctx.shared_config.get_raw("volumes/default_host")
    if default_host not in all_hosts:
        default_host = None
    resp = {
        "default": default_host,
        "allowed": sorted(all_hosts),
    }
    return web.json_response(resp, status=200)


@superadmin_required
@server_status_required(READ_ALLOWED)
@check_api_params(
    t.Dict({
        t.Key("folder_host"): t.String,
    })
)
async def get_volume_perf_metric(request: web.Request, params: Any) -> web.Response:
    root_ctx: RootContext = request.app["_root.context"]
    access_key = request["keypair"]["access_key"]
    log.info(
        "VFOLDER.VOLUME_PERF_METRIC (email:{}, ak:{})",
        request["user"]["email"],
        access_key,
    )
    proxy_name, volume_name = root_ctx.storage_manager.split_host(params["folder_host"])
    async with root_ctx.storage_manager.request(
        proxy_name,
        "GET",
        "volume/performance-metric",
        json={
            "volume": volume_name,
        },
    ) as (_, storage_resp):
        storage_reply = await storage_resp.json()
    return web.json_response(storage_reply, status=200)


@auth_required
@server_status_required(READ_ALLOWED)
async def list_allowed_types(request: web.Request) -> web.Response:
    root_ctx: RootContext = request.app["_root.context"]
    access_key = request["keypair"]["access_key"]
    log.info(
        "VFOLDER.LIST_ALLOWED_TYPES (email:{}, ak:{})",
        request["user"]["email"],
        access_key,
    )
    allowed_vfolder_types = await root_ctx.shared_config.get_vfolder_types()
    return web.json_response(allowed_vfolder_types, status=200)


@auth_required
@server_status_required(READ_ALLOWED)
@with_vfolder_rows_resolved(VFolderPermissionSetAlias.READABLE)
@with_vfolder_status_checked(VFolderStatusSet.READABLE)
async def get_info(request: web.Request, row: VFolderRow) -> web.Response:
    root_ctx: RootContext = request.app["_root.context"]
    resp: Dict[str, Any] = {}
    folder_name = request.match_info["name"]
    access_key = request["keypair"]["access_key"]
    log.info(
        "VFOLDER.GETINFO (email:{}, ak:{}, vf:{})",
        request["user"]["email"],
        access_key,
        folder_name,
    )
    if row["permission"] is None:
        is_owner = True
        permission = VFolderPermission.OWNER_PERM
    else:
        is_owner = row["is_owner"]
        permission = row["permission"]
    proxy_name, volume_name = root_ctx.storage_manager.split_host(row["host"])
    async with root_ctx.storage_manager.request(
        proxy_name,
        "GET",
        "folder/usage",
        json={
            "volume": volume_name,
            "vfid": str(VFolderID.from_row(row)),
        },
    ) as (_, storage_resp):
        usage = await storage_resp.json()
    resp = {
        "name": row["name"],
        "id": row["id"].hex,
        "host": row["host"],
        "quota_scope_id": str(row["quota_scope_id"]),
        "status": row["status"],
        "numFiles": usage["file_count"],  # legacy
        "num_files": usage["file_count"],
        "used_bytes": usage["used_bytes"],  # added in v20.09
        "created": str(row["created_at"]),  # legacy
        "created_at": str(row["created_at"]),
        "last_used": str(row["created_at"]),
        "user": str(row["user"]),
        "group": str(row["group"]),
        "type": "user" if row["user"] is not None else "group",
        "is_owner": is_owner,
        "permission": permission,
        "usage_mode": row["usage_mode"],
        "cloneable": row["cloneable"],
        "max_size": row["max_size"],
        "cur_size": row["cur_size"],
    }
    return web.json_response(resp, status=200)


@auth_required
@server_status_required(READ_ALLOWED)
@check_api_params(
    t.Dict({
        t.Key("folder_host"): t.String,
        t.Key("id"): tx.UUID,
    })
)
async def get_quota(request: web.Request, params: Any) -> web.Response:
    vfolder_row = (
        await resolve_vfolder_rows(request, VFolderPermissionSetAlias.READABLE, params["id"])
    )[0]
    await check_vfolder_status(vfolder_row, VFolderStatusSet.READABLE)
    root_ctx: RootContext = request.app["_root.context"]
    proxy_name, volume_name = root_ctx.storage_manager.split_host(params["folder_host"])
    log.info(
        "VFOLDER.GET_QUOTA (email:{}, volume_name:{}, vf:{})",
        request["user"]["email"],
        volume_name,
        params["id"],
    )

    # Permission check for the requested vfolder.
    user_role = request["user"]["role"]
    user_uuid = request["user"]["uuid"]
    domain_name = request["user"]["domain_name"]
    if user_role == UserRole.SUPERADMIN:
        pass
    else:
        allowed_vfolder_types = await root_ctx.shared_config.get_vfolder_types()
        async with root_ctx.db.begin_readonly() as conn:
            extra_vf_conds = [vfolders.c.id == params["id"]]
            entries = await query_accessible_vfolders(
                conn,
                user_uuid,
                user_role=user_role,
                domain_name=domain_name,
                allowed_vfolder_types=allowed_vfolder_types,
                extra_vf_conds=(sa.and_(*extra_vf_conds)),
            )
        if len(entries) == 0:
            raise VFolderNotFound(extra_data=params["id"])

    async with root_ctx.storage_manager.request(
        proxy_name,
        "GET",
        "volume/quota",
        json={
            "volume": volume_name,
            "vfid": str(VFolderID.from_row(vfolder_row)),
        },
    ) as (_, storage_resp):
        storage_reply = await storage_resp.json()
    return web.json_response(storage_reply, status=200)


@auth_required
@server_status_required(ALL_ALLOWED)
@check_api_params(
    t.Dict({
        t.Key("folder_host"): t.String,
        t.Key("id"): tx.UUID,
        t.Key("input"): t.Mapping(t.String, t.Any),
    }),
)
async def update_quota(request: web.Request, params: Any) -> web.Response:
    vfolder_row = (
        await resolve_vfolder_rows(request, VFolderPermissionSetAlias.READABLE, params["id"])
    )[0]
    await check_vfolder_status(vfolder_row, VFolderStatusSet.READABLE)
    root_ctx: RootContext = request.app["_root.context"]
    folder_host = params["folder_host"]
    proxy_name, volume_name = root_ctx.storage_manager.split_host(folder_host)
    quota = int(params["input"]["size_bytes"])
    log.info(
        "VFOLDER.UPDATE_QUOTA (email:{}, volume_name:{}, quota:{}, vf:{})",
        request["user"]["email"],
        volume_name,
        quota,
        params["id"],
    )

    # Permission check for the requested vfolder.
    user_role = request["user"]["role"]
    user_uuid = request["user"]["uuid"]
    domain_name = request["user"]["domain_name"]
    resource_policy = request["keypair"]["resource_policy"]

    if user_role == UserRole.SUPERADMIN:
        pass
    else:
        allowed_vfolder_types = await root_ctx.shared_config.get_vfolder_types()
        async with root_ctx.db.begin_readonly() as conn:
            await ensure_host_permission_allowed(
                conn,
                folder_host,
                allowed_vfolder_types=allowed_vfolder_types,
                user_uuid=user_uuid,
                resource_policy=resource_policy,
                domain_name=domain_name,
                permission=VFolderHostPermission.MODIFY,
            )
            extra_vf_conds = [vfolders.c.id == params["id"]]
            entries = await query_accessible_vfolders(
                conn,
                user_uuid,
                user_role=user_role,
                domain_name=domain_name,
                allowed_vfolder_types=allowed_vfolder_types,
                extra_vf_conds=(sa.and_(*extra_vf_conds)),
            )
        if len(entries) == 0:
            raise VFolderNotFound(extra_data=params["id"])

    # Limit vfolder size quota if it is larger than max_quota_scope_size of the resource policy.
    max_quota_scope_size = resource_policy.get("max_quota_scope_size", 0)
    if max_quota_scope_size > 0 and (quota <= 0 or quota > max_quota_scope_size):
        quota = max_quota_scope_size

    async with root_ctx.storage_manager.request(
        proxy_name,
        "PATCH",
        "volume/quota",
        json={
            "volume": volume_name,
            "vfid": str(VFolderID.from_row(vfolder_row)),
            "size_bytes": quota,
        },
    ):
        pass

    # Update the quota for the vfolder in DB.
    async with root_ctx.db.begin() as conn:
        query = (
            sa.update(vfolders)
            .values(max_size=math.ceil(quota / 2**20))  # in Mbytes
            .where(vfolders.c.id == params["id"])
        )
        result = await conn.execute(query)
        assert result.rowcount == 1

    return web.json_response({"size_bytes": quota}, status=200)


@superadmin_required
@server_status_required(READ_ALLOWED)
@check_api_params(
    t.Dict({
        t.Key("folder_host"): t.String,
        t.Key("id"): tx.UUID,
    })
)
async def get_usage(request: web.Request, params: Any) -> web.Response:
    vfolder_row = (
        await resolve_vfolder_rows(request, VFolderPermissionSetAlias.READABLE, params["id"])
    )[0]
    await check_vfolder_status(vfolder_row, VFolderStatusSet.READABLE)
    root_ctx: RootContext = request.app["_root.context"]
    proxy_name, volume_name = root_ctx.storage_manager.split_host(params["folder_host"])
    log.info(
        "VFOLDER.GET_USAGE (email:{}, volume_name:{}, vf:{})",
        request["user"]["email"],
        volume_name,
        params["id"],
    )
    async with root_ctx.storage_manager.request(
        proxy_name,
        "GET",
        "folder/usage",
        json={
            "volume": volume_name,
            "vfid": str(VFolderID(vfolder_row["quota_scope_id"], params["id"])),
        },
    ) as (_, storage_resp):
        usage = await storage_resp.json()
    return web.json_response(usage, status=200)


@superadmin_required
@server_status_required(READ_ALLOWED)
@check_api_params(
    t.Dict({
        t.Key("folder_host"): t.String,
        t.Key("id"): tx.UUID,
    })
)
async def get_used_bytes(request: web.Request, params: Any) -> web.Response:
    vfolder_row = (
        await resolve_vfolder_rows(request, VFolderPermissionSetAlias.READABLE, params["id"])
    )[0]
    await check_vfolder_status(vfolder_row, VFolderStatusSet.READABLE)
    root_ctx: RootContext = request.app["_root.context"]
    proxy_name, volume_name = root_ctx.storage_manager.split_host(params["folder_host"])
    log.info("VFOLDER.GET_USED_BYTES (volume_name:{}, vf:{})", volume_name, params["id"])
    async with root_ctx.storage_manager.request(
        proxy_name,
        "GET",
        "folder/used-bytes",
        json={
            "volume": volume_name,
            "vfid": str(VFolderID(vfolder_row["quota_scope_id"], params["id"])),
        },
    ) as (_, storage_resp):
        usage = await storage_resp.json()
    return web.json_response(usage, status=200)


@auth_required
@server_status_required(ALL_ALLOWED)
@with_vfolder_rows_resolved(VFolderPermission.OWNER_PERM)
@check_api_params(
    t.Dict({
        t.Key("new_name"): tx.Slug(allow_dot=True),
    })
)
async def rename_vfolder(
    request: web.Request, params: Any, row: Sequence[VFolderRow]
) -> web.Response:
    root_ctx: RootContext = request.app["_root.context"]
    old_name = request.match_info["name"]
    access_key = request["keypair"]["access_key"]
    domain_name = request["user"]["domain_name"]
    user_role = request["user"]["role"]
    user_uuid = request["user"]["uuid"]
    resource_policy = request["keypair"]["resource_policy"]
    new_name = params["new_name"]
    allowed_vfolder_types = await root_ctx.shared_config.get_vfolder_types()
    log.info(
        "VFOLDER.RENAME (email:{}, ak:{}, vf.old:{}, vf.new:{})",
        request["user"]["email"],
        access_key,
        old_name,
        new_name,
    )
    async with root_ctx.db.begin() as conn:
        entries = await query_accessible_vfolders(
            conn,
            user_uuid,
            user_role=user_role,
            domain_name=domain_name,
            allowed_vfolder_types=allowed_vfolder_types,
        )
        for entry in entries:
            if entry["name"] == new_name:
                raise InvalidAPIParameters(
                    "One of your accessible vfolders already has the name you requested."
                )
        for entry in entries:
            if entry["name"] == old_name:
                if not entry["is_owner"]:
                    raise InvalidAPIParameters(
                        "Cannot change the name of a vfolder that is not owned by myself."
                    )
                await ensure_host_permission_allowed(
                    conn,
                    entry["host"],
                    allowed_vfolder_types=allowed_vfolder_types,
                    user_uuid=user_uuid,
                    resource_policy=resource_policy,
                    domain_name=domain_name,
                    permission=VFolderHostPermission.MODIFY,
                )
                query = (
                    sa.update(vfolders).values(name=new_name).where(vfolders.c.id == entry["id"])
                )
                await conn.execute(query)
                break
    return web.Response(status=201)


@auth_required
@server_status_required(ALL_ALLOWED)
@with_vfolder_rows_resolved(VFolderPermission.OWNER_PERM)
@with_vfolder_status_checked(VFolderStatusSet.UPDATABLE)
@check_api_params(
    t.Dict({
        t.Key("cloneable", default=None): t.Bool | t.Null,
        t.Key("permission", default=None): tx.Enum(VFolderPermission) | t.Null,
    })
)
async def update_vfolder_options(
    request: web.Request, params: Any, row: VFolderRow
) -> web.Response:
    root_ctx: RootContext = request.app["_root.context"]
    user_uuid = request["user"]["uuid"]
    domain_name = request["user"]["domain_name"]
    resource_policy = request["keypair"]["resource_policy"]
    allowed_vfolder_types = await root_ctx.shared_config.get_vfolder_types()
    async with root_ctx.db.begin_readonly() as conn:
        query = sa.select([vfolders.c.host]).select_from(vfolders).where(vfolders.c.id == row["id"])
        folder_host = await conn.scalar(query)
        await ensure_host_permission_allowed(
            conn,
            folder_host,
            allowed_vfolder_types=allowed_vfolder_types,
            user_uuid=user_uuid,
            resource_policy=resource_policy,
            domain_name=domain_name,
            permission=VFolderHostPermission.MODIFY,
        )

    updated_fields = {}
    if params["cloneable"] is not None and params["cloneable"] != row["cloneable"]:
        updated_fields["cloneable"] = params["cloneable"]
    if params["permission"] is not None and params["permission"] != row["permission"]:
        updated_fields["permission"] = params["permission"]
    if not row["is_owner"]:
        raise InvalidAPIParameters(
            "Cannot change the options of a vfolder that is not owned by myself."
        )

    if len(updated_fields) > 0:
        async with root_ctx.db.begin() as conn:
            query = sa.update(vfolders).values(**updated_fields).where(vfolders.c.id == row["id"])
            await conn.execute(query)
    return web.Response(status=201)


@auth_required
@server_status_required(READ_ALLOWED)
@with_vfolder_rows_resolved(VFolderPermissionSetAlias.WRITABLE)
@with_vfolder_status_checked(VFolderStatusSet.UPDATABLE)
@check_api_params(
    t.Dict({
        t.Key("path"): t.String | t.List(t.String),
        t.Key("parents", default=True): t.ToBool,
        t.Key("exist_ok", default=False): t.ToBool,
    })
)
async def mkdir(request: web.Request, params: Any, row: VFolderRow) -> web.Response:
    if isinstance(params["path"], list) and len(params["path"]) > 50:
        raise InvalidAPIParameters("Too many directories specified.")
    root_ctx: RootContext = request.app["_root.context"]
    folder_name = request.match_info["name"]
    access_key = request["keypair"]["access_key"]
    log.info(
        "VFOLDER.MKDIR (email:{}, ak:{}, vf:{}, paths:{})",
        request["user"]["email"],
        access_key,
        folder_name,
        params["path"],
    )
    proxy_name, volume_name = root_ctx.storage_manager.split_host(row["host"])
    async with root_ctx.storage_manager.request(
        proxy_name,
        "POST",
        "folder/file/mkdir",
        json={
            "volume": volume_name,
            "vfid": str(VFolderID(row["quota_scope_id"], row["id"])),
            "relpath": params["path"],
            "parents": params["parents"],
            "exist_ok": params["exist_ok"],
        },
    ) as (_, storage_resp):
        storage_reply = await storage_resp.json()
        match storage_resp.status:
            case 200 | 207:
                return web.json_response(storage_reply, status=storage_resp.status)
            # 422 will be wrapped as VFolderOperationFailed by storage_manager
            case _:
                raise RuntimeError("should not reach here")


@auth_required
@server_status_required(READ_ALLOWED)
@with_vfolder_rows_resolved(VFolderPermissionSetAlias.READABLE)
@with_vfolder_status_checked(VFolderStatusSet.READABLE)
@check_api_params(
    t.Dict({
        tx.AliasedKey(["path", "file"]): t.String,
        t.Key("archive", default=False): t.ToBool,
    })
)
async def create_download_session(
    request: web.Request, params: Any, row: VFolderRow
) -> web.Response:
    root_ctx: RootContext = request.app["_root.context"]
    log_fmt = "VFOLDER.CREATE_DOWNLOAD_SESSION(email:{}, ak:{}, vf:{}, path:{})"
    log_args = (
        request["user"]["email"],
        request["keypair"]["access_key"],
        row["name"],
        params["path"],
    )
    log.info(log_fmt, *log_args)
    unmanaged_path = row["unmanaged_path"]
    user_uuid = request["user"]["uuid"]
    folder_host = row["host"]
    domain_name = request["user"]["domain_name"]
    resource_policy = request["keypair"]["resource_policy"]
    allowed_vfolder_types = await root_ctx.shared_config.get_vfolder_types()
    async with root_ctx.db.begin_readonly() as conn:
        await ensure_host_permission_allowed(
            conn,
            folder_host,
            allowed_vfolder_types=allowed_vfolder_types,
            user_uuid=user_uuid,
            resource_policy=resource_policy,
            domain_name=domain_name,
            permission=VFolderHostPermission.DOWNLOAD_FILE,
        )
    proxy_name, volume_name = root_ctx.storage_manager.split_host(folder_host)
    async with root_ctx.storage_manager.request(
        proxy_name,
        "POST",
        "folder/file/download",
        json={
            "volume": volume_name,
            "vfid": str(VFolderID(row["quota_scope_id"], row["id"])),
            "relpath": params["path"],
            "archive": params["archive"],
            "unmanaged_path": unmanaged_path if unmanaged_path else None,
        },
    ) as (client_api_url, storage_resp):
        storage_reply = await storage_resp.json()
        resp = {
            "token": storage_reply["token"],
            "url": str(client_api_url / "download"),
        }
    return web.json_response(resp, status=200)


@auth_required
@server_status_required(READ_ALLOWED)
@with_vfolder_rows_resolved(VFolderPermissionSetAlias.WRITABLE)
@with_vfolder_status_checked(VFolderStatusSet.UPDATABLE)
@check_api_params(
    t.Dict({
        t.Key("path"): t.String,
        t.Key("size"): t.ToInt,
    })
)
async def create_upload_session(request: web.Request, params: Any, row: VFolderRow) -> web.Response:
    root_ctx: RootContext = request.app["_root.context"]
    folder_name = request.match_info["name"]
    access_key = request["keypair"]["access_key"]
    log_fmt = "VFOLDER.CREATE_UPLOAD_SESSION (email:{}, ak:{}, vf:{}, path:{})"
    log_args = (request["user"]["email"], access_key, folder_name, params["path"])
    log.info(log_fmt, *log_args)
    user_uuid = request["user"]["uuid"]
    domain_name = request["user"]["domain_name"]
    folder_host = row["host"]
    resource_policy = request["keypair"]["resource_policy"]
    allowed_vfolder_types = await root_ctx.shared_config.get_vfolder_types()
    async with root_ctx.db.begin_readonly() as conn:
        await ensure_host_permission_allowed(
            conn,
            folder_host,
            allowed_vfolder_types=allowed_vfolder_types,
            user_uuid=user_uuid,
            resource_policy=resource_policy,
            domain_name=domain_name,
            permission=VFolderHostPermission.UPLOAD_FILE,
        )
    proxy_name, volume_name = root_ctx.storage_manager.split_host(folder_host)
    async with root_ctx.storage_manager.request(
        proxy_name,
        "POST",
        "folder/file/upload",
        json={
            "volume": volume_name,
            "vfid": str(VFolderID(row["quota_scope_id"], row["id"])),
            "relpath": params["path"],
            "size": params["size"],
        },
    ) as (client_api_url, storage_resp):
        storage_reply = await storage_resp.json()
        resp = {
            "token": storage_reply["token"],
            "url": str(client_api_url / "upload"),
        }
    return web.json_response(resp, status=200)


@auth_required
@server_status_required(READ_ALLOWED)
@with_vfolder_rows_resolved(VFolderPermissionSetAlias.WRITABLE)
@with_vfolder_status_checked(VFolderStatusSet.UPDATABLE)
@check_api_params(
    t.Dict({
        t.Key("target_path"): t.String,
        t.Key("new_name"): t.String,
        t.Key("is_dir", default=False): t.ToBool,  # ignored since 22.03
    })
)
async def rename_file(request: web.Request, params: Any, row: VFolderRow) -> web.Response:
    root_ctx: RootContext = request.app["_root.context"]
    folder_name = request.match_info["name"]
    access_key = request["keypair"]["access_key"]
    user_uuid = request["user"]["uuid"]
    domain_name = request["user"]["domain_name"]
    folder_host = row["host"]
    resource_policy = request["keypair"]["resource_policy"]
    allowed_vfolder_types = await root_ctx.shared_config.get_vfolder_types()
    async with root_ctx.db.begin_readonly() as conn:
        await ensure_host_permission_allowed(
            conn,
            folder_host,
            allowed_vfolder_types=allowed_vfolder_types,
            user_uuid=user_uuid,
            resource_policy=resource_policy,
            domain_name=domain_name,
            permission=VFolderHostPermission.MODIFY,
        )
    log.info(
        "VFOLDER.RENAME_FILE (email:{}, ak:{}, vf:{}, target_path:{}, new_name:{})",
        request["user"]["email"],
        access_key,
        folder_name,
        params["target_path"],
        params["new_name"],
    )
    proxy_name, volume_name = root_ctx.storage_manager.split_host(folder_host)
    async with root_ctx.storage_manager.request(
        proxy_name,
        "POST",
        "folder/file/rename",
        json={
            "volume": volume_name,
            "vfid": str(VFolderID(row["quota_scope_id"], row["id"])),
            "relpath": params["target_path"],
            "new_name": params["new_name"],
        },
    ):
        pass
    return web.json_response({}, status=200)


@auth_required
@server_status_required(READ_ALLOWED)
@with_vfolder_rows_resolved(VFolderPermissionSetAlias.WRITABLE)
@with_vfolder_status_checked(VFolderStatusSet.UPDATABLE)
@check_api_params(
    t.Dict({
        t.Key("src"): t.String,
        t.Key("dst"): t.String,
    })
)
async def move_file(request: web.Request, params: Any, row: VFolderRow) -> web.Response:
    root_ctx: RootContext = request.app["_root.context"]
    folder_name = request.match_info["name"]
    access_key = request["keypair"]["access_key"]
    log.info(
        "VFOLDER.MOVE_FILE (email:{}, ak:{}, vf:{}, src:{}, dst:{})",
        request["user"]["email"],
        access_key,
        folder_name,
        params["src"],
        params["dst"],
    )
    proxy_name, volume_name = root_ctx.storage_manager.split_host(row["host"])
    async with root_ctx.storage_manager.request(
        proxy_name,
        "POST",
        "folder/file/move",
        json={
            "volume": volume_name,
            "vfid": str(VFolderID(row["quota_scope_id"], row["id"])),
            "src_relpath": params["src"],
            "dst_relpath": params["dst"],
        },
    ):
        pass
    return web.json_response({}, status=200)


@auth_required
@server_status_required(READ_ALLOWED)
@with_vfolder_rows_resolved(VFolderPermissionSetAlias.WRITABLE)
@with_vfolder_status_checked(VFolderStatusSet.UPDATABLE)
@check_api_params(
    t.Dict({
        t.Key("files"): t.List(t.String),
        t.Key("recursive", default=False): t.ToBool,
    })
)
async def delete_files(request: web.Request, params: Any, row: VFolderRow) -> web.Response:
    root_ctx: RootContext = request.app["_root.context"]
    folder_name = request.match_info["name"]
    access_key = request["keypair"]["access_key"]
    recursive = params["recursive"]
    log.info(
        "VFOLDER.DELETE_FILES (email:{}, ak:{}, vf:{}, path:{}, recursive:{})",
        request["user"]["email"],
        access_key,
        folder_name,
        params["files"],
        recursive,
    )
    proxy_name, volume_name = root_ctx.storage_manager.split_host(row["host"])
    async with root_ctx.storage_manager.request(
        proxy_name,
        "POST",
        "folder/file/delete",
        json={
            "volume": volume_name,
            "vfid": str(VFolderID(row["quota_scope_id"], row["id"])),
            "relpaths": params["files"],
            "recursive": recursive,
        },
    ):
        pass
    return web.json_response({}, status=200)


@auth_required
@server_status_required(READ_ALLOWED)
@with_vfolder_rows_resolved(VFolderPermissionSetAlias.READABLE)
@with_vfolder_status_checked(VFolderStatusSet.READABLE)
@check_api_params(
    t.Dict({
        t.Key("path", default=""): t.String(allow_blank=True),
    })
)
async def list_files(request: web.Request, params: Any, row: VFolderRow) -> web.Response:
    # we can skip check_vfolder_status() guard here since the status is already verified by
    # vfolder_permission_required() decorator
    root_ctx: RootContext = request.app["_root.context"]
    folder_name = request.match_info["name"]
    access_key = request["keypair"]["access_key"]
    log.info(
        "VFOLDER.LIST_FILES (email:{}, ak:{}, vf:{}, path:{})",
        request["user"]["email"],
        access_key,
        folder_name,
        params["path"],
    )
    proxy_name, volume_name = root_ctx.storage_manager.split_host(row["host"])
    async with root_ctx.storage_manager.request(
        proxy_name,
        "POST",
        "folder/file/list",
        json={
            "volume": volume_name,
            "vfid": str(VFolderID(row["quota_scope_id"], row["id"])),
            "relpath": params["path"],
        },
    ) as (_, storage_resp):
        result = await storage_resp.json()
        resp = {
            "items": [
                {
                    "name": item["name"],
                    "type": item["type"],
                    "size": item["stat"]["size"],  # humanize?
                    "mode": oct(item["stat"]["mode"])[2:][-3:],
                    "created": item["stat"]["created"],
                    "modified": item["stat"]["modified"],
                }
                for item in result["items"]
            ],
            "files": json.dumps([  # for legacy (to be removed in 21.03)
                {
                    "filename": item["name"],
                    "size": item["stat"]["size"],
                    "mode": stat.filemode(item["stat"]["mode"]),
                    "ctime": datetime.fromisoformat(item["stat"]["created"]).timestamp(),
                    "atime": 0,
                    "mtime": datetime.fromisoformat(item["stat"]["modified"]).timestamp(),
                }
                for item in result["items"]
            ]),
        }
    return web.json_response(resp, status=200)


@auth_required
@server_status_required(READ_ALLOWED)
async def list_sent_invitations(request: web.Request) -> web.Response:
    root_ctx: RootContext = request.app["_root.context"]
    access_key = request["keypair"]["access_key"]
    log.info(
        "VFOLDER.LIST_SENT_INVITATIONS (email:{}, ak:{})",
        request["user"]["email"],
        access_key,
    )
    async with root_ctx.db.begin() as conn:
        j = sa.join(vfolders, vfolder_invitations, vfolders.c.id == vfolder_invitations.c.vfolder)
        query = (
            sa.select([vfolder_invitations, vfolders.c.name])
            .select_from(j)
            .where(
                (vfolder_invitations.c.inviter == request["user"]["email"])
                & (vfolder_invitations.c.state == VFolderInvitationState.PENDING),
            )
        )
        result = await conn.execute(query)
        invitations = result.fetchall()
    invs_info = []
    for inv in invitations:
        invs_info.append({
            "id": str(inv.id),
            "inviter": inv.inviter,
            "invitee": inv.invitee,
            "perm": inv.permission,
            "state": inv.state.value,
            "created_at": str(inv.created_at),
            "modified_at": str(inv.modified_at),
            "vfolder_id": str(inv.vfolder),
            "vfolder_name": inv.name,
        })
    resp = {"invitations": invs_info}
    return web.json_response(resp, status=200)


@auth_required
@server_status_required(ALL_ALLOWED)
@check_api_params(
    t.Dict({
        tx.AliasedKey(["perm", "permission"]): VFolderPermissionValidator,
    }),
)
async def update_invitation(request: web.Request, params: Any) -> web.Response:
    """
    Update sent invitation's permission. Other fields are not allowed to be updated.
    """
    root_ctx: RootContext = request.app["_root.context"]
    access_key = request["keypair"]["access_key"]
    inv_id = request.match_info["inv_id"]
    perm = params["perm"]
    log.info(
        "VFOLDER.UPDATE_INVITATION (email:{}, ak:{}, inv:{})",
        request["user"]["email"],
        access_key,
        inv_id,
    )
    async with root_ctx.db.begin() as conn:
        query = (
            sa.update(vfolder_invitations)
            .values(permission=perm)
            .where(
                (vfolder_invitations.c.id == inv_id)
                & (vfolder_invitations.c.inviter == request["user"]["email"])
                & (vfolder_invitations.c.state == VFolderInvitationState.PENDING),
            )
        )
        await conn.execute(query)
    resp = {"msg": f"vfolder invitation updated: {inv_id}."}
    return web.json_response(resp, status=200)


@auth_required
@server_status_required(ALL_ALLOWED)
@with_vfolder_rows_resolved(VFolderPermission.OWNER_PERM)
@with_vfolder_status_checked(VFolderStatusSet.UPDATABLE)
@check_api_params(
    t.Dict({
        tx.AliasedKey(["perm", "permission"], default="rw"): VFolderPermissionValidator,
        tx.AliasedKey(["emails", "user_ids", "userIDs"]): t.List(t.String),
    }),
)
async def invite(request: web.Request, params: Any, row: VFolderRow) -> web.Response:
    root_ctx: RootContext = request.app["_root.context"]
    folder_name = request.match_info["name"]
    access_key = request["keypair"]["access_key"]
    user_uuid = request["user"]["uuid"]
    perm = params["perm"]
    invitee_emails = params["emails"]
    log.info(
        "VFOLDER.INVITE (email:{}, ak:{}, vf:{}, inv.users:{})",
        request["user"]["email"],
        access_key,
        folder_name,
        ",".join(invitee_emails),
    )
    domain_name = request["user"]["domain_name"]
    resource_policy = request["keypair"]["resource_policy"]
    if folder_name.startswith("."):
        raise GenericForbidden("Cannot share private dot-prefixed vfolders.")

    rows = await resolve_vfolder_rows(request, VFolderPermission.OWNER_PERM, folder_name)
    for row in rows:
        try:
            await check_vfolder_status(row, VFolderStatusSet.READABLE)
            break
        except VFolderFilterStatusFailed:
            continue
    else:
        raise VFolderFilterStatusFailed
    source_vfolder = row

    async with root_ctx.db.begin_readonly() as conn:
        allowed_vfolder_types = await root_ctx.shared_config.get_vfolder_types()
        await ensure_host_permission_allowed(
            conn,
            source_vfolder["host"],
            allowed_vfolder_types=allowed_vfolder_types,
            user_uuid=user_uuid,
            resource_policy=resource_policy,
            domain_name=domain_name,
            permission=VFolderHostPermission.INVITE_OTHERS,
        )
    async with root_ctx.db.begin() as conn:
        # Get invited user's keypairs except vfolder owner.
        # Add filter on keypair in `ACTIVE` status
        query = (
            sa.select([keypairs.c.user_id, keypairs.c.user])
            .select_from(keypairs)
            .where(
                (keypairs.c.user_id.in_(invitee_emails))
                & (keypairs.c.user_id != request["user"]["email"])
                & (keypairs.c.is_active.is_(True))
            )
        )
        try:
            result = await conn.execute(query)
        except sa.exc.DataError:
            raise InvalidAPIParameters
        kps = result.fetchall()
        if len(kps) < 1:
            raise ObjectNotFound(object_name="vfolder invitation")

        # Prevent inviting user who already share the target folder.
        invitee_uuids = [kp.user for kp in kps]
        j = sa.join(vfolders, vfolder_permissions, vfolders.c.id == vfolder_permissions.c.vfolder)
        query = (
            sa.select([sa.func.count()])
            .select_from(j)
            .where(
                (vfolders.c.user.in_(invitee_uuids) | vfolder_permissions.c.user.in_(invitee_uuids))
                & (vfolders.c.id == source_vfolder["id"]),
            )
        )
        result = await conn.execute(query)
        if result.scalar() > 0:
            raise VFolderAlreadyExists(
                extra_msg="Invitation to this VFolder already sent out to target user"
            )

        # Create invitation.
        invitees = [kp.user_id for kp in kps]
        invited_ids = []
        for invitee in set(invitees):
            inviter = request["user"]["id"]
            # Do not create invitation if already exists.
            query = (
                sa.select([sa.func.count()])
                .select_from(vfolder_invitations)
                .where(
                    (vfolder_invitations.c.inviter == inviter)
                    & (vfolder_invitations.c.invitee == invitee)
                    & (vfolder_invitations.c.vfolder == source_vfolder["id"])
                    & (vfolder_invitations.c.state == VFolderInvitationState.PENDING),
                )
            )
            result = await conn.execute(query)
            if result.scalar() > 0:
                continue

            # TODO: insert multiple values with one query.
            #       insert().values([{}, {}, ...]) does not work:
            #       sqlalchemy.exc.CompileError: The 'default' dialect with current
            #       database version settings does not support in-place multirow
            #       inserts.
            query = sa.insert(
                vfolder_invitations,
                {
                    "id": uuid.uuid4().hex,
                    "permission": perm,
                    "vfolder": source_vfolder["id"],
                    "inviter": inviter,
                    "invitee": invitee,
                    "state": VFolderInvitationState.PENDING,
                },
            )
            try:
                await conn.execute(query)
                invited_ids.append(invitee)
            except sa.exc.DataError:
                pass
    resp = {"invited_ids": invited_ids}
    return web.json_response(resp, status=201)


@auth_required
@server_status_required(READ_ALLOWED)
async def invitations(request: web.Request) -> web.Response:
    root_ctx: RootContext = request.app["_root.context"]
    access_key = request["keypair"]["access_key"]
    log.info(
        "VFOLDER.INVITATIONS (email:{}, ak:{})",
        request["user"]["email"],
        access_key,
    )
    async with root_ctx.db.begin() as conn:
        j = sa.join(vfolders, vfolder_invitations, vfolders.c.id == vfolder_invitations.c.vfolder)
        query = (
            sa.select([vfolder_invitations, vfolders.c.name])
            .select_from(j)
            .where(
                (vfolder_invitations.c.invitee == request["user"]["id"])
                & (vfolder_invitations.c.state == VFolderInvitationState.PENDING),
            )
        )
        result = await conn.execute(query)
        invitations = result.fetchall()
    invs_info = []
    for inv in invitations:
        invs_info.append({
            "id": str(inv.id),
            "inviter": inv.inviter,
            "invitee": inv.invitee,
            "perm": inv.permission,
            "state": inv.state,
            "created_at": str(inv.created_at),
            "modified_at": str(inv.modified_at),
            "vfolder_id": str(inv.vfolder),
            "vfolder_name": inv.name,
        })
    resp = {"invitations": invs_info}
    return web.json_response(resp, status=200)


@auth_required
@server_status_required(ALL_ALLOWED)
@check_api_params(
    t.Dict({
        t.Key("inv_id"): t.String,
    }),
)
async def accept_invitation(request: web.Request, params: Any) -> web.Response:
    """Accept invitation by invitee.

    * `inv_ak` parameter is removed from 19.06 since virtual folder's ownership is
    moved from keypair to a user or a group.

    :param inv_id: ID of vfolder_invitations row.
    """
    root_ctx: RootContext = request.app["_root.context"]
    access_key = request["keypair"]["access_key"]
    user_uuid = request["user"]["uuid"]
    inv_id = params["inv_id"]
    log.info(
        "VFOLDER.ACCEPT_INVITATION (email:{}, ak:{}, inv:{})",
        request["user"]["email"],
        access_key,
        inv_id,
    )
    async with root_ctx.db.begin() as conn:
        # Get invitation.
        query = (
            sa.select([vfolder_invitations])
            .select_from(vfolder_invitations)
            .where(
                (vfolder_invitations.c.id == inv_id)
                & (vfolder_invitations.c.state == VFolderInvitationState.PENDING),
            )
        )
        result = await conn.execute(query)
        invitation = result.first()
        if invitation is None:
            raise ObjectNotFound(object_name="vfolder invitation")

        # Get target virtual folder.
        query = (
            sa.select([vfolders.c.name])
            .select_from(vfolders)
            .where(vfolders.c.id == invitation.vfolder)
        )
        result = await conn.execute(query)
        target_vfolder = result.first()
        if target_vfolder is None:
            raise VFolderNotFound

        # Prevent accepting vfolder with duplicated name.
        j = sa.join(
            vfolders,
            vfolder_permissions,
            vfolders.c.id == vfolder_permissions.c.vfolder,
            isouter=True,
        )
        query = (
            sa.select([sa.func.count()])
            .select_from(j)
            .where(
                ((vfolders.c.user == user_uuid) | (vfolder_permissions.c.user == user_uuid))
                & (vfolders.c.name == target_vfolder.name)
                & (vfolders.c.status.not_in(vfolder_status_map[VFolderStatusSet.INACCESSIBLE])),
            )
        )
        result = await conn.execute(query)
        if result.scalar() > 0:
            raise VFolderAlreadyExists

        # Create permission relation between the vfolder and the invitee.
        query = sa.insert(
            vfolder_permissions,
            {
                "permission": VFolderPermission(invitation.permission),
                "vfolder": invitation.vfolder,
                "user": user_uuid,
            },
        )
        await conn.execute(query)

        # Clear used invitation.
        query = (
            sa.update(vfolder_invitations)
            .where(vfolder_invitations.c.id == inv_id)
            .values(state=VFolderInvitationState.ACCEPTED)
        )
        await conn.execute(query)
    return web.json_response({})


@auth_required
@server_status_required(ALL_ALLOWED)
@check_api_params(
    t.Dict({
        t.Key("inv_id"): t.String,
    })
)
async def delete_invitation(request: web.Request, params: Any) -> web.Response:
    root_ctx: RootContext = request.app["_root.context"]
    access_key = request["keypair"]["access_key"]
    request_email = request["user"]["email"]
    inv_id = params["inv_id"]
    log.info(
        "VFOLDER.DELETE_INVITATION (email:{}, ak:{}, inv:{})",
        request["user"]["email"],
        access_key,
        inv_id,
    )
    try:
        async with root_ctx.db.begin() as conn:
            query = (
                sa.select([
                    vfolder_invitations.c.inviter,
                    vfolder_invitations.c.invitee,
                ])
                .select_from(vfolder_invitations)
                .where(
                    (vfolder_invitations.c.id == inv_id)
                    & (vfolder_invitations.c.state == VFolderInvitationState.PENDING),
                )
            )
            result = await conn.execute(query)
            row = result.first()
            if row is None:
                raise ObjectNotFound(object_name="vfolder invitation")
            if request_email == row.inviter:
                state = VFolderInvitationState.CANCELED
            elif request_email == row.invitee:
                state = VFolderInvitationState.REJECTED
            else:
                raise GenericForbidden("Cannot change other user's invitaiton")
            query = (
                sa.update(vfolder_invitations)
                .values(state=state)
                .where(vfolder_invitations.c.id == inv_id)
            )
            await conn.execute(query)
    except sa.exc.IntegrityError as e:
        raise InternalServerError(f"integrity error: {e}")
    except (asyncio.CancelledError, asyncio.TimeoutError):
        raise
    except Exception as e:
        raise InternalServerError(f"unexpected error: {e}")
    return web.json_response({})


@admin_required
@server_status_required(ALL_ALLOWED)
@with_vfolder_rows_resolved(VFolderPermission.OWNER_PERM)
@with_vfolder_status_checked(VFolderStatusSet.UPDATABLE)
@check_api_params(
    t.Dict({
        t.Key("permission", default="rw"): VFolderPermissionValidator,
        t.Key("emails"): t.List(t.String),
    }),
)
async def share(request: web.Request, params: Any, row: VFolderRow) -> web.Response:
    """
    Share a group folder to users with overriding permission.

    This will create vfolder_permission(s) relation directly without
    creating invitation(s). Only group-type vfolders are allowed to
    be shared directly.
    """
    root_ctx: RootContext = request.app["_root.context"]
    access_key = request["keypair"]["access_key"]
    folder_name = request.match_info["name"]
    log.info(
        "VFOLDER.SHARE (email:{}, ak:{}, vf:{}, perm:{}, users:{})",
        request["user"]["email"],
        access_key,
        folder_name,
        params["permission"],
        ",".join(params["emails"]),
    )
    user_uuid = request["user"]["uuid"]
    domain_name = request["user"]["domain_name"]
    resource_policy = request["keypair"]["resource_policy"]
    async with root_ctx.db.begin() as conn:
        from ..models import association_groups_users as agus

        # Get the group-type virtual folder.
        query = (
            sa.select([vfolders.c.id, vfolders.c.host, vfolders.c.ownership_type, vfolders.c.group])
            .select_from(vfolders)
            .where(
                (vfolders.c.ownership_type == VFolderOwnershipType.GROUP)
                & (vfolders.c.name == folder_name),
            )
        )
        result = await conn.execute(query)
        vf_infos = result.fetchall()
        if len(vf_infos) < 1:
            raise VFolderNotFound("Only project folders are directly sharable.")
        if len(vf_infos) > 1:
            raise InternalServerError(f"Multiple project folders found: {folder_name}")
        vf_info = vf_infos[0]
        allowed_vfolder_types = await root_ctx.shared_config.get_vfolder_types()
        await ensure_host_permission_allowed(
            conn,
            vf_info["host"],
            allowed_vfolder_types=allowed_vfolder_types,
            user_uuid=user_uuid,
            resource_policy=resource_policy,
            domain_name=domain_name,
            permission=VFolderHostPermission.SET_USER_PERM,
        )

        # Convert users' emails to uuids and check if user belong to the group of vfolder.
        j = users.join(agus, users.c.uuid == agus.c.user_id)
        query = (
            sa.select([users.c.uuid, users.c.email])
            .select_from(j)
            .where(
                (users.c.email.in_(params["emails"]))
                & (users.c.email != request["user"]["email"])
                & (agus.c.group_id == vf_info["group"])
                & (users.c.status.in_(ACTIVE_USER_STATUSES)),
            )
        )
        result = await conn.execute(query)
        user_info = result.fetchall()
        users_to_share = [u["uuid"] for u in user_info]
        emails_to_share = [u["email"] for u in user_info]
        if len(user_info) < 1:
            raise ObjectNotFound(object_name="user")
        if len(user_info) < len(params["emails"]):
            users_not_invfolder_group = list(set(params["emails"]) - set(emails_to_share))
            raise ObjectNotFound(
                "Some users do not belong to folder's group:"
                f" {','.join(users_not_invfolder_group)}",
                object_name="user",
            )

        # Do not share to users who have already been shared the folder.
        query = (
            sa.select([vfolder_permissions])
            .select_from(vfolder_permissions)
            .where(
                (vfolder_permissions.c.user.in_(users_to_share))
                & (vfolder_permissions.c.vfolder == vf_info["id"]),
            )
        )
        result = await conn.execute(query)
        users_not_to_share = [u.user for u in result.fetchall()]
        users_to_share = list(set(users_to_share) - set(users_not_to_share))

        # Create vfolder_permission(s).
        for _user in users_to_share:
            query = sa.insert(
                vfolder_permissions,
                {
                    "permission": params["permission"],
                    "vfolder": vf_info["id"],
                    "user": _user,
                },
            )
            await conn.execute(query)
        # Update existing vfolder_permission(s).
        for _user in users_not_to_share:
            query = (
                sa.update(vfolder_permissions)
                .values(permission=params["permission"])
                .where(vfolder_permissions.c.vfolder == vf_info["id"])
                .where(vfolder_permissions.c.user == _user)
            )
            await conn.execute(query)

        return web.json_response({"shared_emails": emails_to_share}, status=201)


@admin_required
@server_status_required(ALL_ALLOWED)
@with_vfolder_rows_resolved(VFolderPermission.OWNER_PERM)
@with_vfolder_status_checked(VFolderStatusSet.UPDATABLE)
@check_api_params(
    t.Dict({
        t.Key("emails"): t.List(t.String),
    }),
)
async def unshare(request: web.Request, params: Any, row: VFolderRow) -> web.Response:
    """
    Unshare a group folder from users.
    """
    root_ctx: RootContext = request.app["_root.context"]
    access_key = request["keypair"]["access_key"]
    folder_name = request.match_info["name"]
    log.info(
        "VFOLDER.UNSHARE (email:{}, ak:{}, vf:{}, users:{})",
        request["user"]["email"],
        access_key,
        folder_name,
        ",".join(params["emails"]),
    )
    user_uuid = request["user"]["uuid"]
    domain_name = request["user"]["domain_name"]
    resource_policy = request["keypair"]["resource_policy"]
    async with root_ctx.db.begin() as conn:
        # Get the group-type virtual folder.
        query = (
            sa.select([vfolders.c.id, vfolders.c.host])
            .select_from(vfolders)
            .where(
                (vfolders.c.ownership_type == VFolderOwnershipType.GROUP)
                & (vfolders.c.name == folder_name),
            )
        )
        result = await conn.execute(query)
        vf_infos = result.fetchall()
        if len(vf_infos) < 1:
            raise VFolderNotFound("Only project folders are directly unsharable.")
        if len(vf_infos) > 1:
            raise InternalServerError(f"Multiple project folders found: {folder_name}")
        vf_info = vf_infos[0]
        allowed_vfolder_types = await root_ctx.shared_config.get_vfolder_types()
        await ensure_host_permission_allowed(
            conn,
            vf_info["host"],
            allowed_vfolder_types=allowed_vfolder_types,
            user_uuid=user_uuid,
            resource_policy=resource_policy,
            domain_name=domain_name,
            permission=VFolderHostPermission.SET_USER_PERM,
        )

        # Convert users' emails to uuids.
        query = (
            sa.select([users.c.uuid]).select_from(users).where(users.c.email.in_(params["emails"]))
        )
        result = await conn.execute(query)
        users_to_unshare = [u["uuid"] for u in result.fetchall()]
        if len(users_to_unshare) < 1:
            raise ObjectNotFound(object_name="user(s).")

        # Delete vfolder_permission(s).
        query = sa.delete(vfolder_permissions).where(
            (vfolder_permissions.c.vfolder == vf_info["id"])
            & (vfolder_permissions.c.user.in_(users_to_unshare)),
        )
        await conn.execute(query)
        return web.json_response({"unshared_emails": params["emails"]}, status=200)


async def _delete(
    root_ctx: RootContext,
    condition: sa.sql.BinaryExpression,
    user_uuid: uuid.UUID,
    user_role: UserRole,
    domain_name: str,
    allowed_vfolder_types: Sequence[str],
    resource_policy: Mapping[str, Any],
) -> None:
    async with root_ctx.db.begin() as conn:
        entries = await query_accessible_vfolders(
            conn,
            user_uuid,
            allow_privileged_access=True,
            user_role=user_role,
            domain_name=domain_name,
            allowed_vfolder_types=allowed_vfolder_types,
            extra_vf_conds=condition,
        )
        if len(entries) > 1:
            raise TooManyVFoldersFound(
                extra_msg="Multiple folders with the same name.",
                extra_data=[entry["host"] for entry in entries],
            )
        elif len(entries) == 0:
            raise InvalidAPIParameters("No such vfolder.")
        # query_accesible_vfolders returns list
        entry = entries[0]
        # Folder owner OR user who have DELETE permission can delete folder.
        if not entry["is_owner"] and entry["permission"] != VFolderPermission.RW_DELETE:
            raise InvalidAPIParameters("Cannot delete the vfolder that is not owned by myself.")
        # perform extra check to make sure records of alive model service not removed by foreign key rule
        if entry["usage_mode"] == VFolderUsageMode.MODEL:
            async with root_ctx.db._begin_session(conn) as sess:
                live_endpoints = await EndpointRow.list_by_model(sess, entry["id"])
                if (
                    len([
                        e for e in live_endpoints if e.lifecycle_stage == EndpointLifecycle.CREATED
                    ])
                    > 0
                ):
                    raise ModelServiceDependencyNotCleared
        folder_host = entry["host"]
        await ensure_host_permission_allowed(
            conn,
            folder_host,
            allowed_vfolder_types=allowed_vfolder_types,
            user_uuid=user_uuid,
            resource_policy=resource_policy,
            domain_name=domain_name,
            permission=VFolderHostPermission.DELETE,
        )

    await update_vfolder_status(
        root_ctx.db,
        (entry["id"],),
        VFolderOperationStatus.DELETE_PENDING,
    )


class DeleteRequestModel(BaseModel):
    vfolder_id: uuid.UUID = Field(
        validation_alias=AliasChoices("vfolder_id", "vfolderId", "id"),
        description="Target vfolder id to soft-delete, to go to trash bin",
    )


@auth_required
@server_status_required(ALL_ALLOWED)
@pydantic_params_api_handler(DeleteRequestModel)
async def delete_by_id(request: web.Request, params: DeleteRequestModel) -> web.Response:
    root_ctx: RootContext = request.app["_root.context"]

    access_key = request["keypair"]["access_key"]
    user_uuid = request["user"]["uuid"]
    user_role = request["user"]["role"]
    domain_name = request["user"]["domain_name"]
    resource_policy = request["keypair"]["resource_policy"]
    allowed_vfolder_types = await root_ctx.shared_config.get_vfolder_types()
    folder_id = params.vfolder_id
    log.info(
        "VFOLDER.DELETE_BY_ID (email:{}, ak:{}, vf:{})",
        request["user"]["email"],
        access_key,
        folder_id,
    )

    row = (await resolve_vfolder_rows(request, VFolderPermission.OWNER_PERM, folder_id))[0]
    await check_vfolder_status(row, VFolderStatusSet.DELETABLE)
    try:
        await _delete(
            root_ctx,
            (vfolders.c.id == folder_id),
            user_uuid,
            user_role,
            domain_name,
            allowed_vfolder_types,
            resource_policy,
        )
    except TooManyVFoldersFound as e:
        log.error(
            "VFOLDER.DELETE_BY_ID(email: {}, folder id:{}, hosts:{}",
            request["user"]["email"],
            folder_id,
            e.extra_data,
        )
        raise
    return web.Response(status=204)


@auth_required
@server_status_required(ALL_ALLOWED)
async def delete_by_name(request: web.Request) -> web.Response:
    root_ctx: RootContext = request.app["_root.context"]

    folder_name = request.match_info["name"]
    access_key = request["keypair"]["access_key"]
    domain_name = request["user"]["domain_name"]
    user_role = request["user"]["role"]
    user_uuid = request["user"]["uuid"]
    allowed_vfolder_types = await root_ctx.shared_config.get_vfolder_types()
    resource_policy = request["keypair"]["resource_policy"]

    log.info(
        "VFOLDER.DELETE (email:{}, ak:{}, vf:{})",
        request["user"]["email"],
        access_key,
        folder_name,
    )

    rows = await resolve_vfolder_rows(request, VFolderPermission.OWNER_PERM, folder_name)
    for row in rows:
        try:
            await check_vfolder_status(row, VFolderStatusSet.DELETABLE)
            break
        except VFolderFilterStatusFailed:
            continue
    else:
        raise VFolderFilterStatusFailed

    await _delete(
        root_ctx,
        (vfolders.c.id == row["id"]),
        user_uuid,
        user_role,
        domain_name,
        allowed_vfolder_types,
        resource_policy,
    )
    return web.Response(status=204)


class IDRequestModel(BaseModel):
    name: str = Field(
        validation_alias=AliasChoices("vfolder_name", "vfolderName", "name"),
        description="Target vfolder name",
    )


class CompactVFolderInfoModel(BaseResponseModel):
    id: uuid.UUID = Field(description="Unique ID referencing the vfolder.")
    name: str = Field(description="Name of the vfolder.")


@auth_required
@server_status_required(ALL_ALLOWED)
@pydantic_params_api_handler(IDRequestModel)
async def get_vfolder_id(request: web.Request, params: IDRequestModel) -> CompactVFolderInfoModel:
    root_ctx: RootContext = request.app["_root.context"]

    folder_name = params.name
    access_key = request["keypair"]["access_key"]
    domain_name = request["user"]["domain_name"]
    user_role = request["user"]["role"]
    user_uuid = request["user"]["uuid"]
    allowed_vfolder_types = await root_ctx.shared_config.get_vfolder_types()

    log.info(
        "VFOLDER.GET_ID (email:{}, ak:{}, vf:{})",
        request["user"]["email"],
        access_key,
        folder_name,
    )
    async with root_ctx.db.begin_readonly_session() as db_session:
        entries = await query_accessible_vfolders(
            db_session.bind,
            user_uuid,
            user_role=user_role,
            domain_name=domain_name,
            allowed_vfolder_types=allowed_vfolder_types,
            extra_vf_conds=(vfolders.c.name == folder_name),
        )
        if len(entries) > 1:
            log.error(
                "VFOLDER.GET_ID(folder name:{}, hosts:{}",
                folder_name,
                [entry["host"] for entry in entries],
            )
            raise TooManyVFoldersFound(
                extra_msg="Multiple folders with the same name.",
                extra_data=None,
            )
        elif len(entries) == 0:
            raise InvalidAPIParameters(f"No such vfolder (name: {folder_name})")
        # query_accesible_vfolders returns list
        entry = entries[0]
    return CompactVFolderInfoModel(id=entry["id"], name=folder_name)


class DeleteFromTrashRequestModel(BaseModel):
    vfolder_id: uuid.UUID = Field(
        validation_alias=AliasChoices("vfolder_id", "vfolderId", "id"),
        description="Target vfolder id to hard-delete, permanently remove from storage",
    )


@auth_required
@pydantic_params_api_handler(DeleteFromTrashRequestModel)
async def delete_from_trash_bin(
    request: web.Request, params: DeleteFromTrashRequestModel
) -> web.Response:
    """
    Delete `delete-pending` vfolders in storage proxy
    """
    root_ctx: RootContext = request.app["_root.context"]
    app_ctx: PrivateContext = request.app["folders.context"]
    folder_id = params.vfolder_id
    access_key = request["keypair"]["access_key"]
    domain_name = request["user"]["domain_name"]
    user_role = request["user"]["role"]
    user_uuid = request["user"]["uuid"]
    allowed_vfolder_types = await root_ctx.shared_config.get_vfolder_types()
    log.info(
        "VFOLDER.DELETE_FROM_TRASH_BIN (email:{}, ak:{}, vf:{})",
        request["user"]["email"],
        access_key,
        folder_id,
    )
    row = (await resolve_vfolder_rows(request, VFolderPermission.OWNER_PERM, folder_id))[0]
    await check_vfolder_status(row, VFolderStatusSet.PURGABLE)

    async with root_ctx.db.begin_readonly() as conn:
        entries = await query_accessible_vfolders(
            conn,
            user_uuid,
            allow_privileged_access=True,
            user_role=user_role,
            domain_name=domain_name,
            allowed_vfolder_types=allowed_vfolder_types,
            extra_vf_conds=(vfolders.c.id == folder_id),
        )
        # FIXME: For now, deleting multiple VFolders at once will raise an error.
        # This behavior should be fixed in 24.03
        if len(entries) > 1:
            log.error(
                "VFOLDER.DELETE_FROM_TRASH_BIN(folder id:{}, hosts:{}",
                folder_id,
                [entry["host"] for entry in entries],
            )
            raise TooManyVFoldersFound(
                extra_msg="Multiple folders with the same id.",
                extra_data=None,
            )
        elif len(entries) == 0:
            raise InvalidAPIParameters("No such vfolder.")
        # query_accesible_vfolders returns list
        entry = entries[0]

    folder_host = entry["host"]
    # fs-level deletion may fail or take longer time
    await initiate_vfolder_deletion(
        root_ctx.db,
        [VFolderDeletionInfo(VFolderID.from_row(entry), folder_host)],
        root_ctx.storage_manager,
        app_ctx.storage_ptask_group,
    )
    return web.Response(status=204)


class PurgeRequestModel(BaseModel):
    vfolder_id: uuid.UUID = Field(
        validation_alias=AliasChoices("vfolder_id", "vfolderId", "id"),
        description="Target vfolder id to purge, permanently remove from DB",
    )


@auth_required
@server_status_required(ALL_ALLOWED)
@pydantic_params_api_handler(PurgeRequestModel)
async def purge(request: web.Request, params: PurgeRequestModel) -> web.Response:
    """
    Delete `delete-complete`d vfolder rows in DB
    """
    root_ctx: RootContext = request.app["_root.context"]
    folder_id = params.vfolder_id
    access_key = request["keypair"]["access_key"]
    domain_name = request["user"]["domain_name"]
    user_role = request["user"]["role"]
    user_uuid = request["user"]["uuid"]
    allowed_vfolder_types = await root_ctx.shared_config.get_vfolder_types()
    log.info(
        "VFOLDER.PURGE (email:{}, ak:{}, vf:{})",
        request["user"]["email"],
        access_key,
        folder_id,
    )
    if request["user"]["role"] not in (
        UserRole.ADMIN,
        UserRole.SUPERADMIN,
    ):
        raise InsufficientPrivilege("You are not allowed to purge vfolders")

    row = (await resolve_vfolder_rows(request, VFolderPermission.OWNER_PERM, folder_id))[0]
    await check_vfolder_status(row, VFolderStatusSet.PURGABLE)

    async with root_ctx.db.begin() as conn:
        entries = await query_accessible_vfolders(
            conn,
            user_uuid,
            allow_privileged_access=True,
            user_role=user_role,
            domain_name=domain_name,
            allowed_vfolder_types=allowed_vfolder_types,
            extra_vf_conds=(vfolders.c.id == folder_id),
        )
        if len(entries) > 1:
            log.error(
                "VFOLDER.PURGE(folder id:{}, hosts:{}",
                folder_id,
                [entry["host"] for entry in entries],
            )
            raise TooManyVFoldersFound(
                extra_msg="Multiple folders with the same id.",
                extra_data=None,
            )
        elif len(entries) == 0:
            raise InvalidAPIParameters("No such vfolder.")
        # query_accesible_vfolders returns list
        entry = entries[0]
        delete_stmt = sa.delete(vfolders).where(vfolders.c.id == entry["id"])
        await conn.execute(delete_stmt)

    return web.Response(status=204)


class RestoreRequestModel(BaseModel):
    vfolder_id: uuid.UUID = Field(
        validation_alias=AliasChoices("vfolder_id", "vfolderId", "id"),
        description="Target vfolder id to restore",
    )


@auth_required
@server_status_required(ALL_ALLOWED)
@pydantic_params_api_handler(RestoreRequestModel)
async def restore(request: web.Request, params: RestoreRequestModel) -> web.Response:
    """
    Recover vfolder from trash bin, by changing status.
    """
    root_ctx: RootContext = request.app["_root.context"]
    folder_id = params.vfolder_id
    access_key = request["keypair"]["access_key"]
    domain_name = request["user"]["domain_name"]
    user_role = request["user"]["role"]
    user_uuid = request["user"]["uuid"]
    allowed_vfolder_types = await root_ctx.shared_config.get_vfolder_types()
    log.info(
        "VFOLDER.RESTORE (email: {}, ak:{}, vf:{})",
        request["user"]["email"],
        access_key,
        folder_id,
    )

    row = (await resolve_vfolder_rows(request, VFolderPermission.OWNER_PERM, folder_id))[0]
    await check_vfolder_status(row, VFolderStatusSet.RECOVERABLE)

    async with root_ctx.db.begin() as conn:
        restore_targets = await query_accessible_vfolders(
            conn,
            user_uuid,
            allow_privileged_access=True,
            user_role=user_role,
            domain_name=domain_name,
            allowed_vfolder_types=allowed_vfolder_types,
            extra_vf_conds=(vfolders.c.id == folder_id),
        )
        # FIXME: For now, multiple entries on restore vfolder will raise an error.
        if len(restore_targets) > 1:
            log.error(
                "VFOLDER.RESTORE(email:{}, folder id:{}, hosts:{})",
                request["user"]["email"],
                folder_id,
                [entry["host"] for entry in restore_targets],
            )
            raise TooManyVFoldersFound(
                extra_msg="Multiple folders with the same name.",
                extra_data=None,
            )
        elif len(restore_targets) == 0:
            raise InvalidAPIParameters("No such vfolder.")

        # query_accesible_vfolders returns list
        entry = restore_targets[0]
        # Folder owner OR user who have DELETE permission can restore folder.
        if not entry["is_owner"] and entry["permission"] != VFolderPermission.RW_DELETE:
            raise InvalidAPIParameters("Cannot restore the vfolder that is not owned by myself.")

    # fs-level mv may fail or take longer time
    # but let's complete the db transaction to reflect that it's deleted.
    await update_vfolder_status(root_ctx.db, (entry["id"],), VFolderOperationStatus.READY)
    return web.Response(status=204)


@auth_required
@server_status_required(ALL_ALLOWED)
@with_vfolder_rows_resolved(VFolderPermissionSetAlias.READABLE)
@with_vfolder_status_checked(VFolderStatusSet.UPDATABLE)
@check_api_params(
    t.Dict({
        tx.AliasedKey(["shared_user_uuid", "sharedUserUuid"], default=None): t.String | t.Null,
    }),
)
async def leave(request: web.Request, params: Any, row: VFolderRow) -> web.Response:
    """
    Leave from shared VFolder.

    Cannot leave a group VFolder or a VFolder that the requesting user owns.
    """
    if row["ownership_type"] == VFolderOwnershipType.GROUP:
        raise InvalidAPIParameters("Cannot leave a group vfolder.")

    root_ctx: RootContext = request.app["_root.context"]
    access_key = request["keypair"]["access_key"]
    user_role = request["user"]["role"]
    rqst_user_uuid = request["user"]["uuid"]
    shared_user_uuid = params["shared_user_uuid"]
    vfolder_id = row["id"]
    perm = row["permission"]

    if shared_user_uuid:
        # Allow only superadmin to leave the shared vfolder of others.
        if (rqst_user_uuid != shared_user_uuid) and (user_role != UserRole.SUPERADMIN):
            raise InsufficientPrivilege("Insufficient permission.")
        user_uuid = shared_user_uuid
    else:
        if row["is_owner"]:
            raise InvalidAPIParameters("Cannot leave a vfolder owned by the requesting user.")
        user_uuid = rqst_user_uuid

    log.info(
        "VFOLDER.LEAVE(email:{}, ak:{}, vfid:{}, uid:{}, perm:{})",
        request["user"]["email"],
        access_key,
        vfolder_id,
        user_uuid,
        perm,
    )
    async with root_ctx.db.begin() as conn:
        query = (
            sa.delete(vfolder_permissions)
            .where(vfolder_permissions.c.vfolder == vfolder_id)
            .where(vfolder_permissions.c.user == user_uuid)
        )
        await conn.execute(query)
    resp = {"msg": "left the shared vfolder"}
    return web.json_response(resp, status=200)


@auth_required
@server_status_required(ALL_ALLOWED)
@with_vfolder_rows_resolved(VFolderPermissionSetAlias.READABLE)
@with_vfolder_status_checked(VFolderStatusSet.UPDATABLE)
@check_api_params(
    t.Dict({
        t.Key("cloneable", default=False): t.Bool,
        t.Key("target_name"): tx.Slug(allow_dot=True),
        t.Key("target_host", default=None) >> "folder_host": t.String | t.Null,
        t.Key("usage_mode", default="general"): tx.Enum(VFolderUsageMode) | t.Null,
        t.Key("permission", default="rw"): tx.Enum(VFolderPermission) | t.Null,
    }),
)
async def clone(request: web.Request, params: Any, row: VFolderRow) -> web.Response:
    resp: Dict[str, Any] = {}
    root_ctx: RootContext = request.app["_root.context"]
    access_key = request["keypair"]["access_key"]
    user_role = request["user"]["role"]
    user_uuid = request["user"]["uuid"]
    resource_policy = request["keypair"]["resource_policy"]
    domain_name = request["user"]["domain_name"]
    log.info(
        "VFOLDER.CLONE (email:{}, ak:{}, vf:{}, vft:{}, vfh:{}, umod:{}, perm:{})",
        request["user"]["email"],
        access_key,
        row["name"],
        params["target_name"],
        params["folder_host"],
        params["usage_mode"].value,
        params["permission"].value,
    )
    source_folder_host = row["host"]
    source_folder_id = VFolderID(row["quota_scope_id"], row["id"])
    target_folder_host = params["folder_host"]
    target_quota_scope_id = "..."  # TODO: implement
    source_proxy_name, source_volume_name = root_ctx.storage_manager.split_host(source_folder_host)
    target_proxy_name, target_volume_name = root_ctx.storage_manager.split_host(target_folder_host)

    # check if the source vfolder is allowed to be cloned
    if not row["cloneable"]:
        raise GenericForbidden("The source vfolder is not permitted to be cloned.")

    if not target_folder_host:
        target_folder_host = await root_ctx.shared_config.etcd.get("volumes/default_host")
        if not target_folder_host:
            raise InvalidAPIParameters(
                "You must specify the vfolder host because the default host is not configured."
            )

    allowed_vfolder_types = await root_ctx.shared_config.get_vfolder_types()

    if not verify_vfolder_name(params["target_name"]):
        raise InvalidAPIParameters(f'{params["target_name"]} is reserved for internal operations.')

    if source_proxy_name != target_proxy_name:
        raise InvalidAPIParameters("proxy name of source and target vfolders must be equal.")

    async with root_ctx.db.begin_session() as sess:
        if row["group"]:
            log.debug("Cloning VFolder group ID: {}", row["group"])
            query = (
                sa.select(GroupRow)
                .where((GroupRow.domain_name == domain_name) & (GroupRow.id == row["group"]))
                .options(
                    selectinload(GroupRow.resource_policy_row).options(
                        load_only(ProjectResourcePolicyRow.max_vfolder_count)
                    )
                )
            )
            result = await sess.execute(query)
            group_row = result.scalar()
            max_vfolder_count = group_row.resource_policy_row.max_vfolder_count

        else:
            query = (
                sa.select(UserRow)
                .where(UserRow.uuid == user_uuid)
                .options(
                    selectinload(UserRow.resource_policy_row).options(
                        load_only(UserResourcePolicyRow.max_vfolder_count)
                    )
                )
            )
            result = await sess.execute(query)
            user_row = result.scalar()
            max_vfolder_count = user_row.resource_policy_row.max_vfolder_count

    async with root_ctx.db.begin() as conn:
        allowed_hosts = await filter_host_allowed_permission(
            conn,
            allowed_vfolder_types=allowed_vfolder_types,
            user_uuid=user_uuid,
            resource_policy=resource_policy,
            domain_name=domain_name,
        )
        if (
            target_folder_host not in allowed_hosts
            or VFolderHostPermission.CREATE not in allowed_hosts[target_folder_host]
        ):
            raise InvalidAPIParameters(
                f"`{VFolderHostPermission.CREATE}` Not allowed in vfolder"
                f" host(`{target_folder_host}`)"
            )
        # TODO: handle legacy host lists assuming that volume names don't overlap?
        if target_folder_host not in allowed_hosts:
            raise InvalidAPIParameters("You are not allowed to use this vfolder host.")

        # Check resource policy's max_vfolder_count
        if max_vfolder_count > 0:
            query = sa.select([sa.func.count()]).where(
                (vfolders.c.user == user_uuid)
                & ~(vfolders.c.status.in_(HARD_DELETED_VFOLDER_STATUSES))
            )
            result = await conn.scalar(query)
            if result >= max_vfolder_count:
                raise InvalidAPIParameters("You cannot create more vfolders.")

        # Prevent creation of vfolder with duplicated name on all hosts.
        extra_vf_conds = [vfolders.c.name == params["target_name"]]
        entries = await query_accessible_vfolders(
            conn,
            user_uuid,
            user_role=user_role,
            domain_name=domain_name,
            allowed_vfolder_types=allowed_vfolder_types,
            extra_vf_conds=(sa.and_(*extra_vf_conds)),
        )
        if len(entries) > 0:
            raise VFolderAlreadyExists
        if params["target_name"].startswith("."):
            dotfiles, _ = await query_owned_dotfiles(conn, access_key)
            for dotfile in dotfiles:
                if params["target_name"] == dotfile["path"]:
                    raise InvalidAPIParameters("vFolder name conflicts with your dotfile.")

        if "user" not in allowed_vfolder_types:
            raise InvalidAPIParameters("user vfolder cannot be created in this host")

    task_id, target_folder_id = await initiate_vfolder_clone(
        root_ctx.db,
        VFolderCloneInfo(
            source_folder_id,
            source_folder_host,
            target_quota_scope_id,
            params["target_name"],
            target_folder_host,
            params["usage_mode"],
            params["permission"],
            request["user"]["email"],
            user_uuid,
            params["cloneable"],
        ),
        root_ctx.storage_manager,
        root_ctx.background_task_manager,
    )

    # Return the information about the destination vfolder.
    resp = {
        "id": target_folder_id.hex,
        "name": params["target_name"],
        "host": target_folder_host,
        "usage_mode": params["usage_mode"].value,
        "permission": params["permission"].value,
        "creator": request["user"]["email"],
        "ownership_type": "user",
        "user": str(user_uuid),
        "group": None,
        "cloneable": params["cloneable"],
        "bgtask_id": str(task_id),
    }
    return web.json_response(resp, status=201)


@auth_required
@server_status_required(READ_ALLOWED)
@check_api_params(
    t.Dict({
        tx.AliasedKey(["vfolder_id", "vfolderId"], default=None): tx.UUID | t.Null,
    }),
)
async def list_shared_vfolders(request: web.Request, params: Any) -> web.Response:
    """
    List shared vfolders.

    Not available for group vfolders.
    """
    root_ctx: RootContext = request.app["_root.context"]
    access_key = request["keypair"]["access_key"]
    target_vfid = params["vfolder_id"]
    log.info(
        "VFOLDER.LIST_SHARED_VFOLDERS (email:{}, ak:{})",
        request["user"]["email"],
        access_key,
    )
    async with root_ctx.db.begin() as conn:
        j = vfolder_permissions.join(vfolders, vfolders.c.id == vfolder_permissions.c.vfolder).join(
            users, users.c.uuid == vfolder_permissions.c.user
        )
        query = sa.select([
            vfolder_permissions,
            vfolders.c.id,
            vfolders.c.name,
            vfolders.c.group,
            vfolders.c.status,
            vfolders.c.user.label("vfolder_user"),
            users.c.email,
        ]).select_from(j)
        if target_vfid is not None:
            query = query.where(vfolders.c.id == target_vfid)
        result = await conn.execute(query)
        shared_list = result.fetchall()
    shared_info = []
    for shared in shared_list:
        owner = shared.group if shared.group else shared.vfolder_user
        folder_type = "project" if shared.group else "user"
        shared_info.append({
            "vfolder_id": str(shared.id),
            "vfolder_name": str(shared.name),
            "status": shared.status.value,
            "owner": str(owner),
            "type": folder_type,
            "shared_to": {
                "uuid": str(shared.user),
                "email": shared.email,
            },
            "perm": shared.permission.value,
        })
    resp = {"shared": shared_info}
    return web.json_response(resp, status=200)


@auth_required
@server_status_required(ALL_ALLOWED)
@check_api_params(
    t.Dict({
        t.Key("vfolder"): tx.UUID,
        t.Key("user"): tx.UUID,
        tx.AliasedKey(["perm", "permission"]): VFolderPermissionValidator | t.Null,
    }),
)
async def update_shared_vfolder(request: web.Request, params: Any) -> web.Response:
    """
    Update permission for shared vfolders.

    If params['perm'] is None, remove user's permission for the vfolder.
    """
    root_ctx: RootContext = request.app["_root.context"]
    access_key = request["keypair"]["access_key"]
    vfolder_id = params["vfolder"]
    user_uuid = params["user"]
    perm = params["perm"]
    log.info(
        "VFOLDER.UPDATE_SHARED_VFOLDER(email:{}, ak:{}, vfid:{}, uid:{}, perm:{})",
        request["user"]["email"],
        access_key,
        vfolder_id,
        user_uuid,
        perm,
    )
    async with root_ctx.db.begin() as conn:
        if perm is not None:
            query = (
                sa.update(vfolder_permissions)
                .values(permission=perm)
                .where(vfolder_permissions.c.vfolder == vfolder_id)
                .where(vfolder_permissions.c.user == user_uuid)
            )
        else:
            query = (
                sa.delete(vfolder_permissions)
                .where(vfolder_permissions.c.vfolder == vfolder_id)
                .where(vfolder_permissions.c.user == user_uuid)
            )
        await conn.execute(query)
    resp = {"msg": "shared vfolder permission updated"}
    return web.json_response(resp, status=200)


@superadmin_required
@server_status_required(READ_ALLOWED)
@check_api_params(
    t.Dict({
        t.Key("fstab_path", default=None): t.String | t.Null,
        t.Key("agent_id", default=None): t.String | t.Null,
    }),
)
async def get_fstab_contents(request: web.Request, params: Any) -> web.Response:
    """
    Return the contents of `/etc/fstab` file.
    """
    access_key = request["keypair"]["access_key"]
    log.info(
        "VFOLDER.GET_FSTAB_CONTENTS(email:{}, ak:{}, ag:{})",
        request["user"]["email"],
        access_key,
        params["agent_id"],
    )
    if params["fstab_path"] is None:
        params["fstab_path"] = "/etc/fstab"
    if params["agent_id"] is not None:
        # Return specific agent's fstab.
        watcher_info = await get_watcher_info(request, params["agent_id"])
        try:
            client_timeout = aiohttp.ClientTimeout(total=10.0)
            async with aiohttp.ClientSession(timeout=client_timeout) as sess:
                headers = {"X-BackendAI-Watcher-Token": watcher_info["token"]}
                url = watcher_info["addr"] / "fstab"
                async with sess.get(url, headers=headers, params=params) as watcher_resp:
                    if watcher_resp.status == 200:
                        content = await watcher_resp.text()
                        resp = {
                            "content": content,
                            "node": "agent",
                            "node_id": params["agent_id"],
                        }
                        return web.json_response(resp)
                    else:
                        message = await watcher_resp.text()
                        raise BackendAgentError(
                            "FAILURE", f"({watcher_resp.status}: {watcher_resp.reason}) {message}"
                        )
        except asyncio.CancelledError:
            raise
        except asyncio.TimeoutError:
            log.error(
                "VFOLDER.GET_FSTAB_CONTENTS(u:{}): timeout from watcher (agent:{})",
                access_key,
                params["agent_id"],
            )
            raise BackendAgentError("TIMEOUT", "Could not fetch fstab data from agent")
        except Exception:
            log.exception(
                "VFOLDER.GET_FSTAB_CONTENTS(u:{}): "
                "unexpected error while reading from watcher (agent:{})",
                access_key,
                params["agent_id"],
            )
            raise InternalServerError
    else:
        resp = {
            "content": (
                "# Since Backend.AI 20.09, reading the manager fstab is no longer supported."
            ),
            "node": "manager",
            "node_id": "manager",
        }
        return web.json_response(resp)


@superadmin_required
@server_status_required(READ_ALLOWED)
async def list_mounts(request: web.Request) -> web.Response:
    """
    List all mounted vfolder hosts in vfroot.

    All mounted hosts from connected (ALIVE) agents are also gathered.
    Generally, agents should be configured to have same hosts structure,
    but newly introduced one may not.
    """
    root_ctx: RootContext = request.app["_root.context"]
    access_key = request["keypair"]["access_key"]
    log.info("VFOLDER.LIST_MOUNTS(ak:{})", access_key)
    mount_prefix = await root_ctx.shared_config.get_raw("volumes/_mount")
    if mount_prefix is None:
        mount_prefix = "/mnt"

    # NOTE: Changed in 20.09: the manager instances no longer have mountpoints.
    all_volumes = [*await root_ctx.storage_manager.get_all_volumes()]
    all_mounts = [volume_data["path"] for proxy_name, volume_data in all_volumes]
    all_vfolder_hosts = [
        f"{proxy_name}:{volume_data['name']}" for proxy_name, volume_data in all_volumes
    ]
    resp: MutableMapping[str, Any] = {
        "manager": {
            "success": True,
            "mounts": all_mounts,
            "message": "(legacy)",
        },
        "storage-proxy": {
            "success": True,
            "mounts": [*zip(all_vfolder_hosts, all_mounts)],
            "message": "",
        },
        "agents": {},
    }

    # Scan mounted vfolder hosts for connected agents.
    async def _fetch_mounts(
        sema: asyncio.Semaphore,
        sess: aiohttp.ClientSession,
        agent_id: str,
    ) -> Tuple[str, Mapping]:
        async with sema:
            watcher_info = await get_watcher_info(request, agent_id)
            headers = {"X-BackendAI-Watcher-Token": watcher_info["token"]}
            url = watcher_info["addr"] / "mounts"
            try:
                async with sess.get(url, headers=headers) as watcher_resp:
                    if watcher_resp.status == 200:
                        data = {
                            "success": True,
                            "mounts": await watcher_resp.json(),
                            "message": "",
                        }
                    else:
                        data = {
                            "success": False,
                            "mounts": [],
                            "message": await watcher_resp.text(),
                        }
                    return (agent_id, data)
            except asyncio.CancelledError:
                raise
            except asyncio.TimeoutError:
                log.error(
                    "VFOLDER.LIST_MOUNTS(u:{}): timeout from watcher (agent:{})",
                    access_key,
                    agent_id,
                )
                raise
            except Exception:
                log.exception(
                    "VFOLDER.LIST_MOUNTS(u:{}): "
                    "unexpected error while reading from watcher (agent:{})",
                    access_key,
                    agent_id,
                )
                raise

    async with root_ctx.db.begin() as conn:
        query = (
            sa.select([agents.c.id]).select_from(agents).where(agents.c.status == AgentStatus.ALIVE)
        )
        result = await conn.execute(query)
        rows = result.fetchall()

    client_timeout = aiohttp.ClientTimeout(total=10.0)
    async with aiohttp.ClientSession(timeout=client_timeout) as sess:
        sema = asyncio.Semaphore(8)
        mounts = await asyncio.gather(
            *[_fetch_mounts(sema, sess, row.id) for row in rows], return_exceptions=True
        )
        for mount in mounts:
            match mount:
                case BaseException():
                    continue
                case _:
                    resp["agents"][mount[0]] = mount[1]

    return web.json_response(resp, status=200)


@superadmin_required
@server_status_required(ALL_ALLOWED)
@check_api_params(
    t.Dict({
        t.Key("fs_location"): t.String,
        t.Key("name"): t.String,
        t.Key("fs_type", default="nfs"): t.String,
        t.Key("options", default=None): t.String | t.Null,
        t.Key("scaling_group", default=None): t.String | t.Null,
        t.Key("fstab_path", default=None): t.String | t.Null,
        t.Key("edit_fstab", default=False): t.ToBool,
    }),
)
async def mount_host(request: web.Request, params: Any) -> web.Response:
    """
    Mount device into vfolder host.

    Mount a device (eg: nfs) located at `fs_location` into `<vfroot>/name` in the
    host machines (manager and all agents). `fs_type` can be specified by requester,
    which fallbaks to 'nfs'.

    If `scaling_group` is specified, try to mount for agents in the scaling group.
    """
    root_ctx: RootContext = request.app["_root.context"]
    access_key = request["keypair"]["access_key"]
    log_fmt = "VFOLDER.MOUNT_HOST(ak:{}, name:{}, fs:{}, sg:{})"
    log_args = (access_key, params["name"], params["fs_location"], params["scaling_group"])
    log.info(log_fmt, *log_args)
    mount_prefix = await root_ctx.shared_config.get_raw("volumes/_mount")
    if mount_prefix is None:
        mount_prefix = "/mnt"

    # NOTE: Changed in 20.09: the manager instances no longer have mountpoints.
    resp: MutableMapping[str, Any] = {
        "manager": {
            "success": True,
            "message": "Managers do not have mountpoints since v20.09.",
        },
        "agents": {},
    }

    # Mount on running agents.
    async with root_ctx.db.begin() as conn:
        query = (
            sa.select([agents.c.id]).select_from(agents).where(agents.c.status == AgentStatus.ALIVE)
        )
        if params["scaling_group"] is not None:
            query = query.where(agents.c.scaling == params["scaling_group"])
        result = await conn.execute(query)
        rows = result.fetchall()

    async def _mount(
        sema: asyncio.Semaphore,
        sess: aiohttp.ClientSession,
        agent_id: str,
    ) -> Tuple[str, Mapping]:
        async with sema:
            watcher_info = await get_watcher_info(request, agent_id)
            try:
                headers = {"X-BackendAI-Watcher-Token": watcher_info["token"]}
                url = watcher_info["addr"] / "mounts"
                async with sess.post(url, json=params, headers=headers) as resp:
                    if resp.status == 200:
                        data = {
                            "success": True,
                            "message": await resp.text(),
                        }
                    else:
                        data = {
                            "success": False,
                            "message": await resp.text(),
                        }
                    return (agent_id, data)
            except asyncio.CancelledError:
                raise
            except asyncio.TimeoutError:
                log.error(
                    log_fmt + ": timeout from watcher (ag:{})",
                    *log_args,
                    agent_id,
                )
                raise
            except Exception:
                log.exception(
                    log_fmt + ": unexpected error while reading from watcher (ag:{})",
                    *log_args,
                    agent_id,
                )
                raise

    client_timeout = aiohttp.ClientTimeout(total=10)
    async with aiohttp.ClientSession(timeout=client_timeout) as sess:
        sema = asyncio.Semaphore(8)
        results = await asyncio.gather(
            *[_mount(sema, sess, row.id) for row in rows], return_exceptions=True
        )
        for result in results:
            if isinstance(result, Exception):
                # exceptions are already logged.
                continue
            resp["agents"][result[0]] = result[1]

    return web.json_response(resp, status=200)


@superadmin_required
@server_status_required(ALL_ALLOWED)
@check_api_params(
    t.Dict({
        t.Key("name"): t.String,
        t.Key("scaling_group", default=None): t.String | t.Null,
        t.Key("fstab_path", default=None): t.String | t.Null,
        t.Key("edit_fstab", default=False): t.ToBool,
    }),
)
async def umount_host(request: web.Request, params: Any) -> web.Response:
    """
    Unmount device from vfolder host.

    Unmount a device (eg: nfs) located at `<vfroot>/name` from the host machines
    (manager and all agents).

    If `scaling_group` is specified, try to unmount for agents in the scaling group.
    """
    root_ctx: RootContext = request.app["_root.context"]
    access_key = request["keypair"]["access_key"]
    log_fmt = "VFOLDER.UMOUNT_HOST(ak:{}, name:{}, sg:{})"
    log_args = (access_key, params["name"], params["scaling_group"])
    log.info(log_fmt, *log_args)
    mount_prefix = await root_ctx.shared_config.get_raw("volumes/_mount")
    if mount_prefix is None:
        mount_prefix = "/mnt"
    mountpoint = Path(mount_prefix) / params["name"]
    assert Path(mount_prefix) != mountpoint

    async with root_ctx.db.begin() as conn, conn.begin():
        # Prevent unmount if target host is mounted to running kernels.
        query = (
            sa.select([kernels.c.mounts])
            .select_from(kernels)
            .where(kernels.c.status != KernelStatus.TERMINATED)
        )
        result = await conn.execute(query)
        _kernels = result.fetchall()
        _mounted = set()
        for kern in _kernels:
            if kern.mounts:
                _mounted.update([m[1] for m in kern.mounts])
        if params["name"] in _mounted:
            return web.json_response(
                {
                    "title": "Target host is used in sessions",
                    "message": "Target host is used in sessions",
                },
                status=409,
            )

        query = (
            sa.select([agents.c.id]).select_from(agents).where(agents.c.status == AgentStatus.ALIVE)
        )
        if params["scaling_group"] is not None:
            query = query.where(agents.c.scaling == params["scaling_group"])
        result = await conn.execute(query)
        _agents = result.fetchall()

    # Unmount from manager.
    # NOTE: Changed in 20.09: the manager instances no longer have mountpoints.
    resp: MutableMapping[str, Any] = {
        "manager": {
            "success": True,
            "message": "Managers do not have mountpoints since v20.09.",
        },
        "agents": {},
    }

    # Unmount from running agents.
    async def _umount(
        sema: asyncio.Semaphore,
        sess: aiohttp.ClientSession,
        agent_id: str,
    ) -> Tuple[str, Mapping]:
        async with sema:
            watcher_info = await get_watcher_info(request, agent_id)
            try:
                headers = {"X-BackendAI-Watcher-Token": watcher_info["token"]}
                url = watcher_info["addr"] / "mounts"
                async with sess.delete(url, json=params, headers=headers) as resp:
                    if resp.status == 200:
                        data = {
                            "success": True,
                            "message": await resp.text(),
                        }
                    else:
                        data = {
                            "success": False,
                            "message": await resp.text(),
                        }
                    return (agent_id, data)
            except asyncio.CancelledError:
                raise
            except asyncio.TimeoutError:
                log.error(
                    log_fmt + ": timeout from watcher (agent:{})",
                    *log_args,
                    agent_id,
                )
                raise
            except Exception:
                log.exception(
                    log_fmt + ": unexpected error while reading from watcher (agent:{})",
                    *log_args,
                    agent_id,
                )
                raise

    client_timeout = aiohttp.ClientTimeout(total=10.0)
    async with aiohttp.ClientSession(timeout=client_timeout) as sess:
        sema = asyncio.Semaphore(8)
        results = await asyncio.gather(
            *[_umount(sema, sess, _agent.id) for _agent in _agents], return_exceptions=True
        )
        for result in results:
            if isinstance(result, Exception):
                # exceptions are already logged.
                continue
            resp["agents"][result[0]] = result[1]

    return web.json_response(resp, status=200)


async def storage_task_exception_handler(
    exc_type: type[Exception],
    exc_obj: Exception,
    tb: TracebackType,
):
    log.exception("Error while removing vFolder", exc_info=exc_obj)


@superadmin_required
@server_status_required(ALL_ALLOWED)
@check_api_params(
    t.Dict({
        t.Key("vfolder"): tx.UUID,
        t.Key("user_email"): t.String,
    }),
)
async def change_vfolder_ownership(request: web.Request, params: Any) -> web.Response:
    """
    Change the ownership of vfolder
    For now, we only provide changing the ownership of user-folder
    """
    vfolder_id = params["vfolder"]
    user_email = params["user_email"]
    root_ctx: RootContext = request.app["_root.context"]

    allowed_hosts_by_user = VFolderHostPermissionMap()
    async with root_ctx.db.connect() as conn:
        async with conn.begin():
            j = sa.join(users, keypairs, users.c.email == keypairs.c.user_id)
            query = (
                sa.select([users.c.uuid, users.c.domain_name, keypairs.c.resource_policy])
                .select_from(j)
                .where((users.c.email == user_email) & (users.c.status == UserStatus.ACTIVE))
            )
            try:
                result = await conn.execute(query)
            except sa.exc.DataError:
                raise InvalidAPIParameters
            user_info = result.first()
        if user_info is None:
            raise ObjectNotFound(object_name="user")
        resource_policy_name = user_info.resource_policy
        async with conn.begin():
            result = await conn.execute(
                sa.select([keypair_resource_policies.c.allowed_vfolder_hosts]).where(
                    keypair_resource_policies.c.name == resource_policy_name
                )
            )
            resource_policy = result.first()

        async with conn.begin():
            allowed_hosts_by_user = await get_allowed_vfolder_hosts_by_user(
                conn=conn,
                resource_policy=resource_policy,
                domain_name=user_info.domain_name,
                user_uuid=user_info.uuid,
            )
        log.info(
            "VFOLDER.CHANGE_VFOLDER_OWNERSHIP(email:{}, ak:{}, vfid:{}, uid:{})",
            request["user"]["email"],
            request["keypair"]["access_key"],
            vfolder_id,
            user_info.uuid,
        )
        query = (
            sa.select([vfolders.c.host])
            .select_from(vfolders)
            .where(
                (vfolders.c.id == vfolder_id)
                & (vfolders.c.ownership_type == VFolderOwnershipType.USER)
            )
        )
        async with conn.begin():
            folder_host = await conn.scalar(query)
            if folder_host not in allowed_hosts_by_user:
                raise VFolderOperationFailed(
                    "User to migrate vfolder needs an access to the storage host."
                )

        async def _update(_conn: SAConnection) -> None:
            # TODO: we need to implement migration from project to other project
            #       for now we only support migration btw user folder only
            # TODO: implement quota-scope migration and progress checks
            query = (
                sa.update(vfolders)
                .values(user=user_info.uuid)
                .where(
                    (vfolders.c.id == vfolder_id)
                    & (vfolders.c.ownership_type == VFolderOwnershipType.USER)
                )
            )
            await _conn.execute(query)

        await execute_with_txn_retry(_update, root_ctx.db.begin, conn)

        async def _delete_vfolder_related_rows(_conn: SAConnection) -> None:
            # delete vfolder_invitation if the new owner user has already been shared with the vfolder
            query = sa.delete(vfolder_invitations).where(
                (vfolder_invitations.c.invitee == user_email)
                & (vfolder_invitations.c.vfolder == vfolder_id)
            )
            await _conn.execute(query)
            # delete vfolder_permission if the new owner user has already been shared with the vfolder
            query = sa.delete(vfolder_permissions).where(
                (vfolder_permissions.c.vfolder == vfolder_id)
                & (vfolder_permissions.c.user == user_info.uuid)
            )
            await _conn.execute(query)

        await execute_with_txn_retry(_delete_vfolder_related_rows, root_ctx.db.begin, conn)

    return web.json_response({}, status=200)


@attrs.define(slots=True, auto_attribs=True, init=False)
class PrivateContext:
    database_ptask_group: aiotools.PersistentTaskGroup
    storage_ptask_group: aiotools.PersistentTaskGroup


async def init(app: web.Application) -> None:
    app_ctx: PrivateContext = app["folders.context"]
    app_ctx.database_ptask_group = aiotools.PersistentTaskGroup()
    app_ctx.storage_ptask_group = aiotools.PersistentTaskGroup(
        exception_handler=storage_task_exception_handler
    )


async def shutdown(app: web.Application) -> None:
    app_ctx: PrivateContext = app["folders.context"]
    await app_ctx.database_ptask_group.shutdown()
    await app_ctx.storage_ptask_group.shutdown()


def create_app(default_cors_options):
    app = web.Application()
    app["prefix"] = "folders"
    app["api_versions"] = (2, 3, 4)
    app.on_startup.append(init)
    app.on_shutdown.append(shutdown)
    app["folders.context"] = PrivateContext()
    cors = aiohttp_cors.setup(app, defaults=default_cors_options)
    add_route = app.router.add_route
    root_resource = cors.add(app.router.add_resource(r""))
    cors.add(root_resource.add_route("POST", create))
    cors.add(root_resource.add_route("GET", list_folders))
    cors.add(root_resource.add_route("DELETE", delete_by_id))
    vfolder_resource = cors.add(app.router.add_resource(r"/{name}"))
    cors.add(vfolder_resource.add_route("GET", get_info))
    cors.add(vfolder_resource.add_route("DELETE", delete_by_name))
    cors.add(add_route("GET", r"/_/id", get_vfolder_id))
    cors.add(add_route("GET", r"/_/hosts", list_hosts))
    cors.add(add_route("GET", r"/_/all-hosts", list_all_hosts))
    cors.add(add_route("GET", r"/_/allowed-types", list_allowed_types))
    cors.add(add_route("GET", r"/_/all_hosts", list_all_hosts))  # legacy underbar
    cors.add(add_route("GET", r"/_/allowed_types", list_allowed_types))  # legacy underbar
    cors.add(add_route("GET", r"/_/perf-metric", get_volume_perf_metric))
    cors.add(add_route("POST", r"/{name}/rename", rename_vfolder))
    cors.add(add_route("POST", r"/{name}/update-options", update_vfolder_options))
    cors.add(add_route("POST", r"/{name}/mkdir", mkdir))
    cors.add(add_route("POST", r"/{name}/request-upload", create_upload_session))
    cors.add(add_route("POST", r"/{name}/request-download", create_download_session))
    cors.add(add_route("POST", r"/{name}/move-file", move_file))
    cors.add(add_route("POST", r"/{name}/rename-file", rename_file))
    cors.add(add_route("DELETE", r"/{name}/delete-files", delete_files))
    cors.add(add_route("POST", r"/{name}/rename_file", rename_file))  # legacy underbar
    cors.add(add_route("DELETE", r"/{name}/delete_files", delete_files))  # legacy underbar
    cors.add(add_route("GET", r"/{name}/files", list_files))
    cors.add(add_route("POST", r"/{name}/invite", invite))
    cors.add(add_route("POST", r"/{name}/leave", leave))
    cors.add(add_route("POST", r"/{name}/share", share))
    cors.add(add_route("DELETE", r"/{name}/unshare", unshare))
    cors.add(add_route("POST", r"/{name}/clone", clone))
    cors.add(add_route("POST", r"/purge", purge))
    cors.add(add_route("POST", r"/restore-from-trash-bin", restore))
    cors.add(add_route("POST", r"/delete-from-trash-bin", delete_from_trash_bin))
    cors.add(add_route("GET", r"/invitations/list-sent", list_sent_invitations))
    cors.add(add_route("GET", r"/invitations/list_sent", list_sent_invitations))  # legacy underbar
    cors.add(add_route("POST", r"/invitations/update/{inv_id}", update_invitation))
    cors.add(add_route("GET", r"/invitations/list", invitations))
    cors.add(add_route("POST", r"/invitations/accept", accept_invitation))
    cors.add(add_route("DELETE", r"/invitations/delete", delete_invitation))
    cors.add(add_route("GET", r"/_/shared", list_shared_vfolders))
    cors.add(add_route("POST", r"/_/shared", update_shared_vfolder))
    cors.add(add_route("GET", r"/_/fstab", get_fstab_contents))
    cors.add(add_route("GET", r"/_/mounts", list_mounts))
    cors.add(add_route("POST", r"/_/mounts", mount_host))
    cors.add(add_route("DELETE", r"/_/mounts", umount_host))
    cors.add(add_route("POST", r"/_/change-ownership", change_vfolder_ownership))
    cors.add(add_route("GET", r"/_/quota", get_quota))
    cors.add(add_route("POST", r"/_/quota", update_quota))
    cors.add(add_route("GET", r"/_/usage", get_usage))
    cors.add(add_route("GET", r"/_/used-bytes", get_used_bytes))
    return app, []<|MERGE_RESOLUTION|>--- conflicted
+++ resolved
@@ -98,12 +98,7 @@
     vfolder_status_map,
     vfolders,
 )
-<<<<<<< HEAD
 from ..models.utils import execute_with_txn_retry
-from ..models.vfolder import HARD_DELETED_VFOLDER_STATUSES
-=======
-from ..models.utils import execute_with_retry
->>>>>>> e77c4a3c
 from .auth import admin_required, auth_required, superadmin_required
 from .exceptions import (
     BackendAgentError,
