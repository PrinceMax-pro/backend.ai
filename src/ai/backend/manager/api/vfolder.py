--- conflicted
+++ resolved
@@ -2405,11 +2405,7 @@
 @pydantic_params_api_handler(DeleteFromTrashRequestModel)
 async def delete_forever(
     request: web.Request, params: DeleteFromTrashRequestModel
-<<<<<<< HEAD
 ) -> BackgroundTaskResponseModel:
-=======
-) -> web.Response:
->>>>>>> 267ee128
     """
     Delete `delete-pending` vfolders in storage proxy
     """
@@ -2463,11 +2459,7 @@
         root_ctx.storage_manager,
         root_ctx.background_task_manager,
     )
-<<<<<<< HEAD
     return BackgroundTaskResponseModel(task_id=task_id)
-=======
-    return web.Response(status=204)
->>>>>>> 267ee128
 
 
 class PurgeRequestModel(BaseModel):
