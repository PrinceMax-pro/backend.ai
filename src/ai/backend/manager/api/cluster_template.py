import json
import logging
import uuid
from typing import TYPE_CHECKING, Any, List, Mapping, Tuple

import aiohttp_cors
import sqlalchemy as sa
import trafaret as t
import yaml
from aiohttp import web

from ai.backend.common import validators as tx
from ai.backend.common.logging import BraceStyleAdapter

from ..models import (
    TemplateType,
    UserRole,
<<<<<<< HEAD
)
from ..models import association_projects_users as apus
from ..models import (
=======
>>>>>>> dc0445a2
    domains,
    keypairs,
    projects,
    query_accessible_session_templates,
    session_templates,
    users,
)
from ..models import association_groups_users as agus
from ..models.session_template import check_cluster_template
from .auth import auth_required
from .exceptions import InvalidAPIParameters, TaskTemplateNotFound
from .manager import READ_ALLOWED, server_status_required
from .types import CORSOptions, Iterable, WebMiddleware
from .utils import check_api_params, get_access_key_scopes

if TYPE_CHECKING:
    from .context import RootContext

log = BraceStyleAdapter(logging.getLogger(__spec__.name))  # type: ignore[name-defined]


@server_status_required(READ_ALLOWED)
@auth_required
@check_api_params(
    t.Dict(
        {
            tx.AliasedKey(
                ["project", "projectName", "project_name", "group", "groupName", "group_name"],
                default="default",
            ): t.String,
            tx.AliasedKey(["domain", "domainName", "domain_name"], default="default"): t.String,
            t.Key("owner_access_key", default=None): t.Null | t.String,
            t.Key("payload"): t.String,
        },
    )
)
async def create(request: web.Request, params: Any) -> web.Response:
    if params["domain"] is None:
        params["domain"] = request["user"]["domain_name"]
    requester_access_key, owner_access_key = await get_access_key_scopes(request, params)
    requester_uuid = request["user"]["uuid"]
    log.info(
        "CLUSTER_TEMPLATE.CREATE (ak:{0}/{1})",
        requester_access_key,
        owner_access_key if owner_access_key != requester_access_key else "*",
    )
    user_uuid = request["user"]["uuid"]

    root_ctx: RootContext = request.app["_root.context"]

    async with root_ctx.db.begin() as conn:
        if requester_access_key != owner_access_key:
            # Admin or superadmin is creating sessions for another user.
            # The check for admin privileges is already done in get_access_key_scope().
            query = (
                sa.select([keypairs.c.user, users.c.role, users.c.domain_name])
                .select_from(sa.join(keypairs, users, keypairs.c.user == users.c.uuid))
                .where(keypairs.c.access_key == owner_access_key)
            )
            result = await conn.execute(query)
            row = result.first()
            owner_domain = row["domain_name"]
            owner_uuid = row["user"]
            owner_role = row["role"]
        else:
            # Normal case when the user is creating her/his own session.
            owner_domain = request["user"]["domain_name"]
            owner_uuid = requester_uuid
            owner_role = UserRole.USER

        query = (
            sa.select([domains.c.name])
            .select_from(domains)
            .where(
                (domains.c.name == owner_domain) & (domains.c.is_active),
            )
        )
        qresult = await conn.execute(query)
        domain_name = qresult.scalar()
        if domain_name is None:
            raise InvalidAPIParameters("Invalid domain")

        if owner_role == UserRole.SUPERADMIN:
            # superadmin can spawn container in any designated domain/project.
            query = (
                sa.select([projects.c.id])
                .select_from(projects)
                .where(
                    (projects.c.domain_name == params["domain"])
                    & (projects.c.name == params["project"])
                    & (projects.c.is_active),
                )
            )
            qresult = await conn.execute(query)
            project_id = qresult.scalar()
        elif owner_role == UserRole.ADMIN:
            # domain-admin can spawn container in any project in the same domain.
            if params["domain"] != owner_domain:
                raise InvalidAPIParameters("You can only set the domain to the owner's domain.")
            query = (
                sa.select([projects.c.id])
                .select_from(projects)
                .where(
                    (projects.c.domain_name == owner_domain)
                    & (projects.c.name == params["project"])
                    & (projects.c.is_active),
                )
            )
            qresult = await conn.execute(query)
            project_id = qresult.scalar()
        else:
            # normal users can spawn containers in their project and domain.
            if params["domain"] != owner_domain:
                raise InvalidAPIParameters("You can only set the domain to your domain.")
            query = (
                sa.select([apus.c.project_id])
                .select_from(apus.join(projects, apus.c.project_id == projects.c.id))
                .where(
                    (apus.c.user_id == owner_uuid)
                    & (projects.c.domain_name == owner_domain)
                    & (projects.c.name == params["project"])
                    & (projects.c.is_active),
                )
            )
            qresult = await conn.execute(query)
            project_id = qresult.scalar()
        if project_id is None:
            raise InvalidAPIParameters("Invalid project")

        log.debug("Params: {0}", params)
        try:
            body = json.loads(params["payload"])
        except json.JSONDecodeError:
            try:
                body = yaml.safe_load(params["payload"])
            except (yaml.YAMLError, yaml.MarkedYAMLError):
                raise InvalidAPIParameters("Malformed payload")
        template_data = check_cluster_template(body)
        template_id = uuid.uuid4().hex
        resp = {
            "id": template_id,
            "user": user_uuid.hex,
        }
        query = session_templates.insert().values(
            {
                "id": template_id,
                "domain_name": params["domain"],
                "project_id": project_id,
                "user_uuid": user_uuid,
                "name": template_data["metadata"]["name"],
                "template": template_data,
                "type": TemplateType.CLUSTER,
            }
        )
        result = await conn.execute(query)
        assert result.rowcount == 1
    return web.json_response(resp)


@auth_required
@server_status_required(READ_ALLOWED)
@check_api_params(
    t.Dict(
        {
            t.Key("all", default=False): t.ToBool,
            tx.AliasedKey(["project_id", "projectId", "group_id", "groupId"], default=None): (
                tx.UUID | t.String | t.Null
            ),
        }
    ),
)
async def list_template(request: web.Request, params: Any) -> web.Response:
    resp = []
    root_ctx: RootContext = request.app["_root.context"]
    access_key = request["keypair"]["access_key"]
    domain_name = request["user"]["domain_name"]
    user_role = request["user"]["role"]
    user_uuid = request["user"]["uuid"]

    log.info("CLUSTER_TEMPLATE.LIST (ak:{})", access_key)
    async with root_ctx.db.begin() as conn:
        entries: List[Mapping[str, Any]]
        if request["is_superadmin"] and params["all"]:
            j = session_templates.join(
                users, session_templates.c.user_uuid == users.c.uuid, isouter=True
            ).join(projects, session_templates.c.project_id == projects.c.id, isouter=True)
            query = (
                sa.select([session_templates, users.c.email, projects.c.name], use_labels=True)
                .select_from(j)
                .where(
                    (session_templates.c.is_active)
                    & (session_templates.c.type == TemplateType.CLUSTER),
                )
            )
            result = await conn.execute(query)
            entries = []
            for row in result:
                is_owner = True if row.session_templates_user == user_uuid else False
                entries.append(
                    {
                        "name": row.session_templates_name,
                        "id": row.session_templates_id,
                        "created_at": row.session_templates_created_at,
                        "is_owner": is_owner,
                        "user": (
                            str(row.session_templates_user_uuid)
                            if row.session_templates_user_uuid
                            else None
                        ),
                        "project": (
                            str(row.session_templates_project_id)
                            if row.session_templates_project_id
                            else None
                        ),
                        "user_email": row.users_email,
                        "project_name": row.projects_name,
                    }
                )
        else:
            extra_conds = None
            if params["project_id"] is not None:
                extra_conds = session_templates.c.project_id == params["project_id"]
            entries = await query_accessible_session_templates(
                conn,
                user_uuid,
                TemplateType.CLUSTER,
                user_role=user_role,
                domain_name=domain_name,
                allowed_types=["user", "project"],
                extra_conds=extra_conds,
            )

        for entry in entries:
            resp.append(
                {
                    "name": entry["name"],
                    "id": entry["id"].hex,
                    "created_at": str(entry["created_at"]),
                    "is_owner": entry["is_owner"],
                    "user": str(entry["user"]),
                    "project": str(entry["project"]),
                    "user_email": entry["user_email"],
                    "group_name": entry["project_name"],  # legacy
                    "project_name": entry["project_name"],
                    "type": "user" if entry["user"] is not None else "group",
                }
            )
        return web.json_response(resp)


@auth_required
@server_status_required(READ_ALLOWED)
@check_api_params(
    t.Dict(
        {
            t.Key("format", default="yaml"): t.Null | t.Enum("yaml", "json"),
            t.Key("owner_access_key", default=None): t.Null | t.String,
        }
    ),
)
async def get(request: web.Request, params: Any) -> web.Response:
    if params["format"] not in ["yaml", "json"]:
        raise InvalidAPIParameters('format should be "yaml" or "json"')
    requester_access_key, owner_access_key = await get_access_key_scopes(request, params)
    log.info(
        "CLUSTER_TEMPLATE.GET (ak:{0}/{1})",
        requester_access_key,
        owner_access_key if owner_access_key != requester_access_key else "*",
    )

    template_id = request.match_info["template_id"]
    root_ctx: RootContext = request.app["_root.context"]

    async with root_ctx.db.begin() as conn:
        query = (
            sa.select([session_templates.c.template])
            .select_from(session_templates)
            .where(
                (session_templates.c.id == template_id)
                & (session_templates.c.is_active)
                & (session_templates.c.type == TemplateType.CLUSTER),
            )
        )
        template = await conn.scalar(query)
        if not template:
            raise TaskTemplateNotFound
    template = json.loads(template)
    if params["format"] == "yaml":
        body = yaml.dump(template)
        return web.Response(text=body, content_type="text/yaml")
    else:
        return web.json_response(template)


@auth_required
@server_status_required(READ_ALLOWED)
@check_api_params(
    t.Dict(
        {
            t.Key("payload"): t.String,
            t.Key("owner_access_key", default=None): t.Null | t.String,
        }
    ),
)
async def put(request: web.Request, params: Any) -> web.Response:
    root_ctx: RootContext = request.app["_root.context"]
    template_id = request.match_info["template_id"]

    requester_access_key, owner_access_key = await get_access_key_scopes(request, params)
    log.info(
        "CLUSTER_TEMPLATE.PUT (ak:{0}/{1})",
        requester_access_key,
        owner_access_key if owner_access_key != requester_access_key else "*",
    )

    async with root_ctx.db.begin() as conn:
        query = (
            sa.select([session_templates.c.id])
            .select_from(session_templates)
            .where(
                (session_templates.c.id == template_id)
                & (session_templates.c.is_active)
                & (session_templates.c.type == TemplateType.CLUSTER),
            )
        )
        result = await conn.scalar(query)
        if not result:
            raise TaskTemplateNotFound
        try:
            body = json.loads(params["payload"])
        except json.JSONDecodeError:
            body = yaml.safe_load(params["payload"])
        except (yaml.YAMLError, yaml.MarkedYAMLError):
            raise InvalidAPIParameters("Malformed payload")
        template_data = check_cluster_template(body)
        query = (
            sa.update(session_templates)
            .values(template=template_data, name=template_data["metadata"]["name"])
            .where((session_templates.c.id == template_id))
        )
        result = await conn.execute(query)
        assert result.rowcount == 1

        return web.json_response({"success": True})


@auth_required
@server_status_required(READ_ALLOWED)
@check_api_params(
    t.Dict(
        {
            t.Key("owner_access_key", default=None): t.Null | t.String,
        }
    ),
)
async def delete(request: web.Request, params: Any) -> web.Response:
    root_ctx: RootContext = request.app["_root.context"]
    template_id = request.match_info["template_id"]

    requester_access_key, owner_access_key = await get_access_key_scopes(request, params)
    log.info(
        "CLUSTER_TEMPLATE.DELETE (ak:{0}/{1})",
        requester_access_key,
        owner_access_key if owner_access_key != requester_access_key else "*",
    )

    async with root_ctx.db.begin() as conn:
        query = (
            sa.select([session_templates.c.id])
            .select_from(session_templates)
            .where(
                (session_templates.c.id == template_id)
                & (session_templates.c.is_active)
                & (session_templates.c.type == TemplateType.CLUSTER),
            )
        )
        result = await conn.scalar(query)
        if not result:
            raise TaskTemplateNotFound

        query = (
            sa.update(session_templates)
            .values(is_active=False)
            .where((session_templates.c.id == template_id))
        )
        result = await conn.execute(query)
        assert result.rowcount == 1

        return web.json_response({"success": True})


async def init(app: web.Application) -> None:
    pass


async def shutdown(app: web.Application) -> None:
    pass


def create_app(
    default_cors_options: CORSOptions,
) -> Tuple[web.Application, Iterable[WebMiddleware]]:
    app = web.Application()
    app.on_startup.append(init)
    app.on_shutdown.append(shutdown)
    app["api_versions"] = (4, 5)
    app["prefix"] = "template/cluster"
    cors = aiohttp_cors.setup(app, defaults=default_cors_options)
    cors.add(app.router.add_route("POST", "", create))
    cors.add(app.router.add_route("GET", "", list_template))
    template_resource = cors.add(app.router.add_resource(r"/{template_id}"))
    cors.add(template_resource.add_route("GET", get))
    cors.add(template_resource.add_route("PUT", put))
    cors.add(template_resource.add_route("DELETE", delete))

    return app, []<|MERGE_RESOLUTION|>--- conflicted
+++ resolved
@@ -15,12 +15,6 @@
 from ..models import (
     TemplateType,
     UserRole,
-<<<<<<< HEAD
-)
-from ..models import association_projects_users as apus
-from ..models import (
-=======
->>>>>>> dc0445a2
     domains,
     keypairs,
     projects,
@@ -28,7 +22,7 @@
     session_templates,
     users,
 )
-from ..models import association_groups_users as agus
+from ..models import association_projects_users as apus
 from ..models.session_template import check_cluster_template
 from .auth import auth_required
 from .exceptions import InvalidAPIParameters, TaskTemplateNotFound
