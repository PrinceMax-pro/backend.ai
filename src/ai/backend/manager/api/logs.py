--- conflicted
+++ resolved
@@ -20,14 +20,8 @@
 from ai.backend.common.types import AgentId, LogSeverity, RedisConnectionInfo
 
 from ..defs import REDIS_LIVE_DB, LockID
-<<<<<<< HEAD
-from ..models import UserRole
+from ..models import UserRole, error_logs, projects
 from ..models import association_projects_users as apus
-from ..models import error_logs, projects
-=======
-from ..models import UserRole, error_logs, groups
-from ..models import association_groups_users as agus
->>>>>>> dc0445a2
 from .auth import auth_required
 from .manager import READ_ALLOWED, server_status_required
 from .types import CORSOptions, Iterable, WebMiddleware
