from __future__ import annotations

import enum
import logging
import os.path
import uuid
from pathlib import PurePosixPath
from typing import TYPE_CHECKING, Any, List, Mapping, NamedTuple, Optional, Sequence

import aiohttp
import aiotools
import graphene
import sqlalchemy as sa
import trafaret as t
from dateutil.parser import parse as dtparse
from graphene.types.datetime import DateTime as GQLDateTime
from sqlalchemy.engine.row import Row
from sqlalchemy.ext.asyncio import AsyncConnection as SAConnection

from ai.backend.common.logging import BraceStyleAdapter
from ai.backend.common.types import VFolderHostPermission, VFolderHostPermissionMap, VFolderMount

from ..api.exceptions import InvalidAPIParameters, VFolderNotFound, VFolderOperationFailed
from ..defs import RESERVED_VFOLDER_PATTERNS, RESERVED_VFOLDERS
from ..types import UserScope
from .base import (
    GUID,
    BigInt,
    EnumValueType,
    IDColumn,
    Item,
    PaginatedList,
    batch_multiresult,
    metadata,
)
from .minilang.ordering import QueryOrderParser
from .minilang.queryfilter import QueryFilterParser
from .user import UserRole
from .utils import ExtendedAsyncSAEngine, execute_with_retry

if TYPE_CHECKING:
    from .gql import GraphQueryContext
    from .storage import StorageSessionManager

__all__: Sequence[str] = (
    "vfolders",
    "vfolder_invitations",
    "vfolder_permissions",
    "VirtualFolder",
    "VFolderUsageMode",
    "VFolderOwnershipType",
    "VFolderInvitationState",
    "VFolderPermission",
    "VFolderPermissionValidator",
    "VFolderOperationStatus",
    "VFolderAccessStatus",
    "VFolderDeletionInfo",
    "query_accessible_vfolders",
<<<<<<< HEAD
    "get_allowed_vfolder_hosts_by_project",
=======
    "initiate_vfolder_removal",
    "get_allowed_vfolder_hosts_by_group",
>>>>>>> 4049cee0
    "get_allowed_vfolder_hosts_by_user",
    "verify_vfolder_name",
    "prepare_vfolder_mounts",
    "filter_host_allowed_permission",
    "ensure_host_permission_allowed",
)


log = BraceStyleAdapter(logging.getLogger(__spec__.name))  # type: ignore[name-defined]


class VFolderUsageMode(str, enum.Enum):
    """
    Usage mode of virtual folder.

    GENERAL: normal virtual folder
    MODEL: virtual folder which provides shared models
    DATA: virtual folder which provides shared data
    """

    GENERAL = "general"
    MODEL = "model"
    DATA = "data"


class VFolderOwnershipType(str, enum.Enum):
    """
    Ownership type of virtual folder.
    """

    USER = "user"
    PROJECT = "project"


class VFolderPermission(str, enum.Enum):
    """
    Permissions for a virtual folder given to a specific access key.
    RW_DELETE includes READ_WRITE and READ_WRITE includes READ_ONLY.
    """

    READ_ONLY = "ro"
    READ_WRITE = "rw"
    RW_DELETE = "wd"
    OWNER_PERM = "wd"  # resolved as RW_DELETE


class VFolderPermissionValidator(t.Trafaret):
    def check_and_return(self, value: Any) -> VFolderPermission:
        if value not in ["ro", "rw", "wd"]:
            self._failure('one of "ro", "rw", or "wd" required', value=value)
        return VFolderPermission(value)


class VFolderInvitationState(str, enum.Enum):
    """
    Virtual Folder invitation state.
    """

    PENDING = "pending"
    CANCELED = "canceled"  # canceled by inviter
    ACCEPTED = "accepted"
    REJECTED = "rejected"  # rejected by invitee


class VFolderOperationStatus(str, enum.Enum):
    """
    Introduce virtual folder current status for storage-proxy operations.
    """

    READY = "ready"
    PERFORMING = "performing"
    CLONING = "cloning"
    DELETING = "deleting"
    MOUNTED = "mounted"


class VFolderAccessStatus(str, enum.Enum):
    """
    Introduce virtual folder desired status for storage-proxy operations.
    Not added to db scheme  and determined only by current vfolder status.
    """

    READABLE = "readable"
    UPDATABLE = "updatable"
    DELETABLE = "deletable"


class VFolderDeletionInfo(NamedTuple):
    vfolder_id: uuid.UUID
    host: str


vfolders = sa.Table(
    "vfolders",
    metadata,
    IDColumn("id"),
    # host will be '' if vFolder is unmanaged
    sa.Column("host", sa.String(length=128), nullable=False),
    sa.Column("name", sa.String(length=64), nullable=False, index=True),
    sa.Column(
        "usage_mode",
        EnumValueType(VFolderUsageMode),
        default=VFolderUsageMode.GENERAL,
        nullable=False,
    ),
    sa.Column("permission", EnumValueType(VFolderPermission), default=VFolderPermission.READ_WRITE),
    sa.Column("max_files", sa.Integer(), default=1000),
    sa.Column("max_size", sa.Integer(), default=None),  # in MBytes
    sa.Column("num_files", sa.Integer(), default=0),
    sa.Column("cur_size", sa.Integer(), default=0),  # in KBytes
    sa.Column("created_at", sa.DateTime(timezone=True), server_default=sa.func.now()),
    sa.Column("last_used", sa.DateTime(timezone=True), nullable=True),
    # creator is always set to the user who created vfolder (regardless user/project types)
    sa.Column("creator", sa.String(length=128), nullable=True),
    # unmanaged vfolder represents the host-side absolute path instead of storage-based path.
    sa.Column("unmanaged_path", sa.String(length=512), nullable=True),
    sa.Column(
        "ownership_type",
        EnumValueType(VFolderOwnershipType),
        default=VFolderOwnershipType.USER,
        nullable=False,
    ),
    sa.Column("user", GUID, sa.ForeignKey("users.uuid"), nullable=True),  # owner if user vfolder
    sa.Column(
        "project_id", GUID, sa.ForeignKey("projects.id"), nullable=True
    ),  # owner if project vfolder
    sa.Column("cloneable", sa.Boolean, default=False, nullable=False),
    sa.Column(
        "status",
        EnumValueType(VFolderOperationStatus),
        default=VFolderOperationStatus.READY,
        server_default=VFolderOperationStatus.READY.value,
        nullable=False,
    ),
    sa.CheckConstraint(
        "(ownership_type = 'user' AND \"user\" IS NOT NULL) OR "
        "(ownership_type = 'project' AND \"project_id\" IS NOT NULL)",
        name="ownership_type_match_with_user_or_project",
    ),
    sa.CheckConstraint(
        '("user" IS NULL AND "project_id" IS NOT NULL) OR ("user" IS NOT NULL AND "project_id" IS NULL)',
        name="either_one_of_user_or_project",
    ),
)


vfolder_attachment = sa.Table(
    "vfolder_attachment",
    metadata,
    sa.Column(
        "vfolder",
        GUID,
        sa.ForeignKey("vfolders.id", onupdate="CASCADE", ondelete="CASCADE"),
        nullable=False,
    ),
    sa.Column(
        "kernel",
        GUID,
        sa.ForeignKey("kernels.id", onupdate="CASCADE", ondelete="CASCADE"),
        nullable=False,
    ),
    sa.PrimaryKeyConstraint("vfolder", "kernel"),
)


vfolder_invitations = sa.Table(
    "vfolder_invitations",
    metadata,
    IDColumn("id"),
    sa.Column("permission", EnumValueType(VFolderPermission), default=VFolderPermission.READ_WRITE),
    sa.Column("inviter", sa.String(length=256)),  # email
    sa.Column("invitee", sa.String(length=256), nullable=False),  # email
    sa.Column(
        "state", EnumValueType(VFolderInvitationState), default=VFolderInvitationState.PENDING
    ),
    sa.Column("created_at", sa.DateTime(timezone=True), server_default=sa.func.now()),
    sa.Column(
        "modified_at",
        sa.DateTime(timezone=True),
        nullable=True,
        onupdate=sa.func.current_timestamp(),
    ),
    sa.Column(
        "vfolder",
        GUID,
        sa.ForeignKey("vfolders.id", onupdate="CASCADE", ondelete="CASCADE"),
        nullable=False,
    ),
)


vfolder_permissions = sa.Table(
    "vfolder_permissions",
    metadata,
    sa.Column("permission", EnumValueType(VFolderPermission), default=VFolderPermission.READ_WRITE),
    sa.Column(
        "vfolder",
        GUID,
        sa.ForeignKey("vfolders.id", onupdate="CASCADE", ondelete="CASCADE"),
        nullable=False,
    ),
    sa.Column("user", GUID, sa.ForeignKey("users.uuid"), nullable=False),
)


def verify_vfolder_name(folder: str) -> bool:
    if folder in RESERVED_VFOLDERS:
        return False
    for pattern in RESERVED_VFOLDER_PATTERNS:
        if pattern.match(folder):
            return False
    return True


async def query_accessible_vfolders(
    conn: SAConnection,
    user_uuid: uuid.UUID,
    *,
    # when enabled, skip vfolder ownership check if user role is admin or superadmin
    allow_privileged_access=False,
    user_role=None,
    domain_name=None,
    allowed_vfolder_types=None,
    extra_vf_conds=None,
    extra_invited_vf_conds=None,
    extra_vf_user_conds=None,
    extra_vf_project_conds=None,
) -> Sequence[Mapping[str, Any]]:
    from ai.backend.manager.models import association_projects_users as apus
    from ai.backend.manager.models import projects, users

    if allowed_vfolder_types is None:
        allowed_vfolder_types = ["user"]  # legacy default

    vfolders_selectors = [
        vfolders.c.name,
        vfolders.c.id,
        vfolders.c.host,
        vfolders.c.usage_mode,
        vfolders.c.created_at,
        vfolders.c.last_used,
        vfolders.c.max_files,
        vfolders.c.max_size,
        vfolders.c.ownership_type,
        vfolders.c.user,
        vfolders.c.project_id,
        vfolders.c.creator,
        vfolders.c.unmanaged_path,
        vfolders.c.cloneable,
        vfolders.c.status,
        vfolders.c.cur_size,
        # vfolders.c.permission,
        # users.c.email,
    ]

    async def _append_entries(_query, _is_owner=True):
        if extra_vf_conds is not None:
            _query = _query.where(extra_vf_conds)
        if extra_vf_user_conds is not None:
            _query = _query.where(extra_vf_user_conds)
        result = await conn.execute(_query)
        for row in result:
            row_keys = row.keys()
            _perm = (
                row.vfolder_permissions_permission
                if "vfolder_permissions_permission" in row_keys
                else row.vfolders_permission
            )
            entries.append(
                {
                    "name": row.vfolders_name,
                    "id": row.vfolders_id,
                    "host": row.vfolders_host,
                    "usage_mode": row.vfolders_usage_mode,
                    "created_at": row.vfolders_created_at,
                    "last_used": row.vfolders_last_used,
                    "max_size": row.vfolders_max_size,
                    "max_files": row.vfolders_max_files,
                    "ownership_type": row.vfolders_ownership_type,
                    "user": str(row.vfolders_user) if row.vfolders_user else None,
                    "project_id": str(row.vfolders_project_id) if row.vfolders_project_id else None,
                    "creator": row.vfolders_creator,
                    "user_email": row.users_email if "users_email" in row_keys else None,
                    "project_name": row.projects_name if "projects_name" in row_keys else None,
                    "is_owner": _is_owner,
                    "permission": _perm,
                    "unmanaged_path": row.vfolders_unmanaged_path,
                    "cloneable": row.vfolders_cloneable,
                    "status": row.vfolders_status,
                    "cur_size": row.vfolders_cur_size,
                }
            )

    entries: List[dict] = []
    # User vfolders.
    if "user" in allowed_vfolder_types:
        # Scan my owned vfolders.
        j = vfolders.join(users, vfolders.c.user == users.c.uuid)
        query = sa.select(
            vfolders_selectors + [vfolders.c.permission, users.c.email], use_labels=True
        ).select_from(j)
        if not allow_privileged_access or (
            user_role != UserRole.ADMIN and user_role != UserRole.SUPERADMIN
        ):
            query = query.where(vfolders.c.user == user_uuid)
        await _append_entries(query)

        # Scan vfolders shared with me.
        j = vfolders.join(
            vfolder_permissions,
            vfolders.c.id == vfolder_permissions.c.vfolder,
            isouter=True,
        ).join(
            users,
            vfolders.c.user == users.c.uuid,
            isouter=True,
        )
        query = (
            sa.select(
                vfolders_selectors + [vfolder_permissions.c.permission, users.c.email],
                use_labels=True,
            )
            .select_from(j)
            .where(
                (vfolder_permissions.c.user == user_uuid)
                & (vfolders.c.ownership_type == VFolderOwnershipType.USER),
            )
        )
        if extra_invited_vf_conds is not None:
            query = query.where(extra_invited_vf_conds)
        await _append_entries(query, _is_owner=False)

    if "project" in allowed_vfolder_types:
        # Scan project vfolders.
        if user_role == UserRole.ADMIN or user_role == "admin":
            query = (
                sa.select([projects.c.id])
                .select_from(projects)
                .where(projects.c.domain_name == domain_name)
            )
            result = await conn.execute(query)
            grps = result.fetchall()
            project_ids = [g.id for g in grps]
        else:
            j = sa.join(apus, users, apus.c.user_id == users.c.uuid)
            query = sa.select([apus.c.project_id]).select_from(j).where(apus.c.user_id == user_uuid)
            result = await conn.execute(query)
            grps = result.fetchall()
            project_ids = [g.project_id for g in grps]
        j = vfolders.join(projects, vfolders.c.project_id == projects.c.id)
        query = sa.select(
            vfolders_selectors + [vfolders.c.permission, projects.c.name], use_labels=True
        ).select_from(j)
        if user_role != UserRole.SUPERADMIN:
            query = query.where(vfolders.c.project_id.in_(project_ids))
        if extra_vf_project_conds is not None:
            query = query.where(extra_vf_project_conds)
        is_owner = (user_role == UserRole.ADMIN or user_role == "admin") or (
            user_role == UserRole.SUPERADMIN or user_role == "superadmin"
        )
        await _append_entries(query, is_owner)

        # Override permissions, if exists, for project vfolders.
        j = sa.join(
            vfolders,
            vfolder_permissions,
            vfolders.c.id == vfolder_permissions.c.vfolder,
        )
        query = (
            sa.select(vfolder_permissions.c.permission, vfolder_permissions.c.vfolder)
            .select_from(j)
            .where(
                (vfolders.c.project.in_(project_ids)) & (vfolder_permissions.c.user == user_uuid),
            )
        )
        if extra_vf_conds is not None:
            query = query.where(extra_vf_conds)
        if extra_vf_user_conds is not None:
            query = query.where(extra_vf_user_conds)
        result = await conn.execute(query)
        overriding_permissions: dict = {row.vfolder: row.permission for row in result}
        for entry in entries:
            if (
                entry["id"] in overriding_permissions
                and entry["ownership_type"] == VFolderOwnershipType.PROJECT
            ):
                entry["permission"] = overriding_permissions[entry["id"]]

    return entries


async def get_allowed_vfolder_hosts_by_project(
    conn: SAConnection,
    resource_policy,
    domain_name: str,
    project_id: Optional[uuid.UUID] = None,
    domain_admin: bool = False,
) -> VFolderHostPermissionMap:
    """
    Union `allowed_vfolder_hosts` from domain, project, and keypair_resource_policy.

    If `project_id` is not None, `allowed_vfolder_hosts` from the project is also merged.
    If the requester is a domain admin, gather all `allowed_vfolder_hosts` of the domain projects.
    """
    from . import domains, projects

    # Domain's allowed_vfolder_hosts.
    allowed_hosts = VFolderHostPermissionMap()
    query = sa.select([domains.c.allowed_vfolder_hosts]).where(
        (domains.c.name == domain_name) & (domains.c.is_active),
    )
    if values := await conn.scalar(query):
        allowed_hosts = allowed_hosts | values
    # Group's allowed_vfolder_hosts.
    if project_id is not None:
        query = sa.select([projects.c.allowed_vfolder_hosts]).where(
            (projects.c.domain_name == domain_name)
            & (projects.c.id == project_id)
            & (projects.c.is_active),
        )
        if values := await conn.scalar(query):
            allowed_hosts = allowed_hosts | values
    elif domain_admin:
        query = sa.select([projects.c.allowed_vfolder_hosts]).where(
            (projects.c.domain_name == domain_name) & (projects.c.is_active),
        )
        if rows := (await conn.execute(query)).fetchall():
            for row in rows:
                allowed_hosts = allowed_hosts | row.allowed_vfolder_hosts
    # Keypair Resource Policy's allowed_vfolder_hosts
    allowed_hosts = allowed_hosts | resource_policy["allowed_vfolder_hosts"]
    return allowed_hosts


async def get_allowed_vfolder_hosts_by_user(
    conn: SAConnection,
    resource_policy: Mapping[str, Any],
    domain_name: str,
    user_uuid: uuid.UUID,
    project_id: Optional[uuid.UUID] = None,
) -> VFolderHostPermissionMap:
    """
    Union `allowed_vfolder_hosts` from domain, projects, and keypair_resource_policy.

    All available `allowed_vfolder_hosts` of projects which requester associated will be merged.
    """
    from . import association_projects_users, domains, projects

    # Domain's allowed_vfolder_hosts.
    allowed_hosts = VFolderHostPermissionMap()
    query = sa.select([domains.c.allowed_vfolder_hosts]).where(
        (domains.c.name == domain_name) & (domains.c.is_active),
    )
    if values := await conn.scalar(query):
        allowed_hosts = allowed_hosts | values
    # User's Groups' allowed_vfolder_hosts.
    if project_id is not None:
        j = projects.join(
            association_projects_users,
            (
                (projects.c.id == association_projects_users.c.project_id)
                & (projects.c.id == project_id)
                & (association_projects_users.c.user_id == user_uuid)
            ),
        )
    else:
        j = projects.join(
            association_projects_users,
            (
                (projects.c.id == association_projects_users.c.project_id)
                & (association_projects_users.c.user_id == user_uuid)
            ),
        )
    query = (
        sa.select([projects.c.allowed_vfolder_hosts])
        .select_from(j)
        .where(
<<<<<<< HEAD
            (domains.c.name == domain_name) & (projects.c.is_active),
=======
            (groups.c.domain_name == domain_name) & (groups.c.is_active),
>>>>>>> 4049cee0
        )
    )
    if rows := (await conn.execute(query)).fetchall():
        for row in rows:
            allowed_hosts = allowed_hosts | row.allowed_vfolder_hosts
    # Keypair Resource Policy's allowed_vfolder_hosts
    allowed_hosts = allowed_hosts | resource_policy["allowed_vfolder_hosts"]
    return allowed_hosts


async def prepare_vfolder_mounts(
    conn: SAConnection,
    storage_manager: StorageSessionManager,
    allowed_vfolder_types: Sequence[str],
    user_scope: UserScope,
    resource_policy: Mapping[str, Any],
    requested_mounts: Sequence[str],
    requested_mount_map: Mapping[str, str],
) -> Sequence[VFolderMount]:
    """
    Determine the actual mount information from the requested vfolder lists,
    vfolder configurations, and the given user scope.
    """

    requested_vfolder_names: dict[str, str] = {}
    requested_vfolder_subpaths: dict[str, str] = {}
    requested_vfolder_dstpaths: dict[str, str] = {}
    matched_vfolder_mounts: list[VFolderMount] = []

    # Split the vfolder name and subpaths
    for key in requested_mounts:
        name, _, subpath = key.partition("/")
        if not PurePosixPath(os.path.normpath(key)).is_relative_to(name):
            raise InvalidAPIParameters(
                f"The subpath '{subpath}' should designate "
                f"a subdirectory of the vfolder '{name}'.",
            )
        requested_vfolder_names[key] = name
        requested_vfolder_subpaths[key] = os.path.normpath(subpath)
    for key, value in requested_mount_map.items():
        requested_vfolder_dstpaths[key] = value

    # Check if there are overlapping mount sources
    for p1 in requested_mounts:
        for p2 in requested_mounts:
            if p1 == p2:
                continue
            if PurePosixPath(p1).is_relative_to(PurePosixPath(p2)):
                raise InvalidAPIParameters(
                    f"VFolder source path '{p1}' overlaps with '{p2}'",
                )

    # Query the accessible vfolders that satisfy either:
    # - the name matches with the requested vfolder name, or
    # - the name starts with a dot (dot-prefixed vfolder) for automatic mounting.
    if requested_vfolder_names:
        extra_vf_conds = vfolders.c.name.in_(
            requested_vfolder_names.values()
        ) | vfolders.c.name.startswith(".")
    else:
        extra_vf_conds = vfolders.c.name.startswith(".")
    accessible_vfolders = await query_accessible_vfolders(
        conn,
        user_scope.user_uuid,
        user_role=user_scope.user_role,
        domain_name=user_scope.domain_name,
        allowed_vfolder_types=allowed_vfolder_types,
        extra_vf_conds=extra_vf_conds,
    )

    # Fast-path for empty requested mounts
    if not accessible_vfolders:
        if requested_vfolder_names:
            raise VFolderNotFound("There is no accessible vfolders at all.")
        else:
            return []
    accessible_vfolders_map = {vfolder["name"]: vfolder for vfolder in accessible_vfolders}

    # add automount folder list into requested_vfolder_names
    # and requested_vfolder_subpath
    for _vfolder in accessible_vfolders:
        if _vfolder["name"].startswith("."):
            requested_vfolder_names.setdefault(_vfolder["name"], _vfolder["name"])
            requested_vfolder_subpaths.setdefault(_vfolder["name"], ".")

    # for vfolder in accessible_vfolders:
    for key, vfolder_name in requested_vfolder_names.items():
        if not (vfolder := accessible_vfolders_map.get(vfolder_name)):
            raise VFolderNotFound(f"VFolder {vfolder_name} is not found or accessible.")
<<<<<<< HEAD
        if vfolder["project_id"] is not None and vfolder["project_id"] != str(
            user_scope.project_id
        ):
            # User's accessible project vfolders should not be mounted
=======
        await ensure_host_permission_allowed(
            conn,
            vfolder["host"],
            allowed_vfolder_types=allowed_vfolder_types,
            user_uuid=user_scope.user_uuid,
            resource_policy=resource_policy,
            domain_name=user_scope.domain_name,
            group_id=user_scope.group_id,
            permission=VFolderHostPermission.MOUNT_IN_SESSION,
        )
        if vfolder["group"] is not None and vfolder["group"] != str(user_scope.group_id):
            # User's accessible group vfolders should not be mounted
>>>>>>> 4049cee0
            # if not belong to the execution kernel.
            continue
        try:
            mount_base_path = PurePosixPath(
                await storage_manager.get_mount_path(
                    vfolder["host"],
                    vfolder["id"],
                    PurePosixPath(requested_vfolder_subpaths[key]),
                ),
            )
        except VFolderOperationFailed as e:
            raise InvalidAPIParameters(e.extra_msg, e.extra_data) from None
        if vfolder["name"] == ".local" and vfolder["project_id"] is not None:
            # Auto-create per-user subdirectory inside the project-owned ".local" vfolder.
            async with storage_manager.request(
                vfolder["host"],
                "POST",
                "folder/file/mkdir",
                params={
                    "volume": storage_manager.split_host(vfolder["host"])[1],
                    "vfid": vfolder["id"],
                    "relpath": str(user_scope.user_uuid.hex),
                    "exist_ok": True,
                },
            ):
                pass
            # Mount the per-user subdirectory as the ".local" vfolder.
            matched_vfolder_mounts.append(
                VFolderMount(
                    name=vfolder["name"],
                    vfid=vfolder["id"],
                    vfsubpath=PurePosixPath(user_scope.user_uuid.hex),
                    host_path=mount_base_path / user_scope.user_uuid.hex,
                    kernel_path=PurePosixPath("/home/work/.local"),
                    mount_perm=vfolder["permission"],
                )
            )
        else:
            # Normal vfolders
            kernel_path_raw = requested_vfolder_dstpaths.get(key)
            if kernel_path_raw is None:
                kernel_path = PurePosixPath(f"/home/work/{vfolder['name']}")
            else:
                kernel_path = PurePosixPath(kernel_path_raw)
                if not kernel_path.is_absolute():
                    kernel_path = PurePosixPath("/home/work", kernel_path_raw)
            matched_vfolder_mounts.append(
                VFolderMount(
                    name=vfolder["name"],
                    vfid=vfolder["id"],
                    vfsubpath=PurePosixPath(requested_vfolder_subpaths[key]),
                    host_path=mount_base_path / requested_vfolder_subpaths[key],
                    kernel_path=kernel_path,
                    mount_perm=vfolder["permission"],
                )
            )

    # Check if there are overlapping mount targets
    for vf1 in matched_vfolder_mounts:
        for vf2 in matched_vfolder_mounts:
            if vf1.name == vf2.name:
                continue
            if vf1.kernel_path.is_relative_to(vf2.kernel_path):
                raise InvalidAPIParameters(
                    f"VFolder mount path {vf1.kernel_path} overlaps with {vf2.kernel_path}",
                )

    return matched_vfolder_mounts


async def ensure_host_permission_allowed(
    db_conn,
    folder_host: str,
    *,
    permission: VFolderHostPermission,
    allowed_vfolder_types: Sequence[str],
    user_uuid: uuid.UUID,
    resource_policy: Mapping[str, Any],
    domain_name: str,
    group_id: Optional[uuid.UUID] = None,
) -> None:
    allowed_hosts = await filter_host_allowed_permission(
        db_conn,
        allowed_vfolder_types=allowed_vfolder_types,
        user_uuid=user_uuid,
        resource_policy=resource_policy,
        domain_name=domain_name,
        group_id=group_id,
    )
    if folder_host not in allowed_hosts or permission not in allowed_hosts[folder_host]:
        raise InvalidAPIParameters(f"`{permission}` Not allowed in vfolder host(`{folder_host}`)")


async def filter_host_allowed_permission(
    db_conn,
    *,
    allowed_vfolder_types: Sequence[str],
    user_uuid: uuid.UUID,
    resource_policy: Mapping[str, Any],
    domain_name: str,
    group_id: Optional[uuid.UUID] = None,
) -> VFolderHostPermissionMap:
    allowed_hosts = VFolderHostPermissionMap()
    if "user" in allowed_vfolder_types:
        allowed_hosts_by_user = await get_allowed_vfolder_hosts_by_user(
            db_conn, resource_policy, domain_name, user_uuid
        )
        allowed_hosts = allowed_hosts | allowed_hosts_by_user
    if "group" in allowed_vfolder_types and group_id is not None:
        allowed_hosts_by_group = await get_allowed_vfolder_hosts_by_group(
            db_conn, resource_policy, domain_name, group_id
        )
        allowed_hosts = allowed_hosts | allowed_hosts_by_group
    return allowed_hosts


async def initiate_vfolder_removal(
    engine: ExtendedAsyncSAEngine,
    requested_vfolders: Sequence[VFolderDeletionInfo],
    storage_manager: StorageSessionManager,
    storage_ptask_group: aiotools.PersistentTaskGroup,
) -> int:
    vfolder_info_len = len(requested_vfolders)
    vfolder_ids = tuple(vf_id for vf_id, _ in requested_vfolders)
    cond = vfolders.c.id.in_(vfolder_ids)
    if vfolder_info_len == 0:
        return 0
    elif vfolder_info_len == 1:
        cond = vfolders.c.id == vfolder_ids[0]

    async with engine.begin_session() as db_session:

        async def _update_vfolder_status() -> None:
            query = sa.update(vfolders).values(status=VFolderOperationStatus.DELETING).where(cond)
            await db_session.execute(query)

        await execute_with_retry(_update_vfolder_status)

    async def _delete():
        for folder_id, host_name in requested_vfolders:
            proxy_name, volume_name = storage_manager.split_host(host_name)
            try:
                async with storage_manager.request(
                    proxy_name,
                    "POST",
                    "folder/delete",
                    json={
                        "volume": volume_name,
                        "vfid": str(folder_id),
                    },
                ):
                    pass
            except aiohttp.ClientResponseError:
                raise VFolderOperationFailed(extra_msg=str(folder_id))

        async with engine.begin_session() as db_session:

            async def _delete_row() -> None:
                await db_session.execute(sa.delete(vfolders).where(cond))

            await execute_with_retry(_delete_row)
        log.debug("Successfully removed vFolders {}", [str(x) for x in vfolder_ids])

    storage_ptask_group.create_task(_delete())
    log.debug("Started removing vFolders {}", [str(x) for x in vfolder_ids])

    return vfolder_info_len


class VirtualFolder(graphene.ObjectType):
    class Meta:
        interfaces = (Item,)

    host = graphene.String()
    name = graphene.String()
    user = graphene.UUID()  # User.id (current owner, null in project vfolders)
    user_email = graphene.String()  # User.email (current owner, null in project vfolders)
    project_id = graphene.UUID()  # Project.id (current owner, null in user vfolders)
    project_name = graphene.String()  # project.name (current owenr, null in user vfolders)
    group = graphene.UUID()  # Legacy.
    group_name = graphene.String()  # Legacy.
    creator = graphene.String()  # User.email (always set)
    unmanaged_path = graphene.String()
    usage_mode = graphene.String()
    permission = graphene.String()
    ownership_type = graphene.String()
    max_files = graphene.Int()
    max_size = BigInt()  # in MiB
    created_at = GQLDateTime()
    last_used = GQLDateTime()

    num_files = graphene.Int()
    cur_size = BigInt()
    # num_attached = graphene.Int()
    cloneable = graphene.Boolean()
    status = graphene.String()

    @classmethod
    def from_row(cls, ctx: GraphQueryContext, row: Row) -> Optional[VirtualFolder]:
        if row is None:
            return None
        return cls(
            id=row["id"],
            host=row["host"],
            name=row["name"],
            user=row["user"],
            user_email=row["users_email"],
            project_id=row["project_id"],
            project_name=row["projects_name"],
            group=row["project_id"],  # legacy
            group_name=row["projects_name"],  # legacy
            creator=row["creator"],
            unmanaged_path=row["unmanaged_path"],
            usage_mode=row["usage_mode"],
            permission=row["permission"],
            ownership_type=row["ownership_type"],
            max_files=row["max_files"],
            max_size=row["max_size"],  # in MiB
            created_at=row["created_at"],
            last_used=row["last_used"],
            # num_attached=row['num_attached'],
            cloneable=row["cloneable"],
            status=row["status"],
            cur_size=row["cur_size"],
        )

    async def resolve_num_files(self, info: graphene.ResolveInfo) -> int:
        # TODO: measure on-the-fly
        return 0

    _queryfilter_fieldspec = {
        "id": ("vfolders_id", uuid.UUID),
        "host": ("vfolders_host", None),
        "name": ("vfolders_name", None),
        "project_id": ("vfolders_project_id", uuid.UUID),
        "project_name": ("projects_name", None),
        "user": ("vfolders_user", uuid.UUID),
        "user_email": ("users_email", None),
        "creator": ("vfolders_creator", None),
        "unmanaged_path": ("vfolders_unmanaged_path", None),
        "usage_mode": ("vfolders_usage_mode", lambda s: VFolderUsageMode[s]),
        "permission": ("vfolders_permission", lambda s: VFolderPermission[s]),
        "ownership_type": ("vfolders_ownership_type", lambda s: VFolderOwnershipType[s]),
        "max_files": ("vfolders_max_files", None),
        "max_size": ("vfolders_max_size", None),
        "created_at": ("vfolders_created_at", dtparse),
        "last_used": ("vfolders_last_used", dtparse),
        "cloneable": ("vfolders_cloneable", None),
        "status": ("vfolders_status", lambda s: VFolderOperationStatus[s]),
    }

    _queryorder_colmap = {
        "id": "vfolders_id",
        "host": "vfolders_host",
        "name": "vfolders_name",
        "project_id": "vfolders_project_id",
        "project_name": "projects_name",
        "user": "vfolders_user",
        "user_email": "users_email",
        "creator": "vfolders_creator",
        "usage_mode": "vfolders_usage_mode",
        "permission": "vfolders_permission",
        "ownership_type": "vfolders_ownership_type",
        "max_files": "vfolders_max_files",
        "max_size": "vfolders_max_size",
        "created_at": "vfolders_created_at",
        "last_used": "vfolders_last_used",
        "cloneable": "vfolders_cloneable",
        "status": "vfolders_status",
        "cur_size": "vfolders_cur_size",
    }

    @classmethod
    async def load_count(
        cls,
        graph_ctx: GraphQueryContext,
        *,
        domain_name: str = None,
        project_id: uuid.UUID = None,
        user_id: uuid.UUID = None,
        filter: str = None,
    ) -> int:
        from .user import users

        j = vfolders.join(users, vfolders.c.user == users.c.uuid, isouter=True)
        query = sa.select([sa.func.count()]).select_from(j)
        if domain_name is not None:
            query = query.where(users.c.domain_name == domain_name)
        if project_id is not None:
            query = query.where(vfolders.c.project_id == project_id)
        if user_id is not None:
            query = query.where(vfolders.c.user == user_id)
        if filter is not None:
            qfparser = QueryFilterParser(cls._queryfilter_fieldspec)
            query = qfparser.append_filter(query, filter)
        async with graph_ctx.db.begin_readonly() as conn:
            result = await conn.execute(query)
            return result.scalar()

    @classmethod
    async def load_slice(
        cls,
        graph_ctx: GraphQueryContext,
        limit: int,
        offset: int,
        *,
        domain_name: str = None,
        project_id: uuid.UUID = None,
        user_id: uuid.UUID = None,
        filter: str = None,
        order: str = None,
    ) -> Sequence[VirtualFolder]:
        from .project import projects
        from .user import users

        j = vfolders.join(users, vfolders.c.user == users.c.uuid, isouter=True).join(
            projects, vfolders.c.project_id == projects.c.id, isouter=True
        )
        query = (
            sa.select([vfolders, users.c.email, projects.c.name.label("projects_name")])
            .select_from(j)
            .limit(limit)
            .offset(offset)
        )
        if domain_name is not None:
            query = query.where(users.c.domain_name == domain_name)
        if project_id is not None:
            query = query.where(vfolders.c.project_id == project_id)
        if user_id is not None:
            query = query.where(vfolders.c.user == user_id)
        if filter is not None:
            qfparser = QueryFilterParser(cls._queryfilter_fieldspec)
            query = qfparser.append_filter(query, filter)
        if order is not None:
            qoparser = QueryOrderParser(cls._queryorder_colmap)
            query = qoparser.append_ordering(query, order)
        else:
            query = query.order_by(vfolders.c.created_at.desc())
        async with graph_ctx.db.begin_readonly() as conn:
            return [
                obj
                async for r in (await conn.stream(query))
                if (obj := cls.from_row(graph_ctx, r)) is not None
            ]

    @classmethod
    async def batch_load_by_user(
        cls,
        graph_ctx: GraphQueryContext,
        user_uuids: Sequence[uuid.UUID],
        *,
        domain_name: str = None,
        project_id: uuid.UUID = None,
    ) -> Sequence[Sequence[VirtualFolder]]:
        from .user import users

        # TODO: num_attached count project-by
        j = sa.join(vfolders, users, vfolders.c.user == users.c.uuid)
        query = (
            sa.select([vfolders])
            .select_from(j)
            .where(vfolders.c.user.in_(user_uuids))
            .order_by(sa.desc(vfolders.c.created_at))
        )
        if domain_name is not None:
            query = query.where(users.c.domain_name == domain_name)
        if project_id is not None:
            query = query.where(vfolders.c.project_id == project_id)
        async with graph_ctx.db.begin_readonly() as conn:
            return await batch_multiresult(
                graph_ctx,
                conn,
                query,
                cls,
                user_uuids,
                lambda row: row["user"],
            )


class VirtualFolderList(graphene.ObjectType):
    class Meta:
        interfaces = (PaginatedList,)

    items = graphene.List(VirtualFolder, required=True)


class VirtualFolderPermission(graphene.ObjectType):
    class Meta:
        interfaces = (Item,)

    permission = graphene.String()
    vfolder = graphene.UUID()
    vfolder_name = graphene.String()
    user = graphene.UUID()
    user_email = graphene.String()

    @classmethod
    def from_row(cls, ctx: GraphQueryContext, row: Row) -> Optional[VirtualFolderPermission]:
        if row is None:
            return None
        return cls(
            permission=row["permission"],
            vfolder=row["vfolder"],
            vfolder_name=row["name"],
            user=row["user"],
            user_email=row["email"],
        )

    _queryfilter_fieldspec = {
        "permission": ("vfolder_permissions_permission", lambda s: VFolderPermission[s]),
        "vfolder": ("vfolder_permissions_vfolder", None),
        "vfolder_name": ("vfolders_name", None),
        "user": ("vfolder_permissions_user", None),
        "user_email": ("users_email", None),
    }

    _queryorder_colmap = {
        "permission": "vfolder_permissions_permission",
        "vfolder": "vfolder_permissions_vfolder",
        "vfolder_name": "vfolders_name",
        "user": "vfolder_permissions_user",
        "user_email": "users_email",
    }

    @classmethod
    async def load_count(
        cls,
        graph_ctx: GraphQueryContext,
        *,
        user_id: uuid.UUID = None,
        filter: str = None,
    ) -> int:
        from .user import users

        j = vfolder_permissions.join(vfolders, vfolders.c.id == vfolder_permissions.c.vfolder).join(
            users, users.c.uuid == vfolder_permissions.c.user
        )
        query = sa.select([sa.func.count()]).select_from(j)
        if user_id is not None:
            query = query.where(vfolders.c.user == user_id)
        if filter is not None:
            qfparser = QueryFilterParser(cls._queryfilter_fieldspec)
            query = qfparser.append_filter(query, filter)
        async with graph_ctx.db.begin_readonly() as conn:
            result = await conn.execute(query)
            return result.scalar()

    @classmethod
    async def load_slice(
        cls,
        graph_ctx: GraphQueryContext,
        limit: int,
        offset: int,
        *,
        user_id: uuid.UUID = None,
        filter: str = None,
        order: str = None,
    ) -> Sequence[VirtualFolderPermission]:
        from .user import users

        j = vfolder_permissions.join(vfolders, vfolders.c.id == vfolder_permissions.c.vfolder).join(
            users, users.c.uuid == vfolder_permissions.c.user
        )
        query = (
            sa.select([vfolder_permissions, vfolders.c.name, users.c.email])
            .select_from(j)
            .limit(limit)
            .offset(offset)
        )
        if user_id is not None:
            query = query.where(vfolders.c.user == user_id)
        if filter is not None:
            qfparser = QueryFilterParser(cls._queryfilter_fieldspec)
            query = qfparser.append_filter(query, filter)
        if order is not None:
            qoparser = QueryOrderParser(cls._queryorder_colmap)
            query = qoparser.append_ordering(query, order)
        else:
            query = query.order_by(vfolders.c.created_at.desc())
        async with graph_ctx.db.begin_readonly() as conn:
            return [
                obj
                async for r in (await conn.stream(query))
                if (obj := cls.from_row(graph_ctx, r)) is not None
            ]


class VirtualFolderPermissionList(graphene.ObjectType):
    class Meta:
        interfaces = (PaginatedList,)

    items = graphene.List(VirtualFolderPermission, required=True)<|MERGE_RESOLUTION|>--- conflicted
+++ resolved
@@ -56,12 +56,8 @@
     "VFolderAccessStatus",
     "VFolderDeletionInfo",
     "query_accessible_vfolders",
-<<<<<<< HEAD
+    "initiate_vfolder_removal",
     "get_allowed_vfolder_hosts_by_project",
-=======
-    "initiate_vfolder_removal",
-    "get_allowed_vfolder_hosts_by_group",
->>>>>>> 4049cee0
     "get_allowed_vfolder_hosts_by_user",
     "verify_vfolder_name",
     "prepare_vfolder_mounts",
@@ -539,11 +535,7 @@
         sa.select([projects.c.allowed_vfolder_hosts])
         .select_from(j)
         .where(
-<<<<<<< HEAD
-            (domains.c.name == domain_name) & (projects.c.is_active),
-=======
-            (groups.c.domain_name == domain_name) & (groups.c.is_active),
->>>>>>> 4049cee0
+            (projects.c.domain_name == domain_name) & (projects.c.is_active),
         )
     )
     if rows := (await conn.execute(query)).fetchall():
@@ -633,12 +625,6 @@
     for key, vfolder_name in requested_vfolder_names.items():
         if not (vfolder := accessible_vfolders_map.get(vfolder_name)):
             raise VFolderNotFound(f"VFolder {vfolder_name} is not found or accessible.")
-<<<<<<< HEAD
-        if vfolder["project_id"] is not None and vfolder["project_id"] != str(
-            user_scope.project_id
-        ):
-            # User's accessible project vfolders should not be mounted
-=======
         await ensure_host_permission_allowed(
             conn,
             vfolder["host"],
@@ -646,12 +632,13 @@
             user_uuid=user_scope.user_uuid,
             resource_policy=resource_policy,
             domain_name=user_scope.domain_name,
-            group_id=user_scope.group_id,
+            group_id=user_scope.project_id,
             permission=VFolderHostPermission.MOUNT_IN_SESSION,
         )
-        if vfolder["group"] is not None and vfolder["group"] != str(user_scope.group_id):
+        if vfolder["project_id"] is not None and vfolder["project_id"] != str(
+            user_scope.project_id
+        ):
             # User's accessible group vfolders should not be mounted
->>>>>>> 4049cee0
             # if not belong to the execution kernel.
             continue
         try:
@@ -731,7 +718,7 @@
     user_uuid: uuid.UUID,
     resource_policy: Mapping[str, Any],
     domain_name: str,
-    group_id: Optional[uuid.UUID] = None,
+    project_id: Optional[uuid.UUID] = None,
 ) -> None:
     allowed_hosts = await filter_host_allowed_permission(
         db_conn,
@@ -739,7 +726,7 @@
         user_uuid=user_uuid,
         resource_policy=resource_policy,
         domain_name=domain_name,
-        group_id=group_id,
+        project_id=project_id,
     )
     if folder_host not in allowed_hosts or permission not in allowed_hosts[folder_host]:
         raise InvalidAPIParameters(f"`{permission}` Not allowed in vfolder host(`{folder_host}`)")
@@ -752,7 +739,7 @@
     user_uuid: uuid.UUID,
     resource_policy: Mapping[str, Any],
     domain_name: str,
-    group_id: Optional[uuid.UUID] = None,
+    project_id: Optional[uuid.UUID] = None,
 ) -> VFolderHostPermissionMap:
     allowed_hosts = VFolderHostPermissionMap()
     if "user" in allowed_vfolder_types:
@@ -760,9 +747,9 @@
             db_conn, resource_policy, domain_name, user_uuid
         )
         allowed_hosts = allowed_hosts | allowed_hosts_by_user
-    if "group" in allowed_vfolder_types and group_id is not None:
-        allowed_hosts_by_group = await get_allowed_vfolder_hosts_by_group(
-            db_conn, resource_policy, domain_name, group_id
+    if "group" in allowed_vfolder_types and project_id is not None:
+        allowed_hosts_by_group = await get_allowed_vfolder_hosts_by_project(
+            db_conn, resource_policy, domain_name, project_id
         )
         allowed_hosts = allowed_hosts | allowed_hosts_by_group
     return allowed_hosts
