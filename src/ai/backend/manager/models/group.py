from __future__ import annotations

import asyncio
import enum
import logging
import re
import uuid
from typing import (
    TYPE_CHECKING,
    Any,
    Dict,
    Iterable,
    Optional,
    Sequence,
    TypedDict,
    Union,
    overload,
)

import aiotools
import graphene
import sqlalchemy as sa
from graphene.types.datetime import DateTime as GQLDateTime
from graphql import Undefined
from sqlalchemy.engine.row import Row
from sqlalchemy.ext.asyncio import AsyncConnection as SAConnection
from sqlalchemy.orm import relationship

from ai.backend.common import msgpack
from ai.backend.common.logging import BraceStyleAdapter
from ai.backend.common.types import ResourceSlot, VFolderID

from ..api.exceptions import VFolderOperationFailed
from ..defs import RESERVED_DOTFILES
from .base import (
    GUID,
    Base,
    EnumValueType,
    IDColumn,
    PaginatedConnectionField,
    ResourceSlotColumn,
    VFolderHostPermissionColumn,
    batch_multiresult,
    batch_result,
    generate_sql_info_for_gql_connection,
    mapper_registry,
    privileged_mutation,
    set_if_set,
    simple_db_mutate,
    simple_db_mutate_returning_item,
)
from .gql_relay import (
    AsyncNode,
    Connection,
    ConnectionResolverResult,
)
from .storage import StorageSessionManager
<<<<<<< HEAD
from .user import UserRole
=======
from .user import ModifyUserInput, UserConnection, UserNode, UserRole
>>>>>>> 4a19001f
from .utils import ExtendedAsyncSAEngine, execute_with_retry

if TYPE_CHECKING:
    from .gql import GraphQueryContext
    from .scaling_group import ScalingGroup

log = BraceStyleAdapter(logging.getLogger(__spec__.name))  # type: ignore[name-defined]


__all__: Sequence[str] = (
    "groups",
    "GroupRow",
    "association_groups_users",
    "AssocGroupUserRow",
    "resolve_group_name_or_id",
    "Group",
    "GroupInput",
    "ModifyGroupInput",
    "CreateGroup",
    "ModifyGroup",
    "DeleteGroup",
    "GroupDotfile",
    "ProjectType",
    "MAXIMUM_DOTFILE_SIZE",
    "query_group_dotfiles",
    "query_group_domain",
    "verify_dotfile_name",
)

MAXIMUM_DOTFILE_SIZE = 64 * 1024  # 61 KiB
_rx_slug = re.compile(r"^[a-zA-Z0-9]([a-zA-Z0-9._-]*[a-zA-Z0-9])?$")

association_groups_users = sa.Table(
    "association_groups_users",
    mapper_registry.metadata,
    sa.Column(
        "user_id",
        GUID,
        sa.ForeignKey("users.uuid", onupdate="CASCADE", ondelete="CASCADE"),
        nullable=False,
        primary_key=True,
    ),
    sa.Column(
        "group_id",
        GUID,
        sa.ForeignKey("groups.id", onupdate="CASCADE", ondelete="CASCADE"),
        nullable=False,
        primary_key=True,
    ),
)


class AssocGroupUserRow(Base):
    __table__ = association_groups_users
    user = relationship("UserRow", back_populates="groups")
    group = relationship("GroupRow", back_populates="users")


class ProjectType(enum.StrEnum):
    GENERAL = "general"
    MODEL_STORE = "model-store"


groups = sa.Table(
    "groups",
    mapper_registry.metadata,
    IDColumn("id"),
    sa.Column("name", sa.String(length=64), nullable=False),
    sa.Column("description", sa.String(length=512)),
    sa.Column("is_active", sa.Boolean, default=True),
    sa.Column("created_at", sa.DateTime(timezone=True), server_default=sa.func.now()),
    sa.Column(
        "modified_at",
        sa.DateTime(timezone=True),
        server_default=sa.func.now(),
        onupdate=sa.func.current_timestamp(),
    ),
    #: Field for synchronization with external services.
    sa.Column("integration_id", sa.String(length=512)),
    sa.Column(
        "domain_name",
        sa.String(length=64),
        sa.ForeignKey("domains.name", onupdate="CASCADE", ondelete="CASCADE"),
        nullable=False,
        index=True,
    ),
    # TODO: separate resource-related fields with new domain resource policy table when needed.
    sa.Column("total_resource_slots", ResourceSlotColumn(), default="{}"),
    sa.Column(
        "allowed_vfolder_hosts",
        VFolderHostPermissionColumn(),
        nullable=False,
        default={},
    ),
    # dotfiles column, \x90 means empty list in msgpack
    sa.Column(
        "dotfiles", sa.LargeBinary(length=MAXIMUM_DOTFILE_SIZE), nullable=False, default=b"\x90"
    ),
    sa.Column(
        "resource_policy",
        sa.String(length=256),
        sa.ForeignKey("project_resource_policies.name"),
        nullable=False,
    ),
    sa.Column(
        "type",
        EnumValueType(ProjectType),
        nullable=False,
        default=ProjectType.GENERAL,
    ),
    sa.UniqueConstraint("name", "domain_name", name="uq_groups_name_domain_name"),
)


class GroupRow(Base):
    __table__ = groups
    sessions = relationship("SessionRow", back_populates="group")
    domain = relationship("DomainRow", back_populates="groups")
    scaling_groups = relationship(
        "ScalingGroupRow", secondary="sgroups_for_groups", back_populates="groups"
    )
    users = relationship("AssocGroupUserRow", back_populates="group")
    resource_policy_row = relationship("ProjectResourcePolicyRow", back_populates="projects")


def _build_group_query(cond: sa.sql.BinaryExpression, domain_name: str) -> sa.sql.Select:
    query = (
        sa.select([groups.c.id])
        .select_from(groups)
        .where(
            cond & (groups.c.domain_name == domain_name),
        )
    )
    return query


async def resolve_group_name_or_id(
    db_conn: SAConnection,
    domain_name: str,
    value: Union[str, uuid.UUID],
) -> Optional[uuid.UUID]:
    match value:
        case uuid.UUID():
            cond = groups.c.id == value
        case str():
            cond = groups.c.name == value
        case _:
            raise TypeError("unexpected type for group_name_or_id")
    query = _build_group_query(cond, domain_name)
    return await db_conn.scalar(query)


@overload
async def resolve_groups(
    db_conn: SAConnection,
    domain_name: str,
    values: Iterable[uuid.UUID],
) -> Iterable[uuid.UUID]: ...


@overload
async def resolve_groups(
    db_conn: SAConnection,
    domain_name: str,
    values: Iterable[str],
) -> Iterable[uuid.UUID]: ...


async def resolve_groups(
    db_conn: SAConnection,
    domain_name: str,
    values: Iterable[uuid.UUID] | Iterable[str],
) -> Iterable[uuid.UUID]:
    listed_val = [*values]
    match listed_val:
        case [uuid.UUID(), *_]:
            query = _build_group_query((groups.c.id.in_(listed_val)), domain_name)
        case [str(), *_]:
            query = _build_group_query((groups.c.name.in_(listed_val)), domain_name)
        case []:
            return []
        case _:
            raise TypeError("unexpected type for group_name_or_id")

    rows = (await db_conn.execute(query)).fetchall()
    return_val = [row["id"] for row in rows]

    return return_val


class Group(graphene.ObjectType):
    id = graphene.UUID()
    name = graphene.String()
    description = graphene.String()
    is_active = graphene.Boolean()
    created_at = GQLDateTime()
    modified_at = GQLDateTime()
    domain_name = graphene.String()
    total_resource_slots = graphene.JSONString()
    allowed_vfolder_hosts = graphene.JSONString()
    integration_id = graphene.String()
    resource_policy = graphene.String()
    type = graphene.String(description="Added since 24.03.0.")

    scaling_groups = graphene.List(lambda: graphene.String)

    @classmethod
    def from_row(cls, graph_ctx: GraphQueryContext, row: Row) -> Optional[Group]:
        if row is None:
            return None
        return cls(
            id=row["id"],
            name=row["name"],
            description=row["description"],
            is_active=row["is_active"],
            created_at=row["created_at"],
            modified_at=row["modified_at"],
            domain_name=row["domain_name"],
            total_resource_slots=row["total_resource_slots"].to_json(),
            allowed_vfolder_hosts=row["allowed_vfolder_hosts"].to_json(),
            integration_id=row["integration_id"],
            resource_policy=row["resource_policy"],
            type=row["type"].name,
        )

    async def resolve_scaling_groups(self, info: graphene.ResolveInfo) -> Sequence[ScalingGroup]:
        graph_ctx: GraphQueryContext = info.context
        loader = graph_ctx.dataloader_manager.get_loader(
            graph_ctx,
            "ScalingGroup.by_group",
        )
        sgroups = await loader.load(self.id)
        return [sg.name for sg in sgroups]

    @classmethod
    async def load_all(
        cls,
        graph_ctx: GraphQueryContext,
        *,
        domain_name: str = None,
        is_active: bool = None,
        type: list[ProjectType] = [ProjectType.GENERAL],
    ) -> Sequence[Group]:
        query = sa.select([groups]).select_from(groups).where(groups.c.type.in_(type))
        if domain_name is not None:
            query = query.where(groups.c.domain_name == domain_name)
        if is_active is not None:
            query = query.where(groups.c.is_active == is_active)
        async with graph_ctx.db.begin_readonly() as conn:
            return [
                obj
                async for row in (await conn.stream(query))
                if (obj := cls.from_row(graph_ctx, row)) is not None
            ]

    @classmethod
    async def batch_load_by_id(
        cls,
        graph_ctx: GraphQueryContext,
        group_ids: Sequence[uuid.UUID],
        *,
        domain_name: str = None,
    ) -> Sequence[Group | None]:
        query = sa.select([groups]).select_from(groups).where(groups.c.id.in_(group_ids))
        if domain_name is not None:
            query = query.where(groups.c.domain_name == domain_name)
        async with graph_ctx.db.begin_readonly() as conn:
            return await batch_result(
                graph_ctx,
                conn,
                query,
                cls,
                group_ids,
                lambda row: row["id"],
            )

    @classmethod
    async def batch_load_by_name(
        cls,
        graph_ctx: GraphQueryContext,
        group_names: Sequence[str],
        *,
        domain_name: str = None,
    ) -> Sequence[Sequence[Group | None]]:
        query = sa.select([groups]).select_from(groups).where(groups.c.name.in_(group_names))
        if domain_name is not None:
            query = query.where(groups.c.domain_name == domain_name)
        async with graph_ctx.db.begin_readonly() as conn:
            return await batch_multiresult(
                graph_ctx,
                conn,
                query,
                cls,
                group_names,
                lambda row: row["name"],
            )

    @classmethod
    async def batch_load_by_user(
        cls,
        graph_ctx: GraphQueryContext,
        user_ids: Sequence[uuid.UUID],
        type: list[ProjectType] = [ProjectType.GENERAL],
    ) -> Sequence[Sequence[Group | None]]:
        j = sa.join(
            groups,
            association_groups_users,
            groups.c.id == association_groups_users.c.group_id,
        )
        query = (
            sa.select([groups, association_groups_users.c.user_id])
            .select_from(j)
            .where(association_groups_users.c.user_id.in_(user_ids) & (groups.c.type.in_(type)))
        )
        async with graph_ctx.db.begin_readonly() as conn:
            return await batch_multiresult(
                graph_ctx,
                conn,
                query,
                cls,
                user_ids,
                lambda row: row["user_id"],
            )

    @classmethod
    async def get_groups_for_user(
        cls,
        graph_ctx: GraphQueryContext,
        user_id: uuid.UUID,
    ) -> Sequence[Group]:
        j = sa.join(
            groups,
            association_groups_users,
            groups.c.id == association_groups_users.c.group_id,
        )
        query = (
            sa.select([groups]).select_from(j).where(association_groups_users.c.user_id == user_id)
        )
        async with graph_ctx.db.begin_readonly() as conn:
            return [
                obj
                async for row in (await conn.stream(query))
                if (obj := cls.from_row(graph_ctx, row)) is not None
            ]


class GroupInput(graphene.InputObjectType):
    type = graphene.String(
        required=False,
        default_value="GENERAL",
        description=(
            f"Added since 24.03.0. Available values: {', '.join([p.name for p in ProjectType])}"
        ),
    )
    description = graphene.String(required=False, default_value="")
    is_active = graphene.Boolean(required=False, default_value=True)
    domain_name = graphene.String(required=True)
    total_resource_slots = graphene.JSONString(required=False, default_value={})
    allowed_vfolder_hosts = graphene.JSONString(required=False, default_value={})
    integration_id = graphene.String(required=False, default_value="")
    resource_policy = graphene.String(required=False, default_value="default")


class ModifyGroupInput(graphene.InputObjectType):
    name = graphene.String(required=False)
    description = graphene.String(required=False)
    is_active = graphene.Boolean(required=False)
    domain_name = graphene.String(required=False)
    total_resource_slots = graphene.JSONString(required=False)
    user_update_mode = graphene.String(
        deprecation_reason=(
            "Deprecated since 24.03.0. Recommend to use `added_users` and `removed_users` fields"
        )
    )
    user_uuids = graphene.List(
        lambda: graphene.String,
        deprecation_reason=(
            "Deprecated since 24.03.0. Recommend to use `added_users` and `removed_users` fields"
        ),
    )
    added_users = graphene.List(
        lambda: graphene.String,
        required=False,
        description="Added since 24.03.0. ID array of the users to be added to the group.",
    )
    removed_users = graphene.List(
        lambda: graphene.String,
        required=False,
        description="Added since 24.03.0. ID array of the users to be removed from the group.",
    )
    allowed_vfolder_hosts = graphene.JSONString(required=False)
    integration_id = graphene.String(required=False)
    resource_policy = graphene.String(required=False)


class CreateGroup(graphene.Mutation):
    allowed_roles = (UserRole.ADMIN, UserRole.SUPERADMIN)

    class Arguments:
        name = graphene.String(required=True)
        props = GroupInput(required=True)

    ok = graphene.Boolean()
    msg = graphene.String()
    group = graphene.Field(lambda: Group, required=False)

    @classmethod
    @privileged_mutation(
        UserRole.ADMIN,
        lambda name, props, **kwargs: (props.domain_name, None),
    )
    async def mutate(
        cls,
        root,
        info: graphene.ResolveInfo,
        name: str,
        props: GroupInput,
    ) -> CreateGroup:
        if _rx_slug.search(name) is None:
            raise ValueError("invalid name format. slug format required.")
        graph_ctx: GraphQueryContext = info.context
        data = {
            "name": name,
            "type": ProjectType[props.type],
            "description": props.description,
            "is_active": props.is_active,
            "domain_name": props.domain_name,
            "integration_id": props.integration_id,
            "resource_policy": props.resource_policy,
        }
        # set_if_set() applies to optional without defaults
        set_if_set(
            props,
            data,
            "total_resource_slots",
            clean_func=lambda v: ResourceSlot.from_user_input(v, None),
        )
        set_if_set(props, data, "allowed_vfolder_hosts")
        insert_query = sa.insert(groups).values(data)
        return await simple_db_mutate_returning_item(cls, graph_ctx, insert_query, item_cls=Group)


class ModifyGroup(graphene.Mutation):
    allowed_roles = (UserRole.ADMIN, UserRole.SUPERADMIN)

    class Arguments:
        gid = graphene.UUID(required=True)
        props = ModifyGroupInput(required=True)

    ok = graphene.Boolean()
    msg = graphene.String()
    group = graphene.Field(lambda: Group, required=False)

    @classmethod
    @privileged_mutation(
        UserRole.ADMIN,
        lambda gid, **kwargs: (None, gid),
    )
    async def mutate(
        cls,
        root,
        info: graphene.ResolveInfo,
        gid: uuid.UUID,
        props: ModifyGroupInput,
    ) -> ModifyGroup:
        graph_ctx: GraphQueryContext = info.context
        data: Dict[str, Any] = {}
        user_data: dict[str, set] = {}
        set_if_set(props, data, "name")
        set_if_set(props, data, "description")
        set_if_set(props, data, "is_active")
        set_if_set(props, data, "domain_name")
        set_if_set(
            props,
            data,
            "total_resource_slots",
            clean_func=lambda v: ResourceSlot.from_user_input(v, None),
        )
        set_if_set(props, data, "allowed_vfolder_hosts")
        set_if_set(props, data, "integration_id")
        set_if_set(props, data, "resource_policy")

        set_if_set(props, user_data, "added_users", clean_func=set)
        set_if_set(props, user_data, "removed_users", clean_func=set)

        if "name" in data and _rx_slug.search(data["name"]) is None:
            raise ValueError("invalid name format. slug format required.")
        if props.user_update_mode not in (None, Undefined, "add", "remove"):
            raise ValueError("invalid user_update_mode")
        if not props.user_uuids:
            props.user_update_mode = None
        if not data and not user_data and props.user_update_mode in (None, Undefined):
            return cls(ok=False, msg="nothing to update", group=None)

        async def _do_mutate() -> ModifyGroup:
            async with graph_ctx.db.begin_session() as db_session:
                # Using `user_update_mode` and `user_uuids` is deprecated
                if props.user_update_mode == "add":
                    values = [{"user_id": uuid, "group_id": gid} for uuid in props.user_uuids]
                    await db_session.execute(
                        sa.insert(association_groups_users).values(values),
                    )
                elif props.user_update_mode == "remove":
                    await db_session.execute(
                        sa.delete(association_groups_users).where(
                            (association_groups_users.c.user_id.in_(props.user_uuids))
                            & (association_groups_users.c.group_id == gid),
                        ),
                    )

                added_users = user_data.get("added_users") or set()
                removed_users = user_data.get("removed_users") or set()
                if union := (added_users & removed_users):
                    raise ValueError(
                        "Should be no duplicate user id in `added_users` and `removed_users`."
                        f" (ids: {list(union)})"
                    )
                if added_users:
                    values = [{"user_id": uuid, "group_id": gid} for uuid in added_users]
                    await db_session.execute(
                        sa.insert(association_groups_users).values(values),
                    )
                if removed_users:
                    values = [{"user_id": uuid, "group_id": gid} for uuid in removed_users]
                    await db_session.execute(
                        sa.insert(association_groups_users).values(values),
                    )

                if data:
                    result = await db_session.execute(
                        sa.update(groups).values(data).where(groups.c.id == gid).returning(groups),
                    )
                    if result.rowcount > 0:
                        o = Group.from_row(graph_ctx, result.first())
                        return cls(ok=True, msg="success", group=o)
                    return cls(ok=False, msg="no such group", group=None)
                else:  # updated association_groups_users table
                    return cls(ok=True, msg="success", group=None)

        try:
            return await execute_with_retry(_do_mutate)
        except sa.exc.IntegrityError as e:
            return cls(ok=False, msg=f"integrity error: {e}", group=None)
        except (asyncio.CancelledError, asyncio.TimeoutError):
            raise
        except Exception as e:
            return cls(ok=False, msg=f"unexpected error: {e}", group=None)


class DeleteGroup(graphene.Mutation):
    """
    Instead of deleting the group, just mark it as inactive.
    """

    allowed_roles = (UserRole.ADMIN, UserRole.SUPERADMIN)

    class Arguments:
        gid = graphene.UUID(required=True)

    ok = graphene.Boolean()
    msg = graphene.String()

    @classmethod
    @privileged_mutation(
        UserRole.ADMIN,
        lambda gid, **kwargs: (None, gid),
    )
    async def mutate(cls, root, info: graphene.ResolveInfo, gid: uuid.UUID) -> DeleteGroup:
        ctx: GraphQueryContext = info.context
        update_query = (
            sa.update(groups)
            .values(
                is_active=False,
                integration_id=None,
            )
            .where(groups.c.id == gid)
        )
        return await simple_db_mutate(cls, ctx, update_query)


class PurgeGroup(graphene.Mutation):
    """
    Completely deletes a group from DB.

    Group's vfolders and their data will also be lost
    as well as the kernels run from the group.
    There is no migration of the ownership for group folders.
    """

    allowed_roles = (UserRole.ADMIN, UserRole.SUPERADMIN)

    class Arguments:
        gid = graphene.UUID(required=True)

    ok = graphene.Boolean()
    msg = graphene.String()

    @classmethod
    @privileged_mutation(
        UserRole.ADMIN,
        lambda gid, **kwargs: (None, gid),
    )
    async def mutate(cls, root, info: graphene.ResolveInfo, gid: uuid.UUID) -> PurgeGroup:
        graph_ctx: GraphQueryContext = info.context

        async def _pre_func(conn: SAConnection) -> None:
            if await cls.group_vfolder_mounted_to_active_kernels(conn, gid):
                raise RuntimeError(
                    "Some of virtual folders that belong to this group "
                    "are currently mounted to active sessions. "
                    "Terminate them first to proceed removal.",
                )
            if await cls.group_has_active_kernels(conn, gid):
                raise RuntimeError(
                    "Group has some active session. Terminate them first to proceed removal.",
                )
            await cls.delete_vfolders(graph_ctx.db, gid, graph_ctx.storage_manager)
            await cls.delete_kernels(conn, gid)

        delete_query = sa.delete(groups).where(groups.c.id == gid)
        return await simple_db_mutate(cls, graph_ctx, delete_query, pre_func=_pre_func)

    @classmethod
    async def delete_vfolders(
        cls,
        engine: ExtendedAsyncSAEngine,
        group_id: uuid.UUID,
        storage_manager: StorageSessionManager,
    ) -> int:
        """
        Delete group's all virtual folders as well as their physical data.

        :param conn: DB connection
        :param group_id: group's UUID to delete virtual folders

        :return: number of deleted rows
        """
        from . import VFolderDeletionInfo, initiate_vfolder_purge, vfolders

        query = (
            sa.select([vfolders.c.id, vfolders.c.host])
            .select_from(vfolders)
            .where(vfolders.c.group == group_id)
        )
        async with engine.begin_session() as db_conn:
            result = await db_conn.execute(query)
            target_vfs = result.fetchall()
            delete_query = sa.delete(vfolders).where(vfolders.c.group == group_id)
            result = await db_conn.execute(delete_query)

        storage_ptask_group = aiotools.PersistentTaskGroup()
        try:
            await initiate_vfolder_purge(
                engine,
                [VFolderDeletionInfo(VFolderID.from_row(vf), vf["host"]) for vf in target_vfs],
                storage_manager,
                storage_ptask_group,
            )
        except VFolderOperationFailed as e:
            log.error("error on deleting vfolder filesystem directory: {0}", e.extra_msg)
            raise
        deleted_count = len(target_vfs)
        if deleted_count > 0:
            log.info("deleted {0} group's virtual folders ({1})", deleted_count, group_id)
        return deleted_count

    @classmethod
    async def delete_kernels(
        cls,
        db_conn: SAConnection,
        group_id: uuid.UUID,
    ) -> int:
        """
        Delete all kernels run from the target groups.

        :param conn: DB connection
        :param group_id: group's UUID to delete kernels

        :return: number of deleted rows
        """
        from . import kernels

        query = sa.delete(kernels).where(kernels.c.group_id == group_id)
        result = await db_conn.execute(query)
        if result.rowcount > 0:
            log.info("deleted {0} group's kernels ({1})", result.rowcount, group_id)
        return result.rowcount

    @classmethod
    async def group_vfolder_mounted_to_active_kernels(
        cls,
        db_conn: SAConnection,
        group_id: uuid.UUID,
    ) -> bool:
        """
        Check if no active kernel is using the group's virtual folders.

        :param conn: DB connection
        :param group_id: group's ID

        :return: True if a virtual folder is mounted to active kernels.
        """
        from . import AGENT_RESOURCE_OCCUPYING_KERNEL_STATUSES, kernels, vfolders

        query = sa.select([vfolders.c.id]).select_from(vfolders).where(vfolders.c.group == group_id)
        result = await db_conn.execute(query)
        rows = result.fetchall()
        group_vfolder_ids = [row["id"] for row in rows]
        query = (
            sa.select([kernels.c.mounts])
            .select_from(kernels)
            .where(
                (kernels.c.group_id == group_id)
                & (kernels.c.status.in_(AGENT_RESOURCE_OCCUPYING_KERNEL_STATUSES)),
            )
        )
        async for row in await db_conn.stream(query):
            for _mount in row["mounts"]:
                try:
                    vfolder_id = uuid.UUID(_mount[2])
                    if vfolder_id in group_vfolder_ids:
                        return True
                except Exception:
                    pass
        return False

    @classmethod
    async def group_has_active_kernels(
        cls,
        db_conn: SAConnection,
        group_id: uuid.UUID,
    ) -> bool:
        """
        Check if the group does not have active kernels.

        :param conn: DB connection
        :param group_id: group's UUID

        :return: True if the group has some active kernels.
        """
        from . import AGENT_RESOURCE_OCCUPYING_KERNEL_STATUSES, kernels

        query = (
            sa.select([sa.func.count()])
            .select_from(kernels)
            .where(
                (kernels.c.group_id == group_id)
                & (kernels.c.status.in_(AGENT_RESOURCE_OCCUPYING_KERNEL_STATUSES))
            )
        )
        active_kernel_count = await db_conn.scalar(query)
        return True if active_kernel_count > 0 else False


class GroupNode(graphene.ObjectType):
    class Meta:
        interfaces = (AsyncNode,)

    name = graphene.String()
    description = graphene.String()
    is_active = graphene.Boolean()
    created_at = GQLDateTime()
    modified_at = GQLDateTime()
    domain_name = graphene.String()
    total_resource_slots = graphene.JSONString()
    allowed_vfolder_hosts = graphene.JSONString()
    integration_id = graphene.String()
    resource_policy = graphene.String()
    scaling_groups = graphene.List(
        lambda: graphene.String,
    )

    user_nodes = PaginatedConnectionField(
        UserConnection,
    )

    @classmethod
    def from_row(cls, row: GroupRow) -> GroupNode:
        return cls(
            id=row.id,
            name=row.name,
            description=row.description,
            is_active=row.is_active,
            created_at=row.created_at,
            modified_at=row.modified_at,
            domain_name=row.domain_name,
            total_resource_slots=row.total_resource_slots or {},
            allowed_vfolder_hosts=row.allowed_vfolder_hosts or {},
            integration_id=row.integration_id,
            resource_policy=row.resource_policy,
        )

    async def resolve_scaling_groups(self, info: graphene.ResolveInfo) -> Sequence[ScalingGroup]:
        graph_ctx: GraphQueryContext = info.context
        loader = graph_ctx.dataloader_manager.get_loader(
            graph_ctx,
            "ScalingGroup.by_group",
        )
        sgroups = await loader.load(self.id)
        return [sg.name for sg in sgroups]

    async def resolve_user_nodes(
        self,
        info: graphene.ResolveInfo,
        filter: str | None = None,
        order: str | None = None,
        offset: int | None = None,
        after: str | None = None,
        first: int | None = None,
        before: str | None = None,
        last: int | None = None,
    ) -> ConnectionResolverResult:
        from .user import UserRow

        graph_ctx: GraphQueryContext = info.context
        (
            query,
            conditions,
            cursor,
            pagination_order,
            page_size,
        ) = generate_sql_info_for_gql_connection(
            info,
            UserRow,
            UserRow.uuid,
            filter,
            order,
            offset,
            after=after,
            first=first,
            before=before,
            last=last,
        )
        j = sa.join(UserRow, AssocGroupUserRow)
        user_query = query.select_from(j).where(AssocGroupUserRow.group_id == self.id)
        cnt_query = (
            sa.select(sa.func.count()).select_from(j).where(AssocGroupUserRow.group_id == self.id)
        )
        for cond in conditions:
            cnt_query = cnt_query.where(cond)
        async with graph_ctx.db.begin_readonly_session() as db_session:
            user_rows = (await db_session.scalars(user_query)).all()
            result = [UserNode.from_row(row) for row in user_rows]

            total_cnt = await db_session.scalar(cnt_query)
            return ConnectionResolverResult(result, cursor, pagination_order, page_size, total_cnt)

    @classmethod
    async def get_node(cls, info: graphene.ResolveInfo, id) -> GroupNode:
        graph_ctx: GraphQueryContext = info.context
        _, group_id = AsyncNode.resolve_global_id(info, id)
        query = sa.select(GroupRow).where(GroupRow.id == group_id)
        async with graph_ctx.db.begin_readonly_session() as db_session:
            group_row = (await db_session.scalars(query)).first()
            return cls.from_row(group_row)

    @classmethod
    async def get_connection(
        cls,
        info: graphene.ResolveInfo,
        filter_expr: str | None = None,
        order_expr: str | None = None,
        offset: int | None = None,
        after: str | None = None,
        first: int | None = None,
        before: str | None = None,
        last: int | None = None,
    ) -> ConnectionResolverResult:
        graph_ctx: GraphQueryContext = info.context
        (
            query,
            conditions,
            cursor,
            pagination_order,
            page_size,
        ) = generate_sql_info_for_gql_connection(
            info,
            GroupRow,
            GroupRow.id,
            filter_expr,
            order_expr,
            offset,
            after=after,
            first=first,
            before=before,
            last=last,
        )
        cnt_query = sa.select(sa.func.count()).select_from(GroupRow)
        for cond in conditions:
            cnt_query = cnt_query.where(cond)
        async with graph_ctx.db.begin_readonly_session() as db_session:
            group_rows = (await db_session.scalars(query)).all()
            result = [cls.from_row(row) for row in group_rows]

            total_cnt = await db_session.scalar(cnt_query)
            return ConnectionResolverResult(result, cursor, pagination_order, page_size, total_cnt)


class GroupConnection(Connection):
    class Meta:
        node = GroupNode


class GroupDotfile(TypedDict):
    data: str
    path: str
    perm: str


async def query_group_dotfiles(
    db_conn: SAConnection,
    group_id: Union[GUID, uuid.UUID],
) -> tuple[list[GroupDotfile], int]:
    query = sa.select([groups.c.dotfiles]).select_from(groups).where(groups.c.id == group_id)
    packed_dotfile = await db_conn.scalar(query)
    if packed_dotfile is None:
        return [], MAXIMUM_DOTFILE_SIZE
    rows = msgpack.unpackb(packed_dotfile)
    return rows, MAXIMUM_DOTFILE_SIZE - len(packed_dotfile)


async def query_group_domain(
    db_conn: SAConnection,
    group_id: Union[GUID, uuid.UUID],
) -> str:
    query = sa.select([groups.c.domain_name]).select_from(groups).where(groups.c.id == group_id)
    domain = await db_conn.scalar(query)
    return domain


def verify_dotfile_name(dotfile: str) -> bool:
    if dotfile in RESERVED_DOTFILES:
        return False
    return True<|MERGE_RESOLUTION|>--- conflicted
+++ resolved
@@ -55,11 +55,7 @@
     ConnectionResolverResult,
 )
 from .storage import StorageSessionManager
-<<<<<<< HEAD
-from .user import UserRole
-=======
-from .user import ModifyUserInput, UserConnection, UserNode, UserRole
->>>>>>> 4a19001f
+from .user import UserConnection, UserNode, UserRole
 from .utils import ExtendedAsyncSAEngine, execute_with_retry
 
 if TYPE_CHECKING:
