import datetime
import logging
import uuid
from enum import Enum
from typing import TYPE_CHECKING, Any, Iterable, List, Mapping, Optional, Sequence

import graphene
import jwt
import sqlalchemy as sa
import yarl
from graphene.types.datetime import DateTime as GQLDateTime
from sqlalchemy.dialects import postgresql as pgsql
from sqlalchemy.ext.asyncio import AsyncSession
from sqlalchemy.orm import relationship, selectinload
from sqlalchemy.orm.exc import NoResultFound

from ai.backend.common.logging_utils import BraceStyleAdapter
from ai.backend.common.types import ClusterMode
from ai.backend.manager.defs import SERVICE_MAX_RETRIES

from ..api.exceptions import EndpointNotFound, EndpointTokenNotFound
from .base import (
    GUID,
    Base,
    EndpointIDColumn,
    EnumValueType,
    ForeignKeyIDColumn,
    IDColumn,
    Item,
    PaginatedList,
    ResourceSlotColumn,
    URLColumn,
)
from .image import ImageRow
from .routing import RouteStatus, Routing

if TYPE_CHECKING:
    pass  # from .gql import GraphQueryContext

__all__ = (
    "EndpointRow",
    "Endpoint",
    "EndpointLifecycle",
    "EndpointList",
    "EndpointTokenRow",
    "EndpointToken",
    "EndpointTokenList",
)


log = BraceStyleAdapter(logging.getLogger(__spec__.name))  # type: ignore


class EndpointLifecycle(Enum):
    CREATED = "created"
    DESTROYING = "destroying"
    DESTROYED = "destroyed"


class EndpointRow(Base):
    __tablename__ = "endpoints"

    id = EndpointIDColumn()
    name = sa.Column("name", sa.String(length=512), nullable=False)
    created_user = sa.Column(
        "created_user", GUID, sa.ForeignKey("users.uuid", ondelete="RESTRICT"), nullable=False
    )
    session_owner = sa.Column(
        "session_owner", GUID, sa.ForeignKey("users.uuid", ondelete="RESTRICT"), nullable=False
    )
    # minus session count means this endpoint is requested for removal
    desired_session_count = sa.Column(
        "desired_session_count", sa.Integer, nullable=False, default=0, server_default="0"
    )
    image = sa.Column(
        "image", GUID, sa.ForeignKey("images.id", ondelete="RESTRICT"), nullable=False
    )
    model = sa.Column(
        "model", GUID, sa.ForeignKey("vfolders.id", ondelete="RESTRICT"), nullable=False
    )
    model_mount_destiation = sa.Column(
        "model_mount_destiation",
        sa.String(length=1024),
        nullable=False,
        default="/models",
        server_default="/models",
    )
    domain = sa.Column(
        "domain",
        sa.String(length=64),
        sa.ForeignKey("domains.name", ondelete="RESTRICT"),
        nullable=False,
    )
    project_id = sa.Column(
        "project_id",
        GUID,
        sa.ForeignKey("projects.id", ondelete="RESTRICT"),
        nullable=False,
    )
    resource_group = sa.Column(
        "resource_group",
        sa.ForeignKey("scaling_groups.name", ondelete="RESTRICT"),
        index=True,
        nullable=False,
    )
    lifecycle_stage = sa.Column(
        "lifecycle_stage",
        EnumValueType(EndpointLifecycle),
        nullable=False,
        default=EndpointLifecycle.CREATED,
    )
    tag = sa.Column("tag", sa.String(length=64), nullable=True)
    startup_command = sa.Column("startup_command", sa.Text, nullable=True)
    bootstrap_script = sa.Column("bootstrap_script", sa.String(length=16 * 1024), nullable=True)
    callback_url = sa.Column("callback_url", URLColumn, nullable=True, default=sa.null())
    environ = sa.Column("environ", pgsql.JSONB(), nullable=True, default={})
    open_to_public = sa.Column("open_to_public", sa.Boolean, default=False)

    resource_slots = sa.Column("resource_slots", ResourceSlotColumn(), nullable=False)
    url = sa.Column("url", sa.String(length=1024), unique=True)
    resource_opts = sa.Column("resource_opts", pgsql.JSONB(), nullable=True, default={})
    cluster_mode = sa.Column(
        "cluster_mode",
        sa.String(length=16),
        nullable=False,
        default=ClusterMode.SINGLE_NODE,
        server_default=ClusterMode.SINGLE_NODE.name,
    )
    cluster_size = sa.Column(
        "cluster_size", sa.Integer, nullable=False, default=1, server_default="1"
    )

    retries = sa.Column("retries", sa.Integer, nullable=False, default=0, server_default="0")
    created_at = sa.Column(
        "created_at",
        sa.DateTime(timezone=True),
        server_default=sa.text("now()"),
        nullable=True,
    )
    destroyed_at = sa.Column(
        "destroyed_at",
        sa.DateTime(timezone=True),
        nullable=True,
    )

    routings = relationship("RoutingRow", back_populates="endpoint_row")
    tokens = relationship("EndpointTokenRow", back_populates="endpoint_row")
    image_row = relationship("ImageRow", back_populates="endpoints")

    def __init__(
        self,
        name: str,
        created_user: uuid.UUID,
        session_owner: uuid.UUID,
        desired_session_count: int,
        image: ImageRow,
        model: uuid.UUID,
        domain: str,
        project: uuid.UUID,
        resource_group: str,
        resource_slots: Mapping[str, Any],
        cluster_mode: ClusterMode,
        cluster_size: int,
        model_mount_destination: Optional[str] = None,
        tag: Optional[str] = None,
        startup_command: Optional[str] = None,
        bootstrap_script: Optional[str] = None,
        callback_url: Optional[yarl.URL] = None,
        environ: Optional[Mapping[str, Any]] = None,
        resource_opts: Optional[Mapping[str, Any]] = None,
        open_to_public=False,
    ):
        self.id = uuid.uuid4()
        self.name = name
        self.created_user = created_user
        self.session_owner = session_owner
        self.desired_session_count = desired_session_count
        self.image = image.id
        self.model = model
        self.domain = domain
        self.project = project
        self.resource_group = resource_group
        self.resource_slots = resource_slots
        self.cluster_mode = cluster_mode.name
        self.cluster_size = cluster_size
        self.model_mount_destination = model_mount_destination
        self.tag = tag
        self.startup_command = startup_command
        self.bootstrap_script = bootstrap_script
        self.callback_url = callback_url
        self.environ = environ
        self.resource_opts = resource_opts
        self.open_to_public = open_to_public

    @classmethod
    async def get(
        cls,
        session: AsyncSession,
        endpoint_id: uuid.UUID,
        domain: Optional[str] = None,
        project: Optional[uuid.UUID] = None,
        user_uuid: Optional[uuid.UUID] = None,
        load_routes=False,
        load_tokens=False,
        load_image=False,
    ) -> "EndpointRow":
        """
        :raises: sqlalchemy.orm.exc.NoResultFound
        """
        query = sa.select(EndpointRow).filter(EndpointRow.id == endpoint_id)
        if load_routes:
            query = query.options(selectinload(EndpointRow.routings))
        if load_tokens:
            query = query.options(selectinload(EndpointRow.tokens))
        if load_image:
            query = query.options(selectinload(EndpointRow.image_row))
        if project:
            query = query.filter(EndpointRow.project == project)
        if domain:
            query = query.filter(EndpointRow.domain == domain)
        if user_uuid:
            query = query.filter(EndpointRow.session_owner == user_uuid)
        result = await session.execute(query)
        row = result.scalar()
        if row is None:
            raise NoResultFound
        return row

    @classmethod
    async def list(
        cls,
        session: AsyncSession,
        domain: Optional[str] = None,
        project: Optional[uuid.UUID] = None,
        user_uuid: Optional[uuid.UUID] = None,
        load_routes=False,
        load_image=False,
        load_tokens=False,
        status_filter=[EndpointLifecycle.CREATED],
    ) -> List["EndpointRow"]:
        query = (
            sa.select(EndpointRow)
            .order_by(sa.desc(EndpointRow.created_at))
            .filter(EndpointRow.lifecycle_stage.in_(status_filter))
        )
        if load_routes:
            query = query.options(selectinload(EndpointRow.routings))
        if load_tokens:
            query = query.options(selectinload(EndpointRow.tokens))
        if load_image:
            query = query.options(selectinload(EndpointRow.image_row))
        if project:
            query = query.filter(EndpointRow.project == project)
        if domain:
            query = query.filter(EndpointRow.domain == domain)
        if user_uuid:
            query = query.filter(EndpointRow.session_owner == user_uuid)
        result = await session.execute(query)
        return result.scalars().all()


class EndpointTokenRow(Base):
    __tablename__ = "endpoint_tokens"

    id = IDColumn()
    token = sa.Column("token", sa.String(), nullable=False)
    endpoint = ForeignKeyIDColumn("endpoint", "endpoints.id")
    session_owner = ForeignKeyIDColumn("session_owner", "users.uuid")
    domain = sa.Column(
        "domain",
        sa.String(length=64),
        sa.ForeignKey("domains.name", ondelete="CASCADE"),
        nullable=False,
    )
    project = sa.Column(
        "project",
        GUID,
<<<<<<< HEAD
        sa.ForeignKey("projects.id", ondelete="RESTRICT"),
=======
        sa.ForeignKey("groups.id", ondelete="CASCADE"),
>>>>>>> 83930dfb
        nullable=False,
    )
    created_at = sa.Column(
        "created_at", sa.DateTime(timezone=True), server_default=sa.text("now()"), nullable=True
    )

    endpoint_row = relationship("EndpointRow", back_populates="tokens")

    def __init__(
        self,
        id: uuid.UUID,
        token: str,
        endpoint: uuid.UUID,
        domain: str,
        project: uuid.UUID,
        session_owner: uuid.UUID,
    ) -> None:
        self.id = id
        self.token = token
        self.endpoint = endpoint
        self.domain = domain
        self.project = project
        self.session_owner = session_owner

    @classmethod
    async def list(
        cls,
        session: AsyncSession,
        endpoint_id: uuid.UUID,
        *,
        domain: Optional[str] = None,
        project: Optional[uuid.UUID] = None,
        user_uuid: Optional[uuid.UUID] = None,
        load_endpoint=False,
    ) -> Iterable["EndpointTokenRow"]:
        query = (
            sa.select(EndpointTokenRow)
            .filter(EndpointTokenRow.endpoint == endpoint_id)
            .order_by(sa.desc(EndpointTokenRow.created_at))
        )
        if load_endpoint:
            query = query.options(selectinload(EndpointTokenRow.tokens))
        if project:
            query = query.filter(EndpointTokenRow.project == project)
        if domain:
            query = query.filter(EndpointTokenRow.domain == domain)
        if user_uuid:
            query = query.filter(EndpointTokenRow.session_owner == user_uuid)
        result = await session.execute(query)
        return result.scalars().all()

    @classmethod
    async def get(
        cls,
        session: AsyncSession,
        token: str,
        *,
        domain: Optional[str] = None,
        project: Optional[uuid.UUID] = None,
        user_uuid: Optional[uuid.UUID] = None,
        load_endpoint=False,
    ) -> "EndpointTokenRow":
        query = sa.select(EndpointTokenRow).filter(EndpointTokenRow.token == token)
        if load_endpoint:
            query = query.options(selectinload(EndpointTokenRow.tokens))
        if project:
            query = query.filter(EndpointTokenRow.project == project)
        if domain:
            query = query.filter(EndpointTokenRow.domain == domain)
        if user_uuid:
            query = query.filter(EndpointTokenRow.session_owner == user_uuid)
        result = await session.execute(query)
        row = result.scalar()
        if not row:
            raise NoResultFound
        return row


class InferenceSessionError(graphene.ObjectType):
    class InferenceSessionErrorInfo(graphene.ObjectType):
        src = graphene.String(required=True)
        name = graphene.String(required=True)
        repr = graphene.String(required=True)

    session_id = graphene.UUID(required=True)

    errors = graphene.List(graphene.NonNull(InferenceSessionErrorInfo), required=True)


class Endpoint(graphene.ObjectType):
    class Meta:
        interfaces = (Item,)

    endpoint_id = graphene.UUID()
    image = graphene.String()
    domain = graphene.String()
    project = graphene.String()
    resource_group = graphene.String()
    resource_slots = graphene.JSONString()
    url = graphene.String()
    model = graphene.UUID()
    model_mount_destiation = graphene.String()
    created_user = graphene.UUID()
    session_owner = graphene.UUID()
    tag = graphene.String()
    startup_command = graphene.String()
    bootstrap_script = graphene.String()
    callback_url = graphene.String()
    environ = graphene.JSONString()
    name = graphene.String()
    resource_opts = graphene.JSONString()
    desired_session_count = graphene.Int()
    cluster_mode = graphene.String()
    cluster_size = graphene.Int()
    open_to_public = graphene.Boolean()

    created_at = GQLDateTime(required=True)
    destroyed_at = GQLDateTime()

    routings = graphene.List(Routing)
    retries = graphene.Int()
    status = graphene.String()

    lifecycle_stage = graphene.String()

    errors = graphene.List(graphene.NonNull(InferenceSessionError), required=True)

    @classmethod
    async def from_row(
        cls,
        ctx,  # ctx: GraphQueryContext,
        row: EndpointRow,
    ) -> "Endpoint":
        return cls(
            endpoint_id=row.id,
            image=row.image_row.name,
            domain=row.domain,
            project=row.project,
            resource_group=row.resource_group,
            resource_slots=row.resource_slots.to_json(),
            url=row.url,
            model=row.model,
            model_mount_destiation=row.model_mount_destiation,
            created_user=row.created_user,
            session_owner=row.session_owner,
            tag=row.tag,
            startup_command=row.startup_command,
            bootstrap_script=row.bootstrap_script,
            callback_url=row.callback_url,
            environ=row.environ,
            name=row.name,
            resource_opts=row.resource_opts,
            desired_session_count=row.desired_session_count,
            cluster_mode=row.cluster_mode,
            cluster_size=row.cluster_size,
            open_to_public=row.open_to_public,
            created_at=row.created_at,
            destroyed_at=row.destroyed_at,
            retries=row.retries,
            routings=[await Routing.from_row(ctx, routing) for routing in row.routings],
            lifecycle_stage=row.lifecycle_stage.name,
        )

    @classmethod
    async def load_count(
        cls,
        ctx,  # ctx: GraphQueryContext,
        *,
        project: uuid.UUID | None = None,
        domain_name: Optional[str] = None,
        user_uuid: Optional[uuid.UUID] = None,
    ) -> int:
        query = (
            sa.select([sa.func.count()])
            .select_from(EndpointRow)
            .filter(
                EndpointRow.lifecycle_stage.in_(
                    [EndpointLifecycle.CREATED, EndpointLifecycle.DESTROYING]
                )
            )
        )
        if project is not None:
            query = query.where(EndpointRow.project == project)
        if domain_name is not None:
            query = query.where(EndpointRow.domain == domain_name)
        if user_uuid is not None:
            query = query.where(EndpointRow.session_owner == user_uuid)
        async with ctx.db.begin_readonly() as conn:
            result = await conn.execute(query)
            return result.scalar()

    @classmethod
    async def load_slice(
        cls,
        ctx,  # ctx: GraphQueryContext,
        limit: int,
        offset: int,
        *,
        domain_name: Optional[str] = None,
        user_uuid: Optional[uuid.UUID] = None,
        project: Optional[uuid.UUID] = None,
        filter: Optional[str] = None,
        order: Optional[str] = None,
    ) -> Sequence["Endpoint"]:
        query = (
            sa.select(EndpointRow)
            .limit(limit)
            .offset(offset)
            .options(selectinload(EndpointRow.image_row))
            .options(selectinload(EndpointRow.routings))
            .order_by(sa.desc(EndpointRow.created_at))
            .filter(
                EndpointRow.lifecycle_stage.in_(
                    [EndpointLifecycle.CREATED, EndpointLifecycle.DESTROYING]
                )
            )
        )
        if project is not None:
            query = query.where(EndpointRow.project == project)
        if domain_name is not None:
            query = query.where(EndpointRow.domain == domain_name)
        if user_uuid is not None:
            query = query.where(EndpointRow.session_owner == user_uuid)
        """
        if filter is not None:
            parser = QueryFilterParser(cls._queryfilter_fieldspec)
            query = parser.append_filter(query, filter)
        if order is not None:
            parser = QueryOrderParser(cls._queryorder_colmap)
            query = parser.append_ordering(query, order)
        """
        async with ctx.db.begin_readonly_session() as session:
            result = await session.execute(query)
            return [await cls.from_row(ctx, row) for row in result.scalars().all()]

    @classmethod
    async def load_all(
        cls,
        ctx,  # ctx: GraphQueryContext,
        *,
        domain_name: Optional[str] = None,
        user_uuid: Optional[uuid.UUID] = None,
        project: Optional[uuid.UUID] = None,
    ) -> Sequence["Endpoint"]:
        async with ctx.db.begin_readonly_session() as session:
            rows = await EndpointRow.list(
                session, project=project, domain=domain_name, user_uuid=user_uuid, load_image=True
            )
        return [await Endpoint.from_row(ctx, row) for row in rows]

    @classmethod
    async def load_item(
        cls,
        ctx,  # ctx: GraphQueryContext,
        *,
        endpoint_id: uuid.UUID,
        domain_name: Optional[str] = None,
        user_uuid: Optional[uuid.UUID] = None,
        project: uuid.UUID | None = None,
    ) -> "Endpoint":
        """
        :raises: ai.backend.manager.api.exceptions.EndpointNotFound
        """
        try:
            async with ctx.db.begin_readonly_session() as session:
                row = await EndpointRow.get(
                    session,
                    endpoint_id=endpoint_id,
                    domain=domain_name,
                    user_uuid=user_uuid,
                    project=project,
                    load_image=True,
                    load_routes=True,
                )
        except NoResultFound:
            raise EndpointNotFound
        return await Endpoint.from_row(ctx, row)

    async def resolve_status(self, info: graphene.ResolveInfo) -> str:
        if self.retries > SERVICE_MAX_RETRIES:
            return "UNHEALTHY"
        if self.lifecycle_stage == EndpointLifecycle.DESTROYING.name:
            return "DESTROYING"
        if len(self.routings) == 0:
            return "READY"
        if (
            len([r for r in self.routings if r.status == RouteStatus.HEALTHY.name])
            == self.desired_session_count
        ):
            return "HEALTHY"
        return "PROVISIONING"

    async def resolve_errors(self, info: graphene.ResolveInfo) -> Any:
        from .session import SessionRow

        ctx = info.context
        async with ctx.db.begin_readonly_session() as db_sess:
            error_routes = [
                r for r in self.routings if r.status == RouteStatus.FAILED_TO_START.name
            ]
            query = sa.select(SessionRow).where(
                SessionRow.id.in_([r.session for r in error_routes])
            )
            result = await db_sess.execute(query)
            error_sessions = result.scalars().all()

            errors_by_session = []
            for sess in error_sessions:
                if "error" not in sess.status_data:
                    continue
                if sess.status_data["error"]["name"] == "MultiAgentError":
                    errors = sess.status_data["error"]["collection"]
                else:
                    errors = [sess.status_data["error"]]
                errors_by_session.append(
                    InferenceSessionError(
                        session_id=sess.id,
                        errors=[
                            InferenceSessionError.InferenceSessionErrorInfo(
                                src=e["src"], name=e["name"], repr=e["repr"]
                            )
                            for e in errors
                        ],
                    )
                )
            return errors_by_session


class EndpointList(graphene.ObjectType):
    class Meta:
        interfaces = (PaginatedList,)

    items = graphene.List(Endpoint, required=True)


class EndpointToken(graphene.ObjectType):
    class Meta:
        interfaces = (Item,)

    token = graphene.String(required=True)
    endpoint_id = graphene.UUID(required=True)
    domain = graphene.String(required=True)
    project = graphene.String(required=True)
    session_owner = graphene.UUID(required=True)

    created_at = GQLDateTime(required=True)
    valid_until = GQLDateTime()

    @classmethod
    async def from_row(
        cls,
        ctx,  # ctx: GraphQueryContext,
        row: EndpointTokenRow,
    ) -> "EndpointToken":
        return cls(
            token=row.token,
            endpoint_id=row.endpoint,
            domain=row.domain,
            project=row.project,
            session_owner=row.session_owner,
            created_at=row.created_at,
        )

    @classmethod
    async def load_count(
        cls,
        ctx,  # ctx: GraphQueryContext,
        *,
        endpoint_id: Optional[uuid.UUID] = None,
        project: Optional[uuid.UUID] = None,
        domain_name: Optional[str] = None,
        user_uuid: Optional[uuid.UUID] = None,
    ) -> int:
        query = sa.select([sa.func.count()]).select_from(EndpointTokenRow)
        if endpoint_id is not None:
            query = query.where(EndpointTokenRow.endpoint == endpoint_id)
        if project:
            query = query.filter(EndpointTokenRow.project == project)
        if domain_name:
            query = query.filter(EndpointTokenRow.domain == domain_name)
        if user_uuid:
            query = query.filter(EndpointTokenRow.session_owner == user_uuid)
        async with ctx.db.begin_readonly() as conn:
            result = await conn.execute(query)
            return result.scalar()

    @classmethod
    async def load_slice(
        cls,
        ctx,  # ctx: GraphQueryContext,
        limit: int,
        offset: int,
        *,
        endpoint_id: Optional[uuid.UUID] = None,
        filter: str | None = None,
        order: str | None = None,
        project: Optional[uuid.UUID] = None,
        domain_name: Optional[str] = None,
        user_uuid: Optional[uuid.UUID] = None,
    ) -> Sequence["EndpointToken"]:
        log.debug(
            "Endpoint: {}, project: {}, domain: {}, user: {}",
            endpoint_id,
            project,
            domain_name,
            user_uuid,
        )
        query = (
            sa.select(EndpointTokenRow)
            .limit(limit)
            .offset(offset)
            .order_by(sa.desc(EndpointTokenRow.created_at))
        )
        if endpoint_id is not None:
            query = query.where(EndpointTokenRow.endpoint == endpoint_id)
        if project:
            query = query.filter(EndpointTokenRow.project == project)
        if domain_name:
            query = query.filter(EndpointTokenRow.domain == domain_name)
        if user_uuid:
            query = query.filter(EndpointTokenRow.session_owner == user_uuid)
        """
        if filter is not None:
            parser = QueryFilterParser(cls._queryfilter_fieldspec)
            query = parser.append_filter(query, filter)
        if order is not None:
            parser = QueryOrderParser(cls._queryorder_colmap)
            query = parser.append_ordering(query, order)
        """
        async with ctx.db.begin_readonly_session() as session:
            result = await session.execute(query)
            return [await cls.from_row(ctx, row) for row in result.scalars().all()]

    @classmethod
    async def load_all(
        cls,
        ctx,  # ctx: GraphQueryContext
        endpoint_id: uuid.UUID,
        *,
        project: Optional[uuid.UUID] = None,
        domain_name: Optional[str] = None,
        user_uuid: Optional[uuid.UUID] = None,
    ) -> Sequence["EndpointToken"]:
        async with ctx.db.begin_readonly_session() as session:
            rows = await EndpointTokenRow.list(
                session,
                endpoint_id,
                project=project,
                domain=domain_name,
                user_uuid=user_uuid,
            )
        return [await EndpointToken.from_row(ctx, row) for row in rows]

    @classmethod
    async def load_item(
        cls,
        ctx,  # ctx: GraphQueryContext,
        token: str,
        *,
        project: Optional[uuid.UUID] = None,
        domain_name: Optional[str] = None,
        user_uuid: Optional[uuid.UUID] = None,
    ) -> "EndpointToken":
        try:
            async with ctx.db.begin_readonly_session() as session:
                row = await EndpointTokenRow.get(
                    session, token, project=project, domain=domain_name, user_uuid=user_uuid
                )
        except NoResultFound:
            raise EndpointTokenNotFound
        return await EndpointToken.from_row(ctx, row)

    async def resolve_valid_until(
        self,
        info: graphene.ResolveInfo,
    ) -> datetime.datetime | None:
        try:
            decoded = jwt.decode(
                self.token,
                algorithms=["HS256"],
                options={"verify_signature": False, "verify_exp": False},
            )
        except jwt.DecodeError:
            return None
        if "exp" not in decoded:
            return None
        return datetime.datetime.fromtimestamp(decoded["exp"])


class EndpointTokenList(graphene.ObjectType):
    class Meta:
        interfaces = (PaginatedList,)

    items = graphene.List(EndpointToken, required=True)<|MERGE_RESOLUTION|>--- conflicted
+++ resolved
@@ -275,11 +275,7 @@
     project = sa.Column(
         "project",
         GUID,
-<<<<<<< HEAD
-        sa.ForeignKey("projects.id", ondelete="RESTRICT"),
-=======
-        sa.ForeignKey("groups.id", ondelete="CASCADE"),
->>>>>>> 83930dfb
+        sa.ForeignKey("projects.id", ondelete="CASCADE"),
         nullable=False,
     )
     created_at = sa.Column(
