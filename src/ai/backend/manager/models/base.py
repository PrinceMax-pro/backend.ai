--- conflicted
+++ resolved
@@ -818,15 +818,10 @@
                     if target_domain is None and target_project is None:
                         return cls(
                             False,
-<<<<<<< HEAD
-                            "misconfigured privileged mutation: "
-                            "both target_domain and target_project missing",
-=======
                             (
                                 "misconfigured privileged mutation: "
-                                "both target_domain and target_group missing"
+                                "both target_domain and target_project missing"
                             ),
->>>>>>> fc069f4a
                             None,
                         )
                     permit_chains = []
