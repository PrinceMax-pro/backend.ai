from abc import ABC, abstractmethod
from dataclasses import dataclass
from datetime import datetime
from typing import Generic, Mapping, Optional, TypeVar


class BaseAction(ABC):
    @abstractmethod
    def entity_id(self) -> Optional[str]:
        raise NotImplementedError

    @abstractmethod
    def entity_type(self) -> str:
        raise NotImplementedError

    @abstractmethod
    def operation_type(self) -> str:
        raise NotImplementedError

<<<<<<< HEAD

class BaseBatchAction(ABC):
    @abstractmethod
    def entity_ids(self) -> list[str]:
        raise NotImplementedError

    @abstractmethod
    def entity_type(self) -> str:
        raise NotImplementedError

    @abstractmethod
    def operation_type(self) -> str:
        raise NotImplementedError

=======
>>>>>>> 3602fda6

class BaseActionResult(ABC):
    @abstractmethod
    def entity_id(self) -> Optional[str]:
        raise NotImplementedError


class BaseBatchActionResult(ABC):
    @abstractmethod
    def entity_ids(self) -> list[str]:
        raise NotImplementedError

    @abstractmethod
    def statuses(self) -> Mapping[str, str]:
        raise NotImplementedError


@dataclass
class BaseActionResultMeta:
    status: str
    description: str
    started_at: datetime
    end_at: datetime
    duration: float


TAction = TypeVar("TAction", bound=BaseAction)
TActionResult = TypeVar("TActionResult", bound=BaseActionResult)


@dataclass
class ProcessResult(Generic[TActionResult]):
    meta: BaseActionResultMeta
    result: TActionResult<|MERGE_RESOLUTION|>--- conflicted
+++ resolved
@@ -17,23 +17,6 @@
     def operation_type(self) -> str:
         raise NotImplementedError
 
-<<<<<<< HEAD
-
-class BaseBatchAction(ABC):
-    @abstractmethod
-    def entity_ids(self) -> list[str]:
-        raise NotImplementedError
-
-    @abstractmethod
-    def entity_type(self) -> str:
-        raise NotImplementedError
-
-    @abstractmethod
-    def operation_type(self) -> str:
-        raise NotImplementedError
-
-=======
->>>>>>> 3602fda6
 
 class BaseActionResult(ABC):
     @abstractmethod
