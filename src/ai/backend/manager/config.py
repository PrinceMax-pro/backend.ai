"""
Configuration Schema on etcd
----------------------------

The etcd (v3) itself is a flat key-value storage, but we use its prefix-based filtering
by using a directory-like configuration structure.
At the root, it contains "/sorna/{namespace}" as the common prefix.

In most cases, a single global configurations are sufficient, but cluster administrators
may want to apply different settings (e.g., resource slot types, vGPU sizes, etc.)
to different scaling groups or even each node.

To support such requirements, we add another level of prefix named "configuration scope".
There are three types of configuration scopes:

 * Global
 * Scaling group
 * Node

When reading configurations, the underlying `ai.backend.common.etcd.AsyncEtcd` class
returns a `collections.ChainMap` instance that merges three configuration scopes
in the order of node, scaling group, and global, so that node-level configs override
scaling-group configs, and scaling-group configs override global configs if they exist.

Note that the global scope prefix may be an empty string; this allows use of legacy
etcd databases without explicit migration.  When the global scope prefix is an empty string,
it does not make a new depth in the directory structure, so "{namespace}/config/x" (not
"{namespace}//config/x"!) is recognized as the global config.

Notes on Docker registry configurations
~~~~~~~~~~~~~~~~~~~~~~~~~~~~~~~~~~~~~~~

A registry name contains the host, port (only for non-standards), and the path.
So, they must be URL-quoted (including slashes) to avoid parsing
errors due to intermediate slashes and colons.
Alias keys are also URL-quoted in the same way.

{namespace}
 + ''  # ConfigScoeps.GLOBAL
   + config
     + system
       - timezone: "UTC"  # pytz-compatible timezone names (e.g., "Asia/Seoul")
     + api
       - allow-origins: "*"
       - allow-openapi-schema-introspection: "yes" | "no"  # (default: no)
       - allow-graphql-schema-introspection: "yes" | "no"  # (default: no)
       + resources
         - group_resource_visibility: "true"  # return group resource status in check-presets
                                              # (default: false)
     + docker
       + image
         - auto_pull: "digest" (default) | "tag" | "none"
       + registry
         + "index.docker.io": "https://registry-1.docker.io"
           - username: "lablup"
         + {registry-name}: {registry-URL}  # {registry-name} is url-quoted
           - username: {username}
           - password: {password}
           - type: "docker" | "harbor" | "harbor2"
           - project: "project1-name,project2-name,..."  # harbor only
           - ssl-verify: "yes" | "no"
         ...
     + redis
       - addr: "{redis-host}:{redis-port}"
       - password: {password}
     + idle
       - enabled: "timeout,utilization"      # comma-separated list of checker names
       - app-streaming-packet-timeout: "5m"  # in seconds; idleness of app-streaming TCP connections
         # NOTE: idle checkers get activated AFTER the app-streaming packet timeout has passed.
       - checkers
         + "timeout"
           - threshold: "10m"
         + "utilization"
           + resource-thresholds
             + "cpu_util"
               - average: 30  # in percent
             + "mem"
               - average: 30  # in percent
             + "cuda_util"
               - average: 30  # in percent  # CUDA core utilization
             + "cuda_mem"
               - average: 30  # in percent
               # NOTE: To use "cuda.mem" criteria, user programs must use
               #       an incremental allocation strategy for CUDA memory.
           - thresholds-check-operator: "and"
             # "and" (default, so any other words except the "or"):
             #     garbage collect a session only when ALL of the resources are
             #     under-utilized not exceeding their thresholds.
             #     ex) (cpu < threshold) AND (mem < threshold) AND ...
             # "or":
             #     garbage collect a session when ANY of the resources is
             #     under-utilized not exceeding their thresholds.
             #     ex) (cpu < threshold) OR (mem < threshold) OR ...
           - time-window: "12h"  # time window to average utilization
                                 # a session will not be terminated until this time
           - initial-grace-period: "5m" # time to allow to be idle for first
         # "session_lifetime" does not have etcd config but it is configured via
         # the keypair_resource_polices table.
     + resource_slots
       - {"cuda.device"}: {"count"}
       - {"cuda.mem"}: {"bytes"}
       - {"cuda.smp"}: {"count"}
       ...
     + plugins
       + accelerator
         + "cuda"
           - allocation_mode: "discrete"
           ...
       + scheduler
         + "fifo"
         + "lifo"
         + "drf"
         ...
     + network
       + subnet
         - agent: "0.0.0.0/0"
         - container: "0.0.0.0/0"
       + overlay
         - mtu: 1500  # Maximum Transmission Unit
       + rpc
         - keepalive-timeout: 60  # seconds
     + watcher
       - token: {some-secret}
   + volumes
     - _types     # allowed vfolder types
       + "user"   # enabled if present
       + "group"  # enabled if present
     # 20.09 and later
     - default_host: "{default-proxy}:{default-volume}"
     + proxies:   # each proxy may provide multiple volumes
       + "local"  # proxy name
         - client_api: "http://localhost:6021"
         - manager_api: "http://localhost:6022"
         - secret: "xxxxxx..."       # for manager API
         - ssl_verify: true | false  # for manager API
         - sftp_scaling_groups: "group-1,group-2,..."
       + "mynas1"
         - client_api: "https://proxy1.example.com:6021"
         - manager_api: "https://proxy1.example.com:6022"
         - secret: "xxxxxx..."       # for manager API
         - ssl_verify: true | false  # for manager API
         - sftp_scaling_groups: "group-3,group-4,..."
     # 23.03 and later
       + exposed_volume_info: "percentage"
       ...
     ...
   ...
 + nodes
   + manager
     - {instance-id}: "up"
     ...
   # etcd.get("config/redis/addr") is not None => single redis node
   # etcd.get("config/redis/sentinel") is not None => redis sentinel
   + redis:
     - addr: "tcp://redis:6379"
     - sentinel: {comma-seperated list of sentinel addresses}
     - service_name: "mymanager"
     - password: {redis-auth-password}
   + agents
     + {instance-id}: {"starting","running"}  # ConfigScopes.NODE
       - ip: {"127.0.0.1"}
       - watcher_port: {"6009"}
     ...
 + sgroup
   + {name}  # ConfigScopes.SGROUP
     - swarm-manager/token
     - swarm-manager/host
     - swarm-worker/token
     - iprange          # to choose ethernet iface when creating containers
     - resource_policy  # the name of scaling-group resource-policy in database
     + nodes
       - {instance-id}: 1  # just a membership set
"""

from __future__ import annotations

import json
import logging
import os
import secrets
import socket
import sys
import urllib.parse
from abc import abstractmethod
from collections import UserDict
from collections.abc import Mapping
from contextvars import ContextVar
from pathlib import Path
from pprint import pformat
from typing import (
    Any,
    Awaitable,
    Callable,
    Final,
    List,
    Optional,
    Sequence,
    TypeAlias,
)

import aiotools
import click
import trafaret as t
import yarl

from ai.backend.common import config
from ai.backend.common import validators as tx
from ai.backend.common.defs import DEFAULT_FILE_IO_TIMEOUT
from ai.backend.common.etcd import AsyncEtcd, ConfigScopes
from ai.backend.common.identity import get_instance_id
from ai.backend.common.logging import BraceStyleAdapter
from ai.backend.common.types import (
    HostPortPair,
    RoundRobinState,
    SlotName,
    SlotTypes,
    current_resource_slots,
)

from ..manager.defs import INTRINSIC_SLOTS
from .api import ManagerStatus
from .api.exceptions import ObjectNotFound, ServerMisconfiguredError
from .models.session import SessionStatus

log = BraceStyleAdapter(logging.getLogger(__spec__.name))  # type: ignore[name-defined]

_max_cpu_count = os.cpu_count()
_file_perm = (Path(__file__).parent / "server.py").stat()

DEFAULT_CHUNK_SIZE: Final = 256 * 1024  # 256 KiB
DEFAULT_INFLIGHT_CHUNKS: Final = 8

NestedStrKeyedDict: TypeAlias = "dict[str, Any | NestedStrKeyedDict]"

current_vfolder_types: ContextVar[List[str]] = ContextVar("current_vfolder_types")

manager_local_config_iv = (
    t.Dict({
        t.Key("db"): t.Dict({
            t.Key("type", default="postgresql"): t.Enum("postgresql"),
            t.Key("addr"): tx.HostPortPair,
            t.Key("name"): tx.Slug[2:64],
            t.Key("user"): t.String,
            t.Key("password"): t.String,
            t.Key("pool-size", default=8): t.ToInt[1:],  # type: ignore
            t.Key("pool-recycle", default=-1): t.ToFloat[-1:],  # -1 is infinite
            t.Key("max-overflow", default=64): t.ToInt[-1:],  # -1 is infinite  # type: ignore
<<<<<<< HEAD
            t.Key("conn-timeout", default=0): t.ToFloat[0:],  # 0 is infinite
            t.Key("pool-recycle", default=-1): t.ToFloat[-1:],  # -1 is infinite
=======
            t.Key("lock-conn-timeout", default=0): t.ToFloat[0:],  # 0 is infinite
>>>>>>> 15ebf37b
        }),
        t.Key("manager"): t.Dict({
            t.Key("ipc-base-path", default="/tmp/backend.ai/ipc"): tx.Path(
                type="dir", auto_create=True
            ),
            t.Key("num-proc", default=_max_cpu_count): t.Int[1:_max_cpu_count],
            t.Key("id", default=f"i-{socket.gethostname()}"): t.String,
            t.Key("user", default=None): tx.UserID(default_uid=_file_perm.st_uid),
            t.Key("user", default=None): tx.UserID(default_uid=_file_perm.st_uid),
            t.Key("group", default=None): tx.GroupID(default_gid=_file_perm.st_gid),
            t.Key("service-addr", default=("0.0.0.0", 8080)): tx.HostPortPair,
            t.Key(
                "rpc-auth-manager-keypair", default="fixtures/manager/manager.key_secret"
            ): tx.Path(type="file"),
            t.Key("heartbeat-timeout", default=40.0): t.Float[1.0:],  # type: ignore
            t.Key("secret", default=None): t.Null | t.String,
            t.Key("ssl-enabled", default=False): t.ToBool,
            t.Key("ssl-cert", default=None): t.Null | tx.Path(type="file"),
            t.Key("ssl-privkey", default=None): t.Null | tx.Path(type="file"),
            t.Key("event-loop", default="asyncio"): t.Enum("asyncio", "uvloop"),
            t.Key("distributed-lock", default="pg_advisory"): t.Enum(
                "filelock", "pg_advisory", "redlock", "etcd"
            ),
            t.Key("pid-file", default=os.devnull): tx.Path(
                type="file",
                allow_nonexisting=True,
                allow_devnull=True,
            ),
            t.Key("allowed-plugins", default=None): t.Null | tx.ToSet,
            t.Key("disabled-plugins", default=None): t.Null | tx.ToSet,
            t.Key("hide-agents", default=False): t.Bool,
            t.Key(
                "agent-selection-resource-priority",
                default=["cuda", "rocm", "tpu", "cpu", "mem"],
            ): t.List(t.String),
            t.Key("importer-image", default="lablup/importer:manylinux2010"): t.String,
            t.Key("max-wsmsg-size", default=16 * (2**20)): t.ToInt,  # default: 16 MiB
            tx.AliasedKey(["aiomonitor-termui-port", "aiomonitor-port"], default=48100): t.ToInt[
                1:65535
            ],
            t.Key("aiomonitor-webui-port", default=49100): t.ToInt[1:65535],
        }).allow_extra("*"),
        t.Key("docker-registry"): t.Dict({  # deprecated in v20.09
            t.Key("ssl-verify", default=True): t.ToBool,
        }).allow_extra("*"),
        t.Key("logging"): t.Any,  # checked in ai.backend.common.logging
        t.Key("debug"): t.Dict({
            t.Key("enabled", default=False): t.ToBool,
            t.Key("asyncio", default=False): t.Bool,
            t.Key("enhanced-aiomonitor-task-info", default=False): t.Bool,
            t.Key("log-events", default=False): t.ToBool,
            t.Key("log-scheduler-ticks", default=False): t.ToBool,
            t.Key("periodic-sync-stats", default=False): t.ToBool,
        }).allow_extra("*"),
    })
    .merge(config.etcd_config_iv)
    .allow_extra("*")
)

_config_defaults: Mapping[str, Any] = {
    "system": {
        "timezone": "UTC",
    },
    "api": {
        "allow-origins": "*",
        "allow-openapi-schema-introspection": False,
        "allow-graphql-schema-introspection": False,
    },
    "redis": config.redis_default_config,
    "docker": {
        "registry": {},
        "image": {
            "auto_pull": "digest",
        },
    },
    "network": {
        "subnet": {
            "agent": "0.0.0.0/0",
            "container": "0.0.0.0/0",
        },
        "overlay": {
            "mtu": "1500",
        },
    },
    "plugins": {
        "accelerator": {},
        "scheduler": {},
    },
    "watcher": {
        "token": None,
        "file-io-timeout": DEFAULT_FILE_IO_TIMEOUT,
    },
    "session": {
        "hang-tolerance": {
            "threshold": {},
        },
    },
}

container_registry_iv = t.Dict({
    t.Key(""): tx.URL,
    t.Key("type", default="docker"): t.String,
    t.Key("username", default=None): t.Null | t.String,
    t.Key("password", default=None): t.Null | t.String(allow_blank=True),
    t.Key("project", default=None): (
        t.Null | t.List(t.String) | tx.StringList(empty_str_as_empty_list=True)
    ),
    tx.AliasedKey(["ssl_verify", "ssl-verify"], default=True): t.ToBool,
}).allow_extra("*")


def container_registry_serialize(v: dict[str, Any]) -> dict[str, str]:
    raw_data = {
        "": str(v[""]),
        "type": str(v["type"]),
    }
    if (username := v.get("username")) is not None:
        raw_data["username"] = str(username)
    if (password := v.get("password", None)) is not None:
        raw_data["password"] = str(password)
    if (project := v.get("project", None)) is not None:
        raw_data["project"] = ",".join(project)
    if (ssl_verify := v.get("ssl_verify", None)) is not None:
        raw_data["ssl_verify"] = "1" if ssl_verify else "0"
    return raw_data


session_hang_tolerance_iv = t.Dict(
    {
        t.Key(
            "threshold", default=_config_defaults["session"]["hang-tolerance"]["threshold"]
        ): t.Dict({
            t.Key(SessionStatus.PREPARING.name, optional=True): tx.TimeDuration(),
            t.Key(SessionStatus.TERMINATING.name, optional=True): tx.TimeDuration(),
        }).ignore_extra("*"),
    },
)


shared_config_iv = t.Dict({
    t.Key("system", default=_config_defaults["system"]): t.Dict({
        t.Key("timezone", default=_config_defaults["system"]["timezone"]): tx.TimeZone,
    }).allow_extra("*"),
    t.Key("api", default=_config_defaults["api"]): t.Dict({
        t.Key("allow-origins", default=_config_defaults["api"]["allow-origins"]): t.String,
        t.Key(
            "allow-graphql-schema-introspection",
            default=_config_defaults["api"]["allow-graphql-schema-introspection"],
        ): t.ToBool,
        t.Key(
            "allow-openapi-schema-introspection",
            default=_config_defaults["api"]["allow-openapi-schema-introspection"],
        ): t.ToBool,
    }).allow_extra("*"),
    t.Key("redis", default=_config_defaults["redis"]): config.redis_config_iv,
    t.Key("docker", default=_config_defaults["docker"]): t.Dict({
        t.Key("registry"): t.Mapping(t.String, container_registry_iv),
        t.Key("image", default=_config_defaults["docker"]["image"]): t.Dict({
            t.Key("auto_pull", default=_config_defaults["docker"]["image"]["auto_pull"]): t.Enum(
                "digest", "tag", "none"
            ),
        }).allow_extra("*"),
    }).allow_extra("*"),
    t.Key("plugins", default=_config_defaults["plugins"]): t.Dict({
        t.Key("accelerator", default=_config_defaults["plugins"]["accelerator"]): t.Mapping(
            t.String, t.Mapping(t.String, t.Any)
        ),
        t.Key("scheduler", default=_config_defaults["plugins"]["scheduler"]): t.Mapping(
            t.String, t.Mapping(t.String, t.Any)
        ),
    }).allow_extra("*"),
    t.Key("network", default=_config_defaults["network"]): t.Dict({
        t.Key("subnet", default=_config_defaults["network"]["subnet"]): t.Dict({
            t.Key("agent", default=_config_defaults["network"]["subnet"]["agent"]): tx.IPNetwork,
            t.Key(
                "container", default=_config_defaults["network"]["subnet"]["container"]
            ): tx.IPNetwork,
        }).allow_extra("*"),
        t.Key("overlay", default=_config_defaults["network"]["overlay"]): t.Null
        | t.Dict({
            t.Key("mtu", default=_config_defaults["network"]["overlay"]["mtu"]): t.ToInt(gte=1),
        }).allow_extra("*"),
    }).allow_extra("*"),
    t.Key("watcher", default=_config_defaults["watcher"]): t.Dict({
        t.Key("token", default=_config_defaults["watcher"]["token"]): t.Null | t.String,
        t.Key(
            "file-io-timeout", default=_config_defaults["watcher"]["file-io-timeout"]
        ): t.ToFloat(),
    }).allow_extra("*"),
    t.Key("auth", default=None): (
        t.Dict({
            t.Key("max_password_age", default=None): t.Null | tx.TimeDuration(),
        }).allow_extra("*")
        | t.Null
    ),
    t.Key("session", default=_config_defaults["session"]): t.Dict(
        {
            t.Key(
                "hang-tolerance", default=_config_defaults["session"]["hang-tolerance"]
            ): session_hang_tolerance_iv,
        },
    ).allow_extra("*"),
    t.Key("roundrobin_states", default=None): t.Null | tx.RoundRobinStatesJSONString,
}).allow_extra("*")

_volume_defaults: dict[str, Any] = {
    "_types": {
        "user": {},
    },
}

volume_config_iv = t.Dict({
    t.Key("_types", default=_volume_defaults["_types"]): t.Dict({
        t.Key("user", optional=True): t.String(allow_blank=True) | t.Dict({}).allow_extra("*"),
        t.Key("group", optional=True): t.String(allow_blank=True) | t.Dict({}).allow_extra("*"),
    }).allow_extra("*"),
    t.Key("default_host"): t.String,
    t.Key("exposed_volume_info", default="percentage"): tx.StringList(delimiter=","),
    t.Key("proxies"): t.Mapping(
        tx.Slug,
        t.Dict({
            t.Key("client_api"): t.String,
            t.Key("manager_api"): t.String,
            t.Key("secret"): t.String,
            t.Key("ssl_verify"): t.ToBool,
            t.Key("sftp_scaling_groups", default=None): t.Null | tx.StringList(delimiter=","),
        }),
    ),
}).allow_extra("*")


ConfigWatchCallback = Callable[[Sequence[str]], Awaitable[None]]


class AbstractConfig(UserDict):
    _watch_callbacks: List[ConfigWatchCallback]

    def __init__(self, initial_data: Mapping[str, Any] = None) -> None:
        super().__init__(initial_data)
        self._watch_callbacks = []

    @abstractmethod
    async def reload(self) -> None:
        pass

    def add_watch_callback(self, cb: ConfigWatchCallback) -> None:
        self._watch_callbacks.append(cb)

    async def dispatch_watch_callbacks(self, updated_keys: Sequence[str]) -> None:
        for cb in self._watch_callbacks:
            await cb(updated_keys)


class LocalConfig(AbstractConfig):
    async def reload(self) -> None:
        raise NotImplementedError


def load(config_path: Optional[Path] = None, log_level: str = "INFO") -> LocalConfig:
    # Determine where to read configuration.
    raw_cfg, cfg_src_path = config.read_from_file(config_path, "manager")

    # Override the read config with environment variables (for legacy).
    config.override_with_env(raw_cfg, ("etcd", "namespace"), "BACKEND_NAMESPACE")
    config.override_with_env(raw_cfg, ("etcd", "addr"), "BACKEND_ETCD_ADDR")
    config.override_with_env(raw_cfg, ("etcd", "user"), "BACKEND_ETCD_USER")
    config.override_with_env(raw_cfg, ("etcd", "password"), "BACKEND_ETCD_PASSWORD")
    config.override_with_env(raw_cfg, ("db", "addr"), "BACKEND_DB_ADDR")
    config.override_with_env(raw_cfg, ("db", "name"), "BACKEND_DB_NAME")
    config.override_with_env(raw_cfg, ("db", "user"), "BACKEND_DB_USER")
    config.override_with_env(raw_cfg, ("db", "password"), "BACKEND_DB_PASSWORD")
    config.override_with_env(raw_cfg, ("manager", "num-proc"), "BACKEND_MANAGER_NPROC")
    config.override_with_env(raw_cfg, ("manager", "ssl-cert"), "BACKEND_SSL_CERT")
    config.override_with_env(raw_cfg, ("manager", "ssl-privkey"), "BACKEND_SSL_KEY")
    config.override_with_env(raw_cfg, ("manager", "pid-file"), "BACKEND_PID_FILE")
    config.override_with_env(raw_cfg, ("manager", "api-listen-addr", "host"), "BACKEND_SERVICE_IP")
    config.override_with_env(
        raw_cfg, ("manager", "api-listen-addr", "port"), "BACKEND_SERVICE_PORT"
    )
    config.override_with_env(
        raw_cfg, ("manager", "event-listen-addr", "host"), "BACKEND_ADVERTISED_MANAGER_HOST"
    )
    config.override_with_env(
        raw_cfg, ("manager", "event-listen-addr", "port"), "BACKEND_EVENTS_PORT"
    )
    config.override_with_env(
        raw_cfg, ("docker-registry", "ssl-verify"), "BACKEND_SKIP_SSLCERT_VALIDATION"
    )

    config.override_key(raw_cfg, ("debug", "enabled"), log_level == "DEBUG")
    config.override_key(raw_cfg, ("logging", "level"), log_level.upper())
    config.override_key(raw_cfg, ("logging", "pkg-ns", "ai.backend"), log_level.upper())
    config.override_key(raw_cfg, ("logging", "pkg-ns", "aiohttp"), log_level.upper())

    # Validate and fill configurations
    # (allow_extra will make configs to be forward-copmatible)
    try:
        cfg = config.check(raw_cfg, manager_local_config_iv)
        if cfg["debug"]["enabled"]:
            print("== Manager configuration ==", file=sys.stderr)
            print(pformat(cfg), file=sys.stderr)
        cfg["_src"] = cfg_src_path
        if cfg["manager"]["secret"] is None:
            cfg["manager"]["secret"] = secrets.token_urlsafe(16)
    except config.ConfigurationError as e:
        print(
            "ConfigurationError: Could not read or validate the manager local config:",
            file=sys.stderr,
        )
        print(pformat(e.invalid_data), file=sys.stderr)
        raise click.Abort()
    else:
        return LocalConfig(cfg)


class SharedConfig(AbstractConfig):
    ETCD_CONTAINER_REGISTRY_KEY: Final = "config/docker/registry"

    def __init__(
        self,
        etcd_addr: HostPortPair,
        etcd_user: Optional[str],
        etcd_password: Optional[str],
        namespace: str,
    ) -> None:
        super().__init__()
        credentials = None
        if etcd_user:
            assert etcd_user is not None
            assert etcd_password is not None
            credentials = {
                "user": etcd_user,
                "password": etcd_password,
            }
        scope_prefix_map = {
            ConfigScopes.GLOBAL: "",
            # TODO: provide a way to specify other scope prefixes
        }
        self.etcd = AsyncEtcd(etcd_addr, namespace, scope_prefix_map, credentials=credentials)

    async def close(self) -> None:
        await self.etcd.close()

    async def reload(self) -> None:
        raw_cfg = await self.etcd.get_prefix("config")
        try:
            cfg = shared_config_iv.check(raw_cfg)
        except config.ConfigurationError as e:
            print("Validation of shared etcd configuration has failed:", file=sys.stderr)
            print(pformat(e.invalid_data), file=sys.stderr)
            raise click.Abort()
        else:
            self.data = cfg

    def __hash__(self) -> int:
        # When used as a key in dicts, we don't care our contents.
        # Just treat it like an opaque object.
        return hash(id(self))

    @classmethod
    def flatten(cls, key_prefix: str, inner_dict: NestedStrKeyedDict) -> dict[str, str]:
        flattend_dict: dict[str, str] = {}
        for k, v in inner_dict.items():
            if k == "":
                flattened_key = key_prefix
            else:
                flattened_key = key_prefix + "/" + urllib.parse.quote(k, safe="")
            match v:
                case Mapping():
                    flattend_dict.update(cls.flatten(flattened_key, v))  # type: ignore
                case str():
                    flattend_dict[flattened_key] = v
                case int() | float() | yarl.URL():
                    flattend_dict[flattened_key] = str(v)
                case _:
                    raise ValueError(
                        f"The value {v!r} must be serialized before storing to the etcd"
                    )
        return flattend_dict

    async def get_raw(self, key: str, allow_null: bool = True) -> Optional[str]:
        value = await self.etcd.get(key)
        if not allow_null and value is None:
            raise ServerMisconfiguredError("A required etcd config is missing.", key)
        return value

    async def list_container_registry(self) -> dict[str, dict[str, Any]]:
        registries = await self.etcd.get_prefix(self.ETCD_CONTAINER_REGISTRY_KEY)
        return {
            hostname: container_registry_iv.check(item)
            for hostname, item in registries.items()
            # type: ignore
        }

    async def get_container_registry(self, hostname: str) -> dict[str, Any]:
        registries = await self.list_container_registry()
        try:
            item = registries[hostname]
        except KeyError:
            raise ObjectNotFound(object_name="container registry")
        return item

    async def add_container_registry(self, hostname: str, config_new: dict[str, Any]) -> None:
        updates = self.flatten(
            self.ETCD_CONTAINER_REGISTRY_KEY,
            {hostname: container_registry_serialize(container_registry_iv.check(config_new))},
        )
        await self.etcd.put_dict(updates)

    async def modify_container_registry(
        self, hostname: str, config_updated: dict[str, Any]
    ) -> None:
        # Fetch the raw registries data and make it a mutable dict.
        registries = dict(await self.etcd.get_prefix(self.ETCD_CONTAINER_REGISTRY_KEY))
        # Exclude the target hostname from the raw data.
        try:
            original_item = registries[hostname]
            del registries[hostname]
        except KeyError:
            raise ObjectNotFound(object_name="container registry")
        # Delete all items with having the prefix of the given hostname.
        # This will "accidentally" delete any registry sharing the same prefix.
        raw_hostname = urllib.parse.quote(hostname, safe="")
        await self.etcd.delete_prefix(f"{self.ETCD_CONTAINER_REGISTRY_KEY}/{raw_hostname}")

        # Re-add the "accidentally" deleted items
        updates: dict[str, str] = {}
        for key, raw_item in registries.items():
            if key.startswith(hostname):
                updates.update(
                    self.flatten(
                        self.ETCD_CONTAINER_REGISTRY_KEY,
                        {key: raw_item},  # type: ignore
                    )
                )
        # Re-add the updated item
        if (_ssl_verify := config_updated.pop("ssl-verify", None)) is not None:
            # Move "ssl-verify" to "ssl_verify" if exists, for key aliasing compatibility:
            # the etcd-stored original item has already the normalized name "ssl_verify",
            # while the user input may have either "ssl-verify" or "ssl_verify".
            # We should run the IV check after merging the original item and the user input
            # to prevent overwriting non-existent fields with the default values in IV.
            config_updated["ssl_verify"] = _ssl_verify
        updates.update(
            self.flatten(
                self.ETCD_CONTAINER_REGISTRY_KEY,
                {
                    hostname: container_registry_serialize(
                        container_registry_iv.check({**original_item, **config_updated})  # type: ignore
                    )
                },
            )
        )
        await self.etcd.put_dict(updates)

    async def delete_container_registry(self, hostname: str) -> None:
        # Fetch the raw registries data and make it a mutable dict.
        registries = dict(await self.etcd.get_prefix(self.ETCD_CONTAINER_REGISTRY_KEY))
        # Exclude the target hostname from the raw data.
        try:
            del registries[hostname]
        except KeyError:
            raise ObjectNotFound(object_name="container registry")
        # Delete all items with having the prefix of the given hostname.
        # This will "accidentally" delete any registry sharing the same prefix.
        raw_hostname = urllib.parse.quote(hostname, safe="")
        await self.etcd.delete_prefix(f"{self.ETCD_CONTAINER_REGISTRY_KEY}/{raw_hostname}")

        # Re-add the "accidentally" deleted items.
        updates: dict[str, str] = {}
        for key, raw_item in registries.items():
            if key.startswith(hostname):
                updates.update(
                    self.flatten(
                        self.ETCD_CONTAINER_REGISTRY_KEY,
                        {key: raw_item},  # type: ignore
                    )
                )
        await self.etcd.put_dict(updates)

    async def register_myself(self) -> None:
        instance_id = await get_instance_id()
        manager_info = {
            f"nodes/manager/{instance_id}": "up",
        }
        await self.etcd.put_dict(manager_info)

    async def deregister_myself(self) -> None:
        instance_id = await get_instance_id()
        await self.etcd.delete_prefix(f"nodes/manager/{instance_id}")

    async def update_resource_slots(
        self,
        slot_key_and_units: Mapping[SlotName, SlotTypes],
    ) -> None:
        updates = {}
        known_slots = await self.get_resource_slots()
        for k, v in slot_key_and_units.items():
            if k not in known_slots or v != known_slots[k]:
                updates[f"config/resource_slots/{k}"] = v.value
        if updates:
            await self.etcd.put_dict(updates)

    async def update_manager_status(self, status) -> None:
        await self.etcd.put("manager/status", status.value)
        self.get_manager_status.cache_clear()

    @aiotools.lru_cache(maxsize=1, expire_after=2.0)
    async def _get_resource_slots(self):
        raw_data = await self.etcd.get_prefix_dict("config/resource_slots")
        return {SlotName(k): SlotTypes(v) for k, v in raw_data.items()}

    async def get_resource_slots(self) -> Mapping[SlotName, SlotTypes]:
        """
        Returns the system-wide known resource slots and their units.
        """
        try:
            ret = current_resource_slots.get()
        except LookupError:
            configured_slots = await self._get_resource_slots()
            ret = {**INTRINSIC_SLOTS, **configured_slots}
            current_resource_slots.set(ret)
        return ret

    @aiotools.lru_cache(maxsize=1, expire_after=2.0)
    async def _get_vfolder_types(self):
        return await self.etcd.get_prefix("volumes/_types")

    async def get_vfolder_types(self) -> Sequence[str]:
        """
        Returns the vfolder types currently set. One of "user" and/or "group".
        If none is specified, "user" type is implicitly assumed.
        """
        try:
            ret = current_vfolder_types.get()
        except LookupError:
            vf_types = await self._get_vfolder_types()
            ret = list(vf_types.keys())
            current_vfolder_types.set(ret)
        return ret

    @aiotools.lru_cache(maxsize=1, expire_after=5.0)
    async def get_manager_nodes_info(self):
        return await self.etcd.get_prefix_dict("nodes/manager")

    @aiotools.lru_cache(maxsize=1, expire_after=2.0)
    async def get_manager_status(self) -> ManagerStatus:
        status = await self.etcd.get("manager/status")
        if status is None:
            return ManagerStatus.TERMINATED
        return ManagerStatus(status)

    async def watch_manager_status(self):
        async with aiotools.aclosing(self.etcd.watch("manager/status")) as agen:
            async for ev in agen:
                yield ev

    # TODO: refactor using contextvars in Python 3.7 so that the result is cached
    #       in a per-request basis.
    @aiotools.lru_cache(maxsize=1, expire_after=2.0)
    async def get_allowed_origins(self):
        return await self.etcd.get("config/api/allow-origins")

    def get_redis_url(self, db: int = 0) -> yarl.URL:
        """
        Returns a complete URL composed from the given Redis config.
        """
        url = yarl.URL("redis://host").with_host(str(self.data["redis"]["addr"][0])).with_port(
            self.data["redis"]["addr"][1]
        ).with_password(self.data["redis"]["password"]) / str(db)
        return url

    async def get_roundrobin_state(
        self, resource_group_name: str, architecture: str
    ) -> RoundRobinState | None:
        """
        Return the roundrobin state for the given resource group and architecture.
        If given resource group's roundrobin states or roundrobin state of the given architecture is not found, return None.
        """
        if (rr_state_str := await self.get_raw("roundrobin_states")) is not None:
            rr_states_dict: dict[str, dict[str, Any]] = json.loads(rr_state_str)
            resource_group_rr_states_dict = rr_states_dict.get(resource_group_name, None)

            if resource_group_rr_states_dict is not None:
                rr_state_dict = resource_group_rr_states_dict.get(architecture, None)

                if rr_state_dict is not None:
                    return RoundRobinState(
                        schedulable_group_id=rr_state_dict["schedulable_group_id"],
                        next_index=rr_state_dict["next_index"],
                    )

        return None

    async def put_roundrobin_state(
        self, resource_group_name: str, architecture: str, state: RoundRobinState
    ) -> None:
        """
        Update the roundrobin states using the given resource group and architecture key.
        """
        rr_states_dict = json.loads(await self.get_raw("roundrobin_states") or "{}")
        if resource_group_name not in rr_states_dict:
            rr_states_dict[resource_group_name] = {}

        rr_states_dict[resource_group_name][architecture] = state.to_json()
        await self.etcd.put("roundrobin_states", json.dumps(rr_states_dict))<|MERGE_RESOLUTION|>--- conflicted
+++ resolved
@@ -245,12 +245,9 @@
             t.Key("pool-size", default=8): t.ToInt[1:],  # type: ignore
             t.Key("pool-recycle", default=-1): t.ToFloat[-1:],  # -1 is infinite
             t.Key("max-overflow", default=64): t.ToInt[-1:],  # -1 is infinite  # type: ignore
-<<<<<<< HEAD
             t.Key("conn-timeout", default=0): t.ToFloat[0:],  # 0 is infinite
             t.Key("pool-recycle", default=-1): t.ToFloat[-1:],  # -1 is infinite
-=======
             t.Key("lock-conn-timeout", default=0): t.ToFloat[0:],  # 0 is infinite
->>>>>>> 15ebf37b
         }),
         t.Key("manager"): t.Dict({
             t.Key("ipc-base-path", default="/tmp/backend.ai/ipc"): tx.Path(
