--- conflicted
+++ resolved
@@ -644,15 +644,12 @@
             ret = current_vfolder_types.get()
         except LookupError:
             vf_types = await self._get_vfolder_types()
-<<<<<<< HEAD
             if not vf_types:
                 vf_types = {"user": ""}
 
             # "group" key is legacy.
             if "group" in vf_types:
                 vf_types["project"] = vf_types["group"]
-=======
->>>>>>> 68d64d20
             ret = list(vf_types.keys())
             current_vfolder_types.set(ret)
         return ret
