--- conflicted
+++ resolved
@@ -356,21 +356,6 @@
                             check_reserved_batch_session(db_sess, sched_ctx, sess_ctx),
                         ),
                         ("dependencies", check_dependencies(db_sess, sched_ctx, sess_ctx)),
-<<<<<<< HEAD
-                        (
-                            "keypair_resource_limit",
-                            check_keypair_resource_limit(db_sess, sched_ctx, sess_ctx),
-                        ),
-                        (
-                            "user_project_resource_limit",
-                            check_project_resource_limit(db_sess, sched_ctx, sess_ctx),
-                        ),
-                        (
-                            "domain_resource_limit",
-                            check_domain_resource_limit(db_sess, sched_ctx, sess_ctx),
-                        ),
-=======
->>>>>>> b5478f0b
                     ]
                     if any([kernel.role != KernelRole.SYSTEM for kernel in sess_ctx.kernels]):
                         predicates += [
@@ -380,8 +365,8 @@
                                 check_keypair_resource_limit(db_sess, sched_ctx, sess_ctx),
                             ),
                             (
-                                "user_group_resource_limit",
-                                check_group_resource_limit(db_sess, sched_ctx, sess_ctx),
+                                "user_project_resource_limit",
+                                check_project_resource_limit(db_sess, sched_ctx, sess_ctx),
                             ),
                             (
                                 "domain_resource_limit",
