--- conflicted
+++ resolved
@@ -1457,98 +1457,6 @@
             ),
         )
 
-<<<<<<< HEAD
-        user_ids = tuple(
-            {endpoint.created_user for endpoint in endpoints_to_expand.keys()}
-            | {endpoint.session_owner for endpoint in endpoints_to_expand.keys()}
-        )
-
-        async with self.db.begin_readonly() as conn:
-            join = sa.join(
-                users, keypairs, (users.c.uuid == keypairs.c.user) & keypairs.c.is_active.is_(True)
-            )
-            query = (
-                sa.select(
-                    [
-                        users.c.uuid,
-                        users.c.role,
-                        users.c.domain_name,
-                        users.c.sudo_session_enabled,
-                        keypairs.c.access_key,
-                        keypairs.c.resource_policy,
-                    ]
-                )
-                .select_from(join)
-                .where(users.c.uuid.in_(user_ids))
-            )
-            result = await conn.execute(query)
-            user_id_row_mapping = {row.uuid: row for row in result.fetchall()}
-            keypair_resource_policy_names = {
-                row.resource_policy for row in user_id_row_mapping.values()
-            }
-            query = (
-                sa.select([keypair_resource_policies])
-                .select_from(keypair_resource_policies)
-                .where(keypair_resource_policies.c.name.in_(keypair_resource_policy_names))
-            )
-            result = await conn.execute(query)
-            keypair_resource_policy_name_policy_mapping = {
-                row.name: row for row in result.fetchall()
-            }
-
-        for endpoint, expand_count in endpoints_to_expand.items():
-            log.debug("Creating {} session(s) for {}", expand_count, endpoint.name)
-            async with self.db.begin_readonly() as conn:
-                _, project_id, resource_policy = await query_userinfo(
-                    conn,
-                    user_id_row_mapping[endpoint.created_user].uuid,
-                    user_id_row_mapping[endpoint.created_user].access_key,
-                    user_id_row_mapping[endpoint.created_user].role,
-                    user_id_row_mapping[endpoint.created_user].domain_name,
-                    keypair_resource_policy_name_policy_mapping[
-                        user_id_row_mapping[endpoint.created_user].resource_policy
-                    ],
-                    endpoint.domain,
-                    endpoint.project,
-                    query_on_behalf_of=user_id_row_mapping[endpoint.session_owner]["access_key"],
-                )
-            for _ in range(expand_count):
-                try:
-                    await self.registry.create_session(
-                        f"{endpoint.name}-{uuid.uuid4()}",
-                        endpoint.image_row.name,
-                        endpoint.image_row.architecture,
-                        UserScope(
-                            domain_name=endpoint.domain,
-                            project_id=project_id,
-                            user_uuid=user_id_row_mapping[endpoint.created_user].uuid,
-                            user_role=user_id_row_mapping[endpoint.created_user].role,
-                        ),
-                        user_id_row_mapping[endpoint.session_owner]["access_key"],
-                        resource_policy,
-                        SessionTypes.INFERENCE,
-                        {
-                            "mounts": [endpoint.model],
-                            "mount_map": {endpoint.model: endpoint.model_mount_destiation},
-                            "environ": endpoint.environ,
-                            "scaling_group": endpoint.resource_group,
-                            "resources": endpoint.resource_slots,
-                            "resource_opts": endpoint.resource_opts,
-                            "preopen_ports": None,
-                            "agent_list": None,
-                        },
-                        ClusterMode[endpoint.cluster_mode],
-                        endpoint.cluster_size,
-                        bootstrap_script=endpoint.bootstrap_script,
-                        startup_command=endpoint.startup_command,
-                        tag=endpoint.tag,
-                        callback_url=endpoint.callback_url,
-                        enqueue_only=True,
-                        endpoint_id=endpoint.id,
-                        sudo_session_enabled=user_id_row_mapping[
-                            endpoint.session_owner
-                        ].sudo_session_enabled,
-=======
         created_routes = []
         async with self.db.begin_session() as db_sess:
             for endpoint, expand_count in endpoints_to_expand.items():
@@ -1562,7 +1470,6 @@
                         endpoint.session_owner,
                         endpoint.domain,
                         endpoint.project,
->>>>>>> ea561dcb
                     )
                     db_sess.add(routing_row)
                     created_routes.append(route_id)
