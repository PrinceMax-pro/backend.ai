--- conflicted
+++ resolved
@@ -1223,22 +1223,9 @@
 
             async def _post_enqueue() -> None:
                 async with self.db.begin_session() as db_sess:
-<<<<<<< HEAD
-                    if endpoint_id:
-                        routing_row = RoutingRow(
-                            endpoint_id,
-                            session_id,
-                            user_scope.user_uuid,
-                            user_scope.domain_name,
-                            user_scope.project_id,
-                            traffic_ratio=traffic_ratio or 1.0,
-                        )
-                        db_sess.add(routing_row)
-=======
                     if route_id:
                         routing_row = await RoutingRow.get(db_sess, route_id)
                         routing_row.session = session_id
->>>>>>> ea561dcb
 
                     if dependency_sessions:
                         matched_dependency_session_ids = []
@@ -3246,7 +3233,7 @@
                     "tags": {
                         "session": {
                             "user_uuid": str(endpoint.session_owner),
-                            "group_id": str(endpoint.project),
+                            "project_id": str(endpoint.project),
                             "domain_name": endpoint.domain,
                         },
                         "endpoint": {
@@ -3698,7 +3685,7 @@
             else:
                 session_owner = created_user
 
-            _, group_id, resource_policy = await query_userinfo(
+            _, project_id, resource_policy = await query_userinfo(
                 db_sess,
                 created_user.uuid,
                 created_user["access_key"],
@@ -3716,7 +3703,7 @@
                 endpoint.image_row.architecture,
                 UserScope(
                     domain_name=endpoint.domain,
-                    group_id=group_id,
+                    project_id=project_id,
                     user_uuid=created_user.uuid,
                     user_role=created_user.role,
                 ),
