from __future__ import annotations

import asyncio
import functools
import importlib
import logging
import logging.config
import os
import os.path
import shutil
import signal
import sys
from ipaddress import _BaseAddress as BaseIPAddress
from ipaddress import ip_network
from pathlib import Path
from pprint import pformat, pprint
from typing import (
    TYPE_CHECKING,
    Any,
    AsyncGenerator,
    Callable,
    ClassVar,
    Coroutine,
    Iterable,
    Literal,
    Mapping,
    Optional,
    Sequence,
    Set,
    Tuple,
    cast,
)
from uuid import UUID

import aiomonitor
import aiotools
import click
import tomlkit
from aiotools import aclosing
from callosum.lower.zeromq import ZeroMQAddress, ZeroMQRPCTransport
from callosum.ordering import ExitOrderedAsyncScheduler
from callosum.rpc import Peer, RPCMessage
from etcd_client import WatchEventType
from setproctitle import setproctitle
from trafaret.dataerror import DataError as TrafaretDataError
from zmq.auth.certs import load_certificate

from ai.backend.common import config, identity, msgpack, utils
from ai.backend.common.auth import AgentAuthHandler, PublicKey, SecretKey
from ai.backend.common.bgtask import BackgroundTaskManager
from ai.backend.common.defs import REDIS_STREAM_DB
from ai.backend.common.etcd import AsyncEtcd, ConfigScopes
from ai.backend.common.events import (
    EventProducer,
    KernelLifecycleEventReason,
    KernelTerminatedEvent,
)
from ai.backend.common.logging import BraceStyleAdapter, Logger
from ai.backend.common.types import (
    ClusterInfo,
    CommitStatus,
    EtcdRedisConfig,
    HardwareMetadata,
    HostPortPair,
    KernelCreationConfig,
    KernelId,
    LogSeverity,
    QueueSentinel,
    SessionId,
    aobject,
)
from ai.backend.common.utils import current_loop

from . import __version__ as VERSION
from .config import (
    agent_etcd_config_iv,
    agent_local_config_iv,
    container_etcd_config_iv,
    docker_extra_config_iv,
)
from .exception import ResourceError
from .monitor import AgentErrorPluginContext, AgentStatsPluginContext
from .types import AgentBackend, LifecycleEvent, VolumeInfo
from .utils import get_arch_name, get_subnet_ip

if TYPE_CHECKING:
    from .agent import AbstractAgent

log = BraceStyleAdapter(logging.getLogger(__spec__.name))  # type: ignore[name-defined]

deeplearning_image_keys = {
    "tensorflow",
    "caffe",
    "keras",
    "torch",
    "mxnet",
    "theano",
}

deeplearning_sample_volume = VolumeInfo(
    "deeplearning-samples",
    "/home/work/samples",
    "ro",
)

agent_instance: AgentRPCServer


async def get_extra_volumes(docker, lang):
    avail_volumes = (await docker.volumes.list())["Volumes"]
    if not avail_volumes:
        return []
    avail_volume_names = set(v["Name"] for v in avail_volumes)

    # deeplearning specialization
    # TODO: extract as config
    volume_list = []
    for k in deeplearning_image_keys:
        if k in lang:
            volume_list.append(deeplearning_sample_volume)
            break

    # Mount only actually existing volumes
    mount_list = []
    for vol in volume_list:
        if vol.name in avail_volume_names:
            mount_list.append(vol)
        else:
            log.info(
                "skipped attaching extra volume {0} to a kernel based on image {1}",
                vol.name,
                lang,
            )
    return mount_list


def collect_error(meth: Callable) -> Callable:
    @functools.wraps(meth)
    async def _inner(self: AgentRPCServer, *args, **kwargs):
        try:
            return await meth(self, *args, **kwargs)
        except Exception:
            await self.agent.produce_error_event()
            raise

    return _inner


class RPCFunctionRegistry:
    functions: Set[str]

    def __init__(self) -> None:
        self.functions = set()

    def __call__(
        self,
        meth: Callable[..., Coroutine[None, None, Any]],
    ) -> Callable[[AgentRPCServer, RPCMessage], Coroutine[None, None, Any]]:
        @functools.wraps(meth)
        async def _inner(self_: AgentRPCServer, request: RPCMessage) -> Any:
            try:
                if request.body is None:
                    return await meth(self_)
                else:
                    return await meth(
                        self_,
                        *request.body["args"],
                        **request.body["kwargs"],
                    )
            except (asyncio.CancelledError, asyncio.TimeoutError):
                raise
            except ResourceError:
                # This is an expected scenario.
                raise
            except Exception:
                log.exception("unexpected error")
                await self_.error_monitor.capture_exception()
                raise

        self.functions.add(meth.__name__)
        return _inner


class AgentRPCServer(aobject):
    rpc_function: ClassVar[RPCFunctionRegistry] = RPCFunctionRegistry()
    rpc_auth_manager_public_key: Optional[PublicKey]
    rpc_auth_agent_public_key: Optional[PublicKey]
    rpc_auth_agent_secret_key: Optional[SecretKey]

    loop: asyncio.AbstractEventLoop
    agent: AbstractAgent
    rpc_server: Peer
    rpc_addr: str
    agent_addr: str

    _stop_signal: signal.Signals

    def __init__(
        self,
        etcd: AsyncEtcd,
        local_config: Mapping[str, Any],
        *,
        skip_detect_manager: bool = False,
    ) -> None:
        self.loop = current_loop()
        self.etcd = etcd
        self.local_config = local_config
        self.skip_detect_manager = skip_detect_manager
        self._stop_signal = signal.SIGTERM

    async def __ainit__(self) -> None:
        # Start serving requests.
        await self.update_status("starting")

        if not self.skip_detect_manager:
            await self.detect_manager()

        await self.read_agent_config()
        await self.read_agent_config_container()
        await self.init_background_task_manager()

        self.stats_monitor = AgentStatsPluginContext(self.etcd, self.local_config)
        self.error_monitor = AgentErrorPluginContext(self.etcd, self.local_config)
        await self.stats_monitor.init()
        await self.error_monitor.init()

        if self.local_config["agent"]["rpc-auth-agent-keypair"] is not None:
            manager_pkey, _ = load_certificate(
                self.local_config["agent"]["rpc-auth-manager-public-key"]
            )
            self.rpc_auth_manager_public_key = PublicKey(manager_pkey)
            agent_pkey, agent_skey = load_certificate(
                self.local_config["agent"]["rpc-auth-agent-keypair"]
            )
            assert agent_skey is not None
            self.rpc_auth_agent_public_key = PublicKey(agent_pkey)
            self.rpc_auth_agent_secret_key = SecretKey(agent_skey)
            log.info(
                "RPC encryption and authentication is enabled. "
                "(agent_public_key = '{}', manager_public_key='{}')",
                self.rpc_auth_agent_public_key.decode("ascii"),
                self.rpc_auth_manager_public_key.decode("ascii"),
            )
            auth_handler = AgentAuthHandler(
                "local",
                self.rpc_auth_manager_public_key,
                self.rpc_auth_agent_public_key,
                self.rpc_auth_agent_secret_key,
            )
        else:
            self.rpc_auth_manager_public_key = None
            self.rpc_auth_agent_public_key = None
            self.rpc_auth_agent_secret_key = None
            auth_handler = None

        backend = self.local_config["agent"]["backend"]
        agent_mod = importlib.import_module(f"ai.backend.agent.{backend.value}")
        self.agent = await agent_mod.get_agent_cls().new(  # type: ignore
            self.etcd,
            self.local_config,
            stats_monitor=self.stats_monitor,
            error_monitor=self.error_monitor,
            agent_public_key=self.rpc_auth_agent_public_key,
        )

        rpc_addr = self.local_config["agent"]["rpc-listen-addr"]
        self.rpc_server = Peer(
            bind=ZeroMQAddress(f"tcp://{rpc_addr}"),
            transport=ZeroMQRPCTransport,
            authenticator=auth_handler,
            scheduler=ExitOrderedAsyncScheduler(),
            serializer=msgpack.packb,
            deserializer=msgpack.unpackb,
            debug_rpc=self.local_config["debug"]["enabled"],
        )
        for func_name in self.rpc_function.functions:
            self.rpc_server.handle_function(func_name, getattr(self, func_name))
        log.info("started handling RPC requests at {}", rpc_addr)

        await self.etcd.put("ip", rpc_addr.host, scope=ConfigScopes.NODE)
        watcher_port = utils.nmget(self.local_config, "watcher.service-addr.port", None)
        if watcher_port is not None:
            await self.etcd.put("watcher_port", watcher_port, scope=ConfigScopes.NODE)

        await self.update_status("running")

    async def detect_manager(self):
        log.info("detecting the manager...")
        manager_instances = await self.etcd.get_prefix("nodes/manager")
        if not manager_instances:
            log.warning("watching etcd to wait for the manager being available")
            async with aclosing(self.etcd.watch_prefix("nodes/manager")) as agen:
                async for ev in agen:
                    match ev:
                        case QueueSentinel.CLOSED | QueueSentinel.TIMEOUT:
                            break
                        case _:
                            if ev.event == WatchEventType.PUT and ev.value == "up":
                                break
        log.info("detected at least one manager running")

    async def read_agent_config(self):
        # Fill up Redis configs from etcd.
        self.local_config["redis"] = config.redis_config_iv.check(
            await self.etcd.get_prefix("config/redis"),
        )
        log.info("configured redis: {0}", self.local_config["redis"])

        # Fill up vfolder configs from etcd.
        self.local_config["vfolder"] = config.vfolder_config_iv.check(
            await self.etcd.get_prefix("volumes"),
        )
        if self.local_config["vfolder"]["mount"] is None:
            log.info(
                "assuming use of storage-proxy since vfolder mount path is not configured in etcd"
            )
        else:
            log.info("configured vfolder mount base: {0}", self.local_config["vfolder"]["mount"])
            log.info("configured vfolder fs prefix: {0}", self.local_config["vfolder"]["fsprefix"])

        # Fill up shared agent configurations from etcd.
        agent_etcd_config = agent_etcd_config_iv.check(
            await self.etcd.get_prefix("config/agent"),
        )
        for k, v in agent_etcd_config.items():
            self.local_config["agent"][k] = v

    async def read_agent_config_container(self):
        # Fill up global container configurations from etcd.
        try:
            container_etcd_config = container_etcd_config_iv.check(
                await self.etcd.get_prefix("config/container"),
            )
        except TrafaretDataError as etrafa:
            log.warning("etcd: container-config error: {}".format(etrafa))
            container_etcd_config = {}
        for k, v in container_etcd_config.items():
            self.local_config["container"][k] = v
            log.info("etcd: container-config: {}={}".format(k, v))

    async def init_background_task_manager(self):
        event_producer = await EventProducer.new(
            cast(EtcdRedisConfig, self.local_config["redis"]),
            db=REDIS_STREAM_DB,
        )
        self.local_config["background_task_manager"] = BackgroundTaskManager(event_producer)

    async def __aenter__(self) -> None:
        await self.rpc_server.__aenter__()

    def mark_stop_signal(self, stop_signal: signal.Signals) -> None:
        self._stop_signal = stop_signal

    async def __aexit__(self, *exc_info) -> None:
        # Stop receiving further requests.
        await self.rpc_server.__aexit__(*exc_info)
        await self.agent.shutdown(self._stop_signal)
        await self.stats_monitor.cleanup()
        await self.error_monitor.cleanup()

    @collect_error
    async def update_status(self, status):
        await self.etcd.put("", status, scope=ConfigScopes.NODE)

    @rpc_function
    @collect_error
    async def update_scaling_group(self, scaling_group):
        cfg_src_path = config.find_config_file("agent")
        with open(cfg_src_path, "r") as f:
            data = tomlkit.load(f)
            data["agent"]["scaling-group"] = scaling_group
        shutil.copy(cfg_src_path, f"{cfg_src_path}.bak")
        with open(cfg_src_path, "w") as f:
            tomlkit.dump(data, f)
        self.local_config["agent"]["scaling-group"] = scaling_group
        log.info("rpc::update_scaling_group()")

    @rpc_function
    @collect_error
    async def ping(self, msg: str) -> str:
        log.debug("rpc::ping()")
        return msg

    @rpc_function
    @collect_error
    async def gather_hwinfo(self) -> Mapping[str, HardwareMetadata]:
        log.debug("rpc::gather_hwinfo()")
        return await self.agent.gather_hwinfo()

    @rpc_function
    @collect_error
    async def ping_kernel(self, kernel_id: str) -> dict[str, float] | None:
        log.debug("rpc::ping_kernel(k:{})", kernel_id)
        return await self.agent.ping_kernel(KernelId(UUID(kernel_id)))

    @rpc_function
    @collect_error
    async def sync_kernel_registry(
        self,
        raw_kernel_session_ids: Iterable[tuple[str, str]],
    ) -> None:
        kernel_session_ids = [
            (KernelId(UUID(raw_kid)), SessionId(UUID(raw_sid)))
            for raw_kid, raw_sid in raw_kernel_session_ids
        ]
        for kid, sid in kernel_session_ids:
            if kid not in self.agent.kernel_registry:
                # produce KernelTerminatedEvent
                await self.agent.produce_event(
                    KernelTerminatedEvent(
                        kid,
                        sid,
                        reason=KernelLifecycleEventReason.ALREADY_TERMINATED,
                    )
                )

        kernel_ids = {kern_id for kern_id, sess_id in kernel_session_ids}
        for kid, kernel in self.agent.kernel_registry.items():
            if kid not in kernel_ids:
                # destroy kernel
                await self.agent.inject_container_lifecycle_event(
                    kid,
                    kernel.session_id,
                    LifecycleEvent.DESTROY,
                    KernelLifecycleEventReason.NOT_FOUND_IN_MANAGER,
                    suppress_events=True,
                )

    @rpc_function
    @collect_error
    async def create_kernels(
        self,
        raw_session_id: str,
        raw_kernel_ids: Sequence[str],
        raw_configs: Sequence[dict],
        raw_cluster_info: dict,
    ):
        cluster_info = cast(ClusterInfo, raw_cluster_info)
        session_id = SessionId(UUID(raw_session_id))
        coros = []
        throttle_sema = asyncio.Semaphore(self.local_config["agent"]["kernel-creation-concurrency"])
        for raw_kernel_id, raw_config in zip(raw_kernel_ids, raw_configs):
            log.info(
                "rpc::create_kernel(k:{0}, img:{1})",
                raw_kernel_id,
                raw_config["image"]["canonical"],
            )
            kernel_id = KernelId(UUID(raw_kernel_id))
            kernel_config = cast(KernelCreationConfig, raw_config)
            coros.append(
                self.agent.create_kernel(
                    session_id,
                    kernel_id,
                    kernel_config,
                    cluster_info,
                    throttle_sema=throttle_sema,
                )
            )
        results = await asyncio.gather(*coros, return_exceptions=True)
        raw_results = []
        errors = []
        for result in results:
            match result:
                case BaseException():
                    errors.append(result)
                case _:
                    raw_results.append({
                        "id": str(result["id"]),
                        "kernel_host": result["kernel_host"],
                        "repl_in_port": result["repl_in_port"],
                        "repl_out_port": result["repl_out_port"],
                        "stdin_port": result["stdin_port"],  # legacy
                        "stdout_port": result["stdout_port"],  # legacy
                        "service_ports": result["service_ports"],
                        "container_id": result["container_id"],
                        "resource_spec": result["resource_spec"],
                        "attached_devices": result["attached_devices"],
                        "agent_addr": result["agent_addr"],
                        "scaling_group": result["scaling_group"],
                    })
        if errors:
            # Raise up the first error.
            if len(errors) == 1:
                raise errors[0]
            raise aiotools.TaskGroupError("agent.create_kernels() failed", errors)
        return raw_results

    @rpc_function
    @collect_error
    async def destroy_kernel(
        self,
        kernel_id: str,
        session_id: str,
        reason: Optional[KernelLifecycleEventReason] = None,
        suppress_events: bool = False,
    ):
        loop = asyncio.get_running_loop()
        done = loop.create_future()
        log.info("rpc::destroy_kernel(k:{0})", kernel_id)
        await self.agent.inject_container_lifecycle_event(
            KernelId(UUID(kernel_id)),
            SessionId(UUID(session_id)),
            LifecycleEvent.DESTROY,
            reason or KernelLifecycleEventReason.USER_REQUESTED,
            done_future=done,
            suppress_events=suppress_events,
        )
        return await done

    @rpc_function
    @collect_error
    async def interrupt_kernel(self, kernel_id: str):
        log.info("rpc::interrupt_kernel(k:{0})", kernel_id)
        await self.agent.interrupt_kernel(KernelId(UUID(kernel_id)))

    @rpc_function
    @collect_error
    async def get_completions(self, kernel_id: str, text: str, opts: dict):
        log.debug("rpc::get_completions(k:{0}, ...)", kernel_id)
        await self.agent.get_completions(KernelId(UUID(kernel_id)), text, opts)

    @rpc_function
    @collect_error
    async def get_logs(self, kernel_id: str):
        log.info("rpc::get_logs(k:{0})", kernel_id)
        return await self.agent.get_logs(KernelId(UUID(kernel_id)))

    @rpc_function
    @collect_error
    async def restart_kernel(
        self,
        session_id: str,
        kernel_id: str,
        updated_config: dict,
    ) -> dict[str, Any]:
        log.info("rpc::restart_kernel(s:{0}, k:{1})", session_id, kernel_id)
        return await self.agent.restart_kernel(
            SessionId(UUID(session_id)),
            KernelId(UUID(kernel_id)),
            cast(KernelCreationConfig, updated_config),
        )

    @rpc_function
    @collect_error
    async def execute(
        self,
        session_id: str,
        kernel_id: str,
        api_version: int,
        run_id: str,
        mode: Literal["query", "batch", "continue", "input"],
        code: str,
        opts: dict[str, Any],
        flush_timeout: float,
    ) -> dict[str, Any]:
        if mode != "continue":
            log.info(
                "rpc::execute(k:{0}, run-id:{1}, mode:{2}, code:{3!r})",
                kernel_id,
                run_id,
                mode,
                code[:20] + "..." if len(code) > 20 else code,
            )
        result = await self.agent.execute(
            SessionId(UUID(session_id)),
            KernelId(UUID(kernel_id)),
            run_id,
            mode,
            code,
            opts=opts,
            api_version=api_version,
            flush_timeout=flush_timeout,
        )
        return result

    @rpc_function
    @collect_error
    async def start_service(
        self,
        kernel_id: str,
        service: str,
        opts: dict[str, Any],
    ) -> dict[str, Any]:
        log.info("rpc::start_service(k:{0}, app:{1})", kernel_id, service)
        return await self.agent.start_service(KernelId(UUID(kernel_id)), service, opts)

    @rpc_function
    @collect_error
    async def get_commit_status(
        self,
        kernel_id: str,
        subdir: str,
    ) -> dict[str, Any]:
        # Only this function logs debug since web sends request at short intervals
        log.debug("rpc::get_commit_status(k:{})", kernel_id)
        status: CommitStatus = await self.agent.get_commit_status(
            KernelId(UUID(kernel_id)),
            subdir,
        )
        return {
            "kernel": kernel_id,
            "status": status.value,
        }

    @rpc_function
    @collect_error
    async def commit(
        self,
        kernel_id: str,
        subdir: str,
        filename: str,
    ) -> dict[str, Any]:
        log.info("rpc::commit(k:{})", kernel_id)
        bgtask_mgr = self.local_config["background_task_manager"]
        task_id = await bgtask_mgr.start(
            self.agent.commit,
            kernel_id=KernelId(UUID(kernel_id)),
            subdir=subdir,
            filename=filename,
        )
        return {
            "bgtask_id": str(task_id),
            "kernel": kernel_id,
            "path": str(Path(subdir, filename)),
        }

    @rpc_function
    @collect_error
    async def get_local_config(self) -> Mapping[str, Any]:
        agent_config: Mapping[str, Any] = self.local_config["agent"]
        report_path: Path | None = agent_config.get("abuse-report-path")
        return {
            "agent": {
                "abuse-report-path": str(report_path) if report_path is not None else "",
            },
            "watcher": self.local_config["watcher"],
        }

    @rpc_function
    @collect_error
    async def shutdown_service(
        self,
        kernel_id,  # type: str
        service,  # type: str
    ):
        log.info("rpc::shutdown_service(k:{0}, app:{1})", kernel_id, service)
        return await self.agent.shutdown_service(KernelId(UUID(kernel_id)), service)

    @rpc_function
    @collect_error
    async def upload_file(self, kernel_id: str, filename: str, filedata: bytes):
        log.info("rpc::upload_file(k:{0}, fn:{1})", kernel_id, filename)
        await self.agent.accept_file(KernelId(UUID(kernel_id)), filename, filedata)

    @rpc_function
    @collect_error
    async def download_file(self, kernel_id: str, filepath: str):
        log.info("rpc::download_file(k:{0}, fn:{1})", kernel_id, filepath)
        return await self.agent.download_file(KernelId(UUID(kernel_id)), filepath)

    @rpc_function
    @collect_error
    async def download_single(self, kernel_id: str, filepath: str):
        log.info("rpc::download_single(k:{0}, fn:{1})", kernel_id, filepath)
        return await self.agent.download_single(KernelId(UUID(kernel_id)), filepath)

    @rpc_function
    @collect_error
    async def list_files(self, kernel_id: str, path: str):
        log.info("rpc::list_files(k:{0}, fn:{1})", kernel_id, path)
        return await self.agent.list_files(KernelId(UUID(kernel_id)), path)

    @rpc_function
    @collect_error
    async def shutdown_agent(self, terminate_kernels: bool):
        # TODO: implement
        log.info("rpc::shutdown_agent()")
        pass

    @rpc_function
    @collect_error
    async def create_local_network(self, network_name: str) -> None:
        log.debug("rpc::create_local_network(name:{})", network_name)
        return await self.agent.create_local_network(network_name)

    @rpc_function
    @collect_error
    async def destroy_local_network(self, network_name: str) -> None:
        log.debug("rpc::destroy_local_network(name:{})", network_name)
        return await self.agent.destroy_local_network(network_name)

    @rpc_function
    @collect_error
    async def reset_agent(self):
        log.debug("rpc::reset()")
        kernel_ids = tuple(self.agent.kernel_registry.keys())
        tasks = []
        for kernel_id in kernel_ids:
            try:
                task = asyncio.ensure_future(self.agent.destroy_kernel(kernel_id, "agent-reset"))
                tasks.append(task)
            except Exception:
                await self.error_monitor.capture_exception()
                log.exception("reset: destroying {0}", kernel_id)
        await asyncio.gather(*tasks)

    @rpc_function
    @collect_error
    async def assign_port(self):
        log.debug("rpc::assign_port()")
        return self.agent.port_pool.pop()

    @rpc_function
    @collect_error
    async def release_port(self, port_no: int):
        log.debug("rpc::release_port(port_no:{})", port_no)
        self.agent.port_pool.add(port_no)


@aiotools.server
async def server_main_logwrapper(
    loop: asyncio.AbstractEventLoop,
    pidx: int,
    _args: Tuple[Any, ...],
) -> AsyncGenerator[None, signal.Signals]:
    setproctitle(f"backend.ai: agent worker-{pidx}")
    log_endpoint = _args[1]
    logger = Logger(_args[0]["logging"], is_master=False, log_endpoint=log_endpoint)
    with logger:
        async with server_main(loop, pidx, _args):
            yield


@aiotools.server
async def server_main(
    loop: asyncio.AbstractEventLoop,
    pidx: int,
    _args: Tuple[Any, ...],
) -> AsyncGenerator[None, signal.Signals]:
    local_config = _args[0]

    # Start aiomonitor.
    # Port is set by config (default=50200).
    loop.set_debug(local_config["debug"]["asyncio"])
    monitor = aiomonitor.Monitor(
        loop,
        termui_port=local_config["agent"]["aiomonitor-termui-port"] + pidx,
        webui_port=local_config["agent"]["aiomonitor-webui-port"] + pidx,
        console_enabled=False,
        hook_task_factory=local_config["debug"]["enhanced-aiomonitor-task-info"],
    )
    monitor.prompt = "monitor (agent) >>> "
    monitor.console_locals["local_config"] = local_config
    aiomon_started = False
    try:
        monitor.start()
        aiomon_started = True
    except Exception as e:
        log.warning("aiomonitor could not start but skipping this error to continue", exc_info=e)

    log.info("Preparing kernel runner environments...")
    kernel_mod = importlib.import_module(
        f"ai.backend.agent.{local_config['agent']['backend'].value}.kernel",
    )
    krunner_volumes = await kernel_mod.prepare_krunner_env(local_config)  # type: ignore
    # TODO: merge k8s branch: nfs_mount_path = local_config['baistatic']['mounted-at']
    log.info("Kernel runner environments: {}", [*krunner_volumes.keys()])
    local_config["container"]["krunner-volumes"] = krunner_volumes

    if not local_config["agent"]["id"]:
        local_config["agent"]["id"] = await identity.get_instance_id()
    if not local_config["agent"]["instance-type"]:
        local_config["agent"]["instance-type"] = await identity.get_instance_type()

    etcd_credentials = None
    if local_config["etcd"]["user"]:
        etcd_credentials = {
            "user": local_config["etcd"]["user"],
            "password": local_config["etcd"]["password"],
        }
    scope_prefix_map = {
        ConfigScopes.GLOBAL: "",
        ConfigScopes.SGROUP: f"sgroup/{local_config['agent']['scaling-group']}",
        ConfigScopes.NODE: f"nodes/agents/{local_config['agent']['id']}",
    }
    etcd = AsyncEtcd(
        local_config["etcd"]["addr"],
        local_config["etcd"]["namespace"],
        scope_prefix_map,
        credentials=etcd_credentials,
    )

    rpc_addr = local_config["agent"]["rpc-listen-addr"]
    if not rpc_addr.host:
        _subnet_hint = await etcd.get("config/network/subnet/agent")
        subnet_hint = None
        if _subnet_hint is not None:
            subnet_hint = ip_network(_subnet_hint)
        log.debug("auto-detecting agent host")
        local_config["agent"]["rpc-listen-addr"] = HostPortPair(
            await identity.get_instance_ip(subnet_hint),
            rpc_addr.port,
        )
    if "kernel-host" in local_config["container"]:
        log.warning(
            "The configuration parameter `container.kernel-host` is deprecated; "
            "use `container.bind-host` instead!"
        )
        # fallback for legacy configs
        local_config["container"]["bind-host"] = local_config["container"]["kernel-host"]
    if not local_config["container"]["bind-host"]:
        log.debug(
            "auto-detecting `container.bind-host` from container subnet config "
            "and agent.rpc-listen-addr"
        )
        local_config["container"]["bind-host"] = await get_subnet_ip(
            etcd,
            "container",
            fallback_addr=local_config["agent"]["rpc-listen-addr"].host,
        )
    log.info("Agent external IP: {}", local_config["agent"]["rpc-listen-addr"].host)
    log.info("Container external IP: {}", local_config["container"]["bind-host"])
    if not local_config["agent"]["region"]:
        local_config["agent"]["region"] = await identity.get_instance_region()
    log.info(
        "Node ID: {0} (machine-type: {1}, host: {2})",
        local_config["agent"]["id"],
        local_config["agent"]["instance-type"],
        rpc_addr.host,
    )

    # Pre-load compute plugin configurations.
    local_config["plugins"] = await etcd.get_prefix_dict("config/plugins/accelerator")

    # Start RPC server.
    global agent_instance
    agent = await AgentRPCServer.new(
        etcd,
        local_config,
        skip_detect_manager=local_config["agent"]["skip-manager-detection"],
    )
    agent_instance = agent
    monitor.console_locals["agent"] = agent

    # Run!
    try:
        async with agent:
            stop_signal = yield
            agent.mark_stop_signal(stop_signal)
    finally:
        if aiomon_started:
            monitor.close()


@click.group(invoke_without_command=True)
@click.option(
    "-f",
    "--config-path",
    "--config",
    type=click.Path(exists=True, dir_okay=False, path_type=Path),
    default=None,
    help="The config file path. (default: ./agent.conf and /etc/backend.ai/agent.conf)",
)
@click.option(
    "--debug",
    is_flag=True,
    help="Set the logging level to DEBUG",
)
@click.option(
    "--log-level",
    type=click.Choice([*LogSeverity], case_sensitive=False),
    default=LogSeverity.INFO,
    help="Set the logging verbosity level",
)
@click.pass_context
def main(
    cli_ctx: click.Context,
    config_path: Path,
    log_level: LogSeverity,
    debug: bool = False,
) -> int:
    """Start the agent service as a foreground process."""
    # Determine where to read configuration.
    try:
        raw_cfg, cfg_src_path = config.read_from_file(config_path, "agent")

<<<<<<< HEAD
        # Override the read config with environment variables (for legacy).
        config.override_with_env(raw_cfg, ("etcd", "namespace"), "BACKEND_NAMESPACE")
        config.override_with_env(raw_cfg, ("etcd", "addr"), "BACKEND_ETCD_ADDR")
        config.override_with_env(raw_cfg, ("etcd", "user"), "BACKEND_ETCD_USER")
        config.override_with_env(raw_cfg, ("etcd", "password"), "BACKEND_ETCD_PASSWORD")
        config.override_with_env(
            raw_cfg, ("agent", "rpc-listen-addr", "host"), "BACKEND_AGENT_HOST_OVERRIDE"
        )
        config.override_with_env(
            raw_cfg, ("agent", "rpc-listen-addr", "port"), "BACKEND_AGENT_PORT"
        )
        config.override_with_env(raw_cfg, ("agent", "pid-file"), "BACKEND_PID_FILE")
        config.override_with_env(
            raw_cfg, ("container", "port-range"), "BACKEND_CONTAINER_PORT_RANGE"
        )
        config.override_with_env(raw_cfg, ("container", "bind-host"), "BACKEND_BIND_HOST_OVERRIDE")
        config.override_with_env(raw_cfg, ("container", "sandbox-type"), "BACKEND_SANDBOX_TYPE")
        config.override_with_env(raw_cfg, ("container", "scratch-root"), "BACKEND_SCRATCH_ROOT")
        if debug:
            log_level = "DEBUG"
        config.override_key(raw_cfg, ("debug", "enabled"), log_level == "DEBUG")
        config.override_key(raw_cfg, ("logging", "level"), log_level.upper())
        config.override_key(raw_cfg, ("logging", "pkg-ns", "ai.backend"), log_level.upper())

        # Validate and fill configurations
        # (allow_extra will make configs to be forward-copmatible)
=======
    # Override the read config with environment variables (for legacy).
    config.override_with_env(raw_cfg, ("etcd", "namespace"), "BACKEND_NAMESPACE")
    config.override_with_env(raw_cfg, ("etcd", "addr"), "BACKEND_ETCD_ADDR")
    config.override_with_env(raw_cfg, ("etcd", "user"), "BACKEND_ETCD_USER")
    config.override_with_env(raw_cfg, ("etcd", "password"), "BACKEND_ETCD_PASSWORD")
    config.override_with_env(
        raw_cfg, ("agent", "rpc-listen-addr", "host"), "BACKEND_AGENT_HOST_OVERRIDE"
    )
    config.override_with_env(raw_cfg, ("agent", "rpc-listen-addr", "port"), "BACKEND_AGENT_PORT")
    config.override_with_env(raw_cfg, ("agent", "pid-file"), "BACKEND_PID_FILE")
    config.override_with_env(raw_cfg, ("container", "port-range"), "BACKEND_CONTAINER_PORT_RANGE")
    config.override_with_env(raw_cfg, ("container", "bind-host"), "BACKEND_BIND_HOST_OVERRIDE")
    config.override_with_env(raw_cfg, ("container", "sandbox-type"), "BACKEND_SANDBOX_TYPE")
    config.override_with_env(raw_cfg, ("container", "scratch-root"), "BACKEND_SCRATCH_ROOT")

    if debug:
        log_level = LogSeverity.DEBUG
    config.override_key(raw_cfg, ("debug", "enabled"), log_level == LogSeverity.DEBUG)
    config.override_key(raw_cfg, ("logging", "level"), log_level)
    config.override_key(raw_cfg, ("logging", "pkg-ns", "ai.backend"), log_level)

    # Validate and fill configurations
    # (allow_extra will make configs to be forward-copmatible)
    try:
>>>>>>> 8e56de3d
        cfg = config.check(raw_cfg, agent_local_config_iv)
        if cfg["agent"]["backend"] == AgentBackend.KUBERNETES:
            if cfg["container"]["scratch-type"] == "k8s-nfs" and (
                cfg["container"]["scratch-nfs-address"] is None
                or cfg["container"]["scratch-nfs-options"] is None
            ):
                raise ValueError(
                    "scratch-nfs-address and scratch-nfs-options are required for k8s-nfs"
                )
        if cfg["agent"]["backend"] == AgentBackend.DOCKER:
            config.check(raw_cfg, docker_extra_config_iv)
        if "debug" in cfg and cfg["debug"]["enabled"]:
            print("== Agent configuration ==")
            pprint(cfg)
        cfg["_src"] = cfg_src_path
    except config.ConfigurationError as e:
        print(
            "ConfigurationError: Could not read or validate the agent local config:",
            file=sys.stderr,
        )
        print(pformat(e.invalid_data), file=sys.stderr)
        raise click.Abort()

    # FIXME: Remove this after ARM64 support lands on Jail
    current_arch = get_arch_name()
    if cfg["container"]["sandbox-type"] == "jail" and current_arch != "x86_64":
        print(f"ConfigurationError: Jail sandbox is not supported on architecture {current_arch}")
        raise click.Abort()

    rpc_host = cfg["agent"]["rpc-listen-addr"].host
    if isinstance(rpc_host, BaseIPAddress) and (rpc_host.is_unspecified or rpc_host.is_link_local):
        print(
            "ConfigurationError: "
            "Cannot use link-local or unspecified IP address as the RPC listening host.",
            file=sys.stderr,
        )
        raise click.Abort()

    if os.getuid() != 0 and cfg["container"]["stats-type"] == "cgroup":
        print(
            "Cannot use cgroup statistics collection mode unless the agent runs as root.",
            file=sys.stderr,
        )
        raise click.Abort()

    if os.getuid() != 0 and cfg["container"]["scratch-type"] == "hostfile":
        print(
            "Cannot use hostfile scratch type unless the agent runs as root.",
            file=sys.stderr,
        )
        raise click.Abort()

    if cli_ctx.invoked_subcommand is None:
        if cfg["debug"]["coredump"]["enabled"]:
            if not sys.platform.startswith("linux"):
                print(
                    "ConfigurationError: Storing container coredumps is only supported in Linux.",
                    file=sys.stderr,
                )
                raise click.Abort()
            core_pattern = Path("/proc/sys/kernel/core_pattern").read_text().strip()
            if core_pattern.startswith("|") or not core_pattern.startswith("/"):
                print(
                    "ConfigurationError: "
                    "/proc/sys/kernel/core_pattern must be an absolute path "
                    "to enable container coredumps.",
                    file=sys.stderr,
                )
                raise click.Abort()
            cfg["debug"]["coredump"]["core_path"] = Path(core_pattern).parent

        cfg["agent"]["pid-file"].write_text(str(os.getpid()))
        image_commit_path = cfg["agent"]["image-commit-path"]
        image_commit_path.mkdir(parents=True, exist_ok=True)
        ipc_base_path = cfg["agent"]["ipc-base-path"]
        log_sockpath = ipc_base_path / f"agent-logger-{os.getpid()}.sock"
        log_sockpath.parent.mkdir(parents=True, exist_ok=True)
        log_endpoint = f"ipc://{log_sockpath}"
        cfg["logging"]["endpoint"] = log_endpoint
        try:
            logger = Logger(cfg["logging"], is_master=True, log_endpoint=log_endpoint)
            with logger:
                ns = cfg["etcd"]["namespace"]
                setproctitle(f"backend.ai: agent {ns}")
                log.info("Backend.AI Agent {0}", VERSION)
                log.info("runtime: {0}", utils.env_info())

                log_config = logging.getLogger("ai.backend.agent.config")
                if log_level == "DEBUG":
                    log_config.debug("debug mode enabled.")

                if cfg["agent"]["event-loop"] == "uvloop":
                    import uvloop

                    uvloop.install()
                    log.info("Using uvloop as the event loop backend")
                aiotools.start_server(
                    server_main_logwrapper,
                    num_workers=1,
                    args=(cfg, log_endpoint),
                    wait_timeout=5.0,
                )
                log.info("exit.")
        finally:
            if cfg["agent"]["pid-file"].is_file():
                # check is_file() to prevent deleting /dev/null!
                cfg["agent"]["pid-file"].unlink()
    else:
        # Click is going to invoke a subcommand.
        pass
    return 0


if __name__ == "__main__":
    sys.exit(main())<|MERGE_RESOLUTION|>--- conflicted
+++ resolved
@@ -884,7 +884,6 @@
     try:
         raw_cfg, cfg_src_path = config.read_from_file(config_path, "agent")
 
-<<<<<<< HEAD
         # Override the read config with environment variables (for legacy).
         config.override_with_env(raw_cfg, ("etcd", "namespace"), "BACKEND_NAMESPACE")
         config.override_with_env(raw_cfg, ("etcd", "addr"), "BACKEND_ETCD_ADDR")
@@ -904,39 +903,13 @@
         config.override_with_env(raw_cfg, ("container", "sandbox-type"), "BACKEND_SANDBOX_TYPE")
         config.override_with_env(raw_cfg, ("container", "scratch-root"), "BACKEND_SCRATCH_ROOT")
         if debug:
-            log_level = "DEBUG"
-        config.override_key(raw_cfg, ("debug", "enabled"), log_level == "DEBUG")
-        config.override_key(raw_cfg, ("logging", "level"), log_level.upper())
-        config.override_key(raw_cfg, ("logging", "pkg-ns", "ai.backend"), log_level.upper())
+            log_level = LogSeverity.DEBUG
+        config.override_key(raw_cfg, ("debug", "enabled"), log_level == LogSeverity.DEBUG)
+        config.override_key(raw_cfg, ("logging", "level"), log_level)
+        config.override_key(raw_cfg, ("logging", "pkg-ns", "ai.backend"), log_level)
 
         # Validate and fill configurations
         # (allow_extra will make configs to be forward-copmatible)
-=======
-    # Override the read config with environment variables (for legacy).
-    config.override_with_env(raw_cfg, ("etcd", "namespace"), "BACKEND_NAMESPACE")
-    config.override_with_env(raw_cfg, ("etcd", "addr"), "BACKEND_ETCD_ADDR")
-    config.override_with_env(raw_cfg, ("etcd", "user"), "BACKEND_ETCD_USER")
-    config.override_with_env(raw_cfg, ("etcd", "password"), "BACKEND_ETCD_PASSWORD")
-    config.override_with_env(
-        raw_cfg, ("agent", "rpc-listen-addr", "host"), "BACKEND_AGENT_HOST_OVERRIDE"
-    )
-    config.override_with_env(raw_cfg, ("agent", "rpc-listen-addr", "port"), "BACKEND_AGENT_PORT")
-    config.override_with_env(raw_cfg, ("agent", "pid-file"), "BACKEND_PID_FILE")
-    config.override_with_env(raw_cfg, ("container", "port-range"), "BACKEND_CONTAINER_PORT_RANGE")
-    config.override_with_env(raw_cfg, ("container", "bind-host"), "BACKEND_BIND_HOST_OVERRIDE")
-    config.override_with_env(raw_cfg, ("container", "sandbox-type"), "BACKEND_SANDBOX_TYPE")
-    config.override_with_env(raw_cfg, ("container", "scratch-root"), "BACKEND_SCRATCH_ROOT")
-
-    if debug:
-        log_level = LogSeverity.DEBUG
-    config.override_key(raw_cfg, ("debug", "enabled"), log_level == LogSeverity.DEBUG)
-    config.override_key(raw_cfg, ("logging", "level"), log_level)
-    config.override_key(raw_cfg, ("logging", "pkg-ns", "ai.backend"), log_level)
-
-    # Validate and fill configurations
-    # (allow_extra will make configs to be forward-copmatible)
-    try:
->>>>>>> 8e56de3d
         cfg = config.check(raw_cfg, agent_local_config_iv)
         if cfg["agent"]["backend"] == AgentBackend.KUBERNETES:
             if cfg["container"]["scratch-type"] == "k8s-nfs" and (
