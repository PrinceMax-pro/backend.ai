--- conflicted
+++ resolved
@@ -1,14 +1,11 @@
 python_sources(
     name="src",
-<<<<<<< HEAD
-=======
     sources=[
         "*.py",
         # FIXME: remove watcher.py from agent artifact after we settle down
         # binary-based agent watcher deployments
         # "!watcher.py",
     ],
->>>>>>> 02861e82
     dependencies=[
         "src/ai/backend/cli:src",  # not auto-inferred
         "src/ai/backend/agent/docker:src",  # not auto-inferred
