--- conflicted
+++ resolved
@@ -1836,23 +1836,6 @@
                             model_folder.vfid,
                         )
 
-                if ctx.kernel_config["cluster_role"] in ("main", "master"):
-                    for sport in parse_service_ports(
-                        image_labels.get("ai.backend.service-ports", ""),
-                        image_labels.get("ai.backend.endpoint-ports", ""),
-                    ):
-                        port_map[sport["name"]] = sport
-                    for port_no in preopen_ports:
-                        preopen_sport: ServicePort = {
-                            "name": str(port_no),
-                            "protocol": ServicePortProtocols.PREOPEN,
-                            "container_ports": (port_no,),
-                            "host_ports": (None,),
-                            "is_inference": False,
-                        }
-<<<<<<< HEAD
-                    )
-                    exposed_ports.append(port)
                 for mount in resource_spec.mounts:
                     if mount.app_config is None:
                         continue
@@ -1874,14 +1857,21 @@
                         }
                     )
                     exposed_ports.append(int(cntr_port))
-                log.debug("exposed ports: {!r}", exposed_ports)
-
-            runtime_type = image_labels.get("ai.backend.runtime-type", "python")
-            runtime_path = image_labels.get("ai.backend.runtime-path", None)
-            cmdargs: list[str] = []
-            krunner_opts: list[str] = []
-            if self.local_config["container"]["sandbox-type"] == "jail":
-=======
+
+                if ctx.kernel_config["cluster_role"] in ("main", "master"):
+                    for sport in parse_service_ports(
+                        image_labels.get("ai.backend.service-ports", ""),
+                        image_labels.get("ai.backend.endpoint-ports", ""),
+                    ):
+                        port_map[sport["name"]] = sport
+                    for port_no in preopen_ports:
+                        preopen_sport: ServicePort = {
+                            "name": str(port_no),
+                            "protocol": ServicePortProtocols.PREOPEN,
+                            "container_ports": (port_no,),
+                            "host_ports": (None,),
+                            "is_inference": False,
+                        }
                         service_ports.append(preopen_sport)
                         for cport in preopen_sport["container_ports"]:
                             exposed_ports.append(cport)
@@ -1920,7 +1910,6 @@
                     cmdargs += ["--"]
                 if self.local_config["debug"]["kernel-runner"]:
                     krunner_opts.append("--debug")
->>>>>>> 96373fb5
                 cmdargs += [
                     "/opt/backend.ai/bin/python",
                     "-m",
