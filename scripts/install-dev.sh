#! /bin/bash

# Set "echo -e" as default
shopt -s xpg_echo

# For CentOS 7 or older versions of Linux only
# - To make old gcc to allow declaring a vairiable inside a for loop.
# PANTS_PYTHON_NATIVE_CODE_CPP_FLAGS="-std=gnu99"

RED="\033[0;91m"
GREEN="\033[0;92m"
YELLOW="\033[0;93m"
BLUE="\033[0;94m"
CYAN="\033[0;96m"
WHITE="\033[0;97m"
LRED="\033[1;31m"
LGREEN="\033[1;32m"
LYELLOW="\033[1;33m"
LBLUE="\033[1;34m"
LCYAN="\033[1;36m"
LWHITE="\033[1;37m"
LG="\033[0;37m"
BOLD="\033[1m"
UNDL="\033[4m"
RVRS="\033[7m"
NC="\033[0m"
REWRITELN="\033[A\r\033[K"

readlinkf() {
  $bpython -c "import os,sys; print(os.path.realpath(os.path.expanduser(sys.argv[1])))" "${1}"
}

relpath() {
  $bpython -c "import os.path; print(os.path.relpath('$1','${2:-$PWD}'))"
}

sed_inplace() {
  # BSD sed and GNU sed implements the "-i" option differently.
  case "$OSTYPE" in
    darwin*) sed -i '' "$@" ;;
    bsd*) sed -i '' "$@" ;;
    *) sed -i "$@" ;;
  esac
}

trim() {
  echo "$1" | sed -e 's/^[[:space:]]*//g' -e 's/[[:space:]]*$//g'
}

usage() {
  echo "${GREEN}Backend.AI Development Setup${NC}: ${CYAN}Auto-installer Tool${NC}"
  echo ""
  echo "Installs the single-node development setup of Backend.AI from this"
  echo "semi-mono repository for the server-side components."
  echo ""
  echo "Changes in 22.06 or later:"
  echo ""
  echo "* Deprecated '-e/--env', '--install-path', '--python-version' options"
  echo "  as they are now deprecated because the working-copy directory"
  echo "  becomes the target installation path and identifies the"
  echo "  installation".
  echo "* '--server-branch' and '--client-branch' is now merged into a single"
  echo "  '--branch' option."
  echo ""
  echo "${LWHITE}USAGE${NC}"
  echo "  $0 ${LWHITE}[OPTIONS]${NC}"
  echo ""
  echo "${LWHITE}OPTIONS${NC}"
  echo "  ${LWHITE}-h, --help${NC}"
  echo "    Show this help message and exit"
  echo ""
  echo "  ${LWHITE}--show-guide${NC}"
  echo "    Show the guide generated after the installation"
  echo ""
  echo "  ${LWHITE}--enable-cuda${NC}"
  echo "    Install CUDA accelerator plugin and pull a"
  echo "    TensorFlow CUDA kernel for testing/demo."
  echo "    (default: false)"
  echo ""
  echo "  ${LWHITE}--enable-cuda-mock${NC}"
  echo "    Install CUDA accelerator mock plugin and pull a"
  echo "    TensorFlow CUDA kernel for testing/demo."
  echo "    (default: false)"
  echo ""
  echo "  ${LWHITE}--editable-webui${NC}"
  echo "    Install the webui as an editable repository under src/ai/backend/webui."
  echo "    If you are on the main branch, this will be automatically enabled."
  echo ""
  echo "  ${LWHITE}--postgres-port PORT${NC}"
  echo "    The port to bind the PostgreSQL container service."
  echo "    (default: 8101)"
  echo ""
  echo "  ${LWHITE}--redis-port PORT${NC}"
  echo "    The port to bind the Redis container service."
  echo "    (default: 8111)"
  echo ""
  echo "  ${LWHITE}--etcd-port PORT${NC}"
  echo "    The port to bind the etcd container service."
  echo "    (default: 8121)"
  echo ""
  echo "  ${LWHITE}--webserver-port PORT${NC}"
  echo "    The port to expose the web server."
  echo "    (default: 8090)"
  echo ""
  echo "  ${LWHITE}--manager-port PORT${NC}"
  echo "    The port to expose the manager API service."
  echo "    (default: 8091)"
  echo ""
  echo "  ${LWHITE}--agent-rpc-port PORT${NC}"
  echo "    The port for the manager-to-agent RPC calls."
  echo "    (default: 6011)"
  echo ""
  echo "  ${LWHITE}--agent-watcher-port PORT${NC}"
  echo "    The port for the agent's watcher service."
  echo "    (default: 6019)"
  echo ""
  echo "  ${LWHITE}--agent-backend mode${NC}"
  echo "    Mode for backend agent(docker, kubernetes)."
  echo "    (default: docker)"
  echo ""
  echo "  ${LWHITE}--ipc-base-path PATH${NC}"
  echo "    The base path for IPC sockets and shared temporary files."
  echo "    (default: /tmp/backend.ai/ipc)"
  echo ""
  echo "  ${LWHITE}--var-base-path PATH${NC}"
  echo "    The base path for shared data files."
  echo "    (default: ./var/lib/backend.ai)"
  echo ""
  echo "  ${LWHITE}--configure-ha${NC}"
  echo "    Configure HA dev environment."
  echo "    (default: false)"
}

show_error() {
  echo " "
  echo "${RED}[ERROR]${NC} ${LRED}$1${NC}"
}

show_warning() {
  echo " "
  echo "${LRED}[WARN]${NC} ${LYELLOW}$1${NC}"
}

show_info() {
  echo " "
  echo "${BLUE}[INFO]${NC} ${GREEN}$1${NC}"
}

show_note() {
  echo " "
  echo "${BLUE}[NOTE]${NC} $1"
}

show_important_note() {
  echo " "
  echo "${LRED}[NOTE]${NC} ${LYELLOW}$1${NC}"
}

show_guide() {
  show_note "Check out the default API keypairs and account credentials for local development and testing:"
  echo "  > ${WHITE}cat env-local-admin-api.sh${NC}"
  echo "  > ${WHITE}cat env-local-admin-session.sh${NC}"
  echo "  > ${WHITE}cat env-local-domainadmin-api.sh${NC}"
  echo "  > ${WHITE}cat env-local-domainadmin-session.sh${NC}"
  echo "  > ${WHITE}cat env-local-user-api.sh${NC}"
  echo "  > ${WHITE}cat env-local-user-session.sh${NC}"
  show_note "To apply the client config, source one of the configs like:"
  echo "  > ${WHITE}source env-local-user-session.sh${NC}"
  show_important_note "You should change your default admin API keypairs in any public/production setups!"
  show_note "How to run Backend.AI manager:"
  echo "  > ${WHITE}./backend.ai mgr start-server --debug${NC}"
  show_note "How to run Backend.AI agent:"
  echo "  > ${WHITE}./backend.ai ag start-server --debug${NC}"
  show_note "How to run Backend.AI storage-proxy:"
  echo "  > ${WHITE}./py -m ai.backend.storage.server${NC}"
  show_note "How to run Backend.AI web server (for ID/Password login and Web UI):"
  echo "  > ${WHITE}./py -m ai.backend.web.server${NC}"
  show_note "How to run Backend.AI wsproxy:"
  echo "  > ${WHITE}./py -m ai.backend.wsproxy.server${NC}"
  echo "  ${LRED}DO NOT source env-local-*.sh in the shell where you run the web server"
  echo "  to prevent misbehavior of the client used inside the web server.${NC}"
  show_info "How to run your first code:"
  echo "  > ${WHITE}./backend.ai --help${NC}"
  echo "  > ${WHITE}source env-local-admin-api.sh${NC}"
  echo "  > ${WHITE}./backend.ai run python -c \"print('Hello World\\!')\"${NC}"
  show_info "How to run docker-compose:"
  if [ ! -z "$docker_sudo" ]; then
    echo "  > ${WHITE}${docker_sudo} docker compose -f docker-compose.halfstack.current.yml up -d --wait ...${NC}"
  else
    echo "  > ${WHITE}docker compose -f docker-compose.halfstack.current.yml up -d --wait ...${NC}"
  fi
  if [ $EDITABLE_WEBUI -eq 1 ]; then
    show_info "How to run the editable checkout of webui:"
    echo "(Terminal 1)"
    echo "  > ${WHITE}cd src/ai/backend/webui; npm run build:d${NC}"
    echo "(Terminal 2)"
    echo "  > ${WHITE}cd src/ai/backend/webui; npm run server:d${NC}"
    echo "If you just run ${WHITE}./py -m ai.backend.web.server${NC}, it will use the local version compiled from the checked out source."
  fi
  show_info "Manual configuration for the client accessible hostname in various proxies"
  echo " "
  echo "If you use a VM for this development setup but access it from a web browser outside the VM or remote nodes,"
  echo "you must manually modify the following configurations to use an IP address or a DNS hostname"
  echo "that can be accessible from both the client SDK and the web browser."
  echo " "
  echo " - ${YELLOW}volumes/proxies/local/client_api${CYAN} etcd key${NC}"
  echo " - ${YELLOW}apiEndpoint${NC}, ${YELLOW}proxyURL${NC}, ${YELLOW}webServerURL${NC} of ${CYAN}src/ai/backend/webui/config.toml${NC}"
  echo " - ${YELLOW}PROXYBASEHOST${NC} of ${CYAN}src/ai/backend/webui/.env${NC}"
  echo " "
  echo "We recommend setting ${BOLD}/etc/hosts${NC}${WHITE} in both the VM and your web browser's host${NC} to keep a consistent DNS hostname"
  echo "of the storage-proxy's client API endpoint."
  echo " "
  echo "An example command to change the value of that key:"
  echo "  > ${WHITE}./backend.ai mgr etcd put volumes/proxies/local/client_api http://my-dev-machine:6021${NC}"
  echo "where /etc/hosts in the VM contains:"
  echo "  ${WHITE}127.0.0.1      my-dev-machine${NC}"
  echo "and where /etc/hosts in the web browser host contains:"
  echo "  ${WHITE}192.168.99.99  my-dev-machine${NC}"
  show_info "How to reset this setup:"
  echo "  > ${WHITE}$(dirname $0)/delete-dev.sh${NC}"
  echo "  ${LRED}This will delete all your database!${NC}"
  echo " "
  if [ $_INSTALLED_PYENV -eq 1 ]; then
    show_info "About pyenv installation:"
    echo "Since we have installed ${BOLD}pyenv${NC} during setup, you should reload the shell to make it working as expected."
    echo "Run the following command or re-login:"
    echo "  ${WHITE}exec \$SHELL -l${NC}"
  fi
}

if [[ "$OSTYPE" == "linux-gnu" ]]; then
  if [ $(id -u) = "0" ]; then
    docker_sudo=''
  else
    docker_sudo='sudo -E'
  fi
else
  docker_sudo=''
fi
if [ $(id -u) = "0" ]; then
  sudo=''
else
  sudo='sudo -E'
fi

# Detect distribution
KNOWN_DISTRO="(Debian|Ubuntu|RedHat|CentOS|openSUSE|Amazon|Arista|SUSE)"
DISTRO=$(lsb_release -d 2>/dev/null | grep -Eo $KNOWN_DISTRO  || grep -Eo $KNOWN_DISTRO /etc/issue 2>/dev/null || uname -s)

if [ $DISTRO = "Darwin" ]; then
  DISTRO="Darwin"
  STANDALONE_PYTHON_PLATFORM="apple-darwin"
elif [ -f /etc/debian_version -o "$DISTRO" == "Debian" -o "$DISTRO" == "Ubuntu" ]; then
  DISTRO="Debian"
  STANDALONE_PYTHON_PLATFORM="unknown-linux-gnu"
elif [ -f /etc/redhat-release -o "$DISTRO" == "RedHat" -o "$DISTRO" == "CentOS" -o "$DISTRO" == "Amazon" ]; then
  DISTRO="RedHat"
  STANDALONE_PYTHON_PLATFORM="unknown-linux-gnu"
elif [ -f /etc/system-release -o "$DISTRO" == "Amazon" ]; then
  DISTRO="RedHat"
  STANDALONE_PYTHON_PLATFORM="unknown-linux-gnu"
elif [ -f /usr/lib/os-release -o "$DISTRO" == "SUSE" ]; then
  DISTRO="SUSE"
  STANDALONE_PYTHON_PLATFORM="unknown-linux-gnu"
else
  show_error "Sorry, your host OS distribution is not supported by this script."
  show_info "Please send us a pull request or file an issue to support your environment!"
  exit 1
fi

show_info "Checking the bootstrapper Python version..."
source scripts/bootstrap-static-python.sh
$bpython -c 'import sys;print(sys.version_info)'

ROOT_PATH="$(pwd)"
if [ ! -f "${ROOT_PATH}/BUILD_ROOT" ]; then
  show_error "BUILD_ROOT is not found!"
  echo "You are not on the root directory of the repository checkout."
  echo "Please \`cd\` there and run \`./scripts/install-dev.sh <args>\`"
  exit 1
fi
PLUGIN_PATH=$(relpath "${ROOT_PATH}/plugins")
HALFSTACK_VOLUME_PATH=$(relpath "${ROOT_PATH}/volumes")
PANTS_VERSION=$($bpython scripts/tomltool.py -f pants.toml get 'GLOBAL.pants_version')
PYTHON_VERSION=$($bpython scripts/tomltool.py -f pants.toml get 'python.interpreter_constraints[0]' | awk -F '==' '{print $2}')
NODE_VERSION=$(curl -sL https://raw.githubusercontent.com/lablup/backend.ai-webui/main/.nvmrc)

CURRENT_BRANCH=$(git rev-parse --abbrev-ref HEAD)

SHOW_GUIDE=0
ENABLE_CUDA=0
ENABLE_CUDA_MOCK=0
CONFIGURE_HA=0
EDITABLE_WEBUI=0
POSTGRES_PORT="8101"
[[ "$@" =~ "configure-ha" ]] && REDIS_PORT="8210" || REDIS_PORT="8111"
[[ "$@" =~ "configure-ha" ]] && ETCD_PORT="8220" || ETCD_PORT="8121"

MANAGER_PORT="8091"
ACCOUNT_MANAGER_PORT="8099"
WEBSERVER_PORT="8090"
WSPROXY_PORT="5050"
AGENT_RPC_PORT="6011"
AGENT_WATCHER_PORT="6019"
AGENT_BACKEND="docker"
IPC_BASE_PATH="/tmp/backend.ai/ipc"
VAR_BASE_PATH=$(relpath "${ROOT_PATH}/var/lib/backend.ai")
VFOLDER_REL_PATH="vfroot/local"
LOCAL_STORAGE_PROXY="local"
# MUST be one of the real storage volumes
LOCAL_STORAGE_VOLUME="volume1"
CODESPACES_ON_CREATE=0
CODESPACES_POST_CREATE=0
CODESPACES=${CODESPACES:-"false"}
_INSTALLED_PYENV=0

# Only Used in HA mode
REDIS_MASTER_PORT="9500"
REDIS_SLAVE1_PORT="9501"
REDIS_SLAVE2_PORT="9502"
REDIS_SENTINEL1_PORT="9503"
REDIS_SENTINEL2_PORT="9504"
REDIS_SENTINEL3_PORT="9505"

while [ $# -gt 0 ]; do
  case $1 in
    -h | --help)           usage; exit 1 ;;
    --show-guide)          SHOW_GUIDE=1 ;;
    --python-version)      PYTHON_VERSION=$2; shift ;;
    --python-version=*)    PYTHON_VERSION="${1#*=}" ;;
    --enable-cuda)         ENABLE_CUDA=1 ;;
    --enable-cuda-mock)    ENABLE_CUDA_MOCK=1 ;;
    --editable-webui)      EDITABLE_WEBUI=1 ;;
    --postgres-port)       POSTGRES_PORT=$2; shift ;;
    --postgres-port=*)     POSTGRES_PORT="${1#*=}" ;;
    --redis-port)          REDIS_PORT=$2; shift ;;
    --redis-port=*)        REDIS_PORT="${1#*=}" ;;
    --etcd-port)           ETCD_PORT=$2; shift ;;
    --etcd-port=*)         ETCD_PORT="${1#*=}" ;;
    --manager-port)         MANAGER_PORT=$2; shift ;;
    --manager-port=*)       MANAGER_PORT="${1#*=}" ;;
    --webserver-port)       WEBSERVER_PORT=$2; shift ;;
    --webserver-port=*)     WEBSERVER_PORT="${1#*=}" ;;
    --agent-rpc-port)       AGENT_RPC_PORT=$2; shift ;;
    --agent-rpc-port=*)     AGENT_RPC_PORT="${1#*=}" ;;
    --agent-watcher-port)   AGENT_WATCHER_PORT=$2; shift ;;
    --agent-watcher-port=*) AGENT_WATCHER_PORT="${1#*=}" ;;
    --ipc-base-path)        IPC_BASE_PATH=$2; shift ;;
    --ipc-base-path=*)      IPC_BASE_PATH="${1#*=}" ;;
    --var-base-path)        VAR_BASE_PATH=$2; shift ;;
    --var-base-path=*)      VAR_BASE_PATH="${1#*=}" ;;
    --codespaces-on-create) CODESPACES_ON_CREATE=1 ;;
    --codespaces-post-create) CODESPACES_POST_CREATE=1 ;;
    --agent-backend)        AGENT_BACKEND=$2; shift ;;
    --agent-backend=*)      AGENT_BACKEND="${1#*=}" ;;
    --configure-ha)         CONFIGURE_HA=1 ;;
    *)
      echo "Unknown option: $1"
      echo "Run '$0 --help' for usage."
      exit 1
  esac
  shift
done
if [ "$CURRENT_BRANCH" = "main" ]; then
  EDITABLE_WEBUI=1  # auto-enable if we're on the main branch
fi

install_brew() {
  case $DISTRO in
  Darwin)
    if ! type "brew" > /dev/null 2>&1; then
      show_info "try to support auto-install on macOS using Homebrew."
      /usr/bin/ruby -e "$(curl -fsSL https://raw.githubusercontent.com/Homebrew/install/master/install)"
    fi
  esac
}

install_script_deps() {
  case $DISTRO in
  Debian)
    $sudo apt-get update
    $sudo apt-get install -y git jq gcc make g++
    ;;
  RedHat)
    $sudo yum clean expire-cache  # next yum invocation will update package metadata cache
    $sudo yum install -y git jq gcc make gcc-c++
    ;;
  SUSE)
    $sudo zypper update
    $sudo zypper install -y git jq gcc make gcc-c++
    ;;
  Darwin)
    if ! type "brew" >/dev/null 2>&1; then
      show_error "brew is not available!"
      show_info "Sorry, we only support auto-install on macOS using Homebrew. Please install it and try again."
      install_brew
    fi
    brew update
    brew install jq
    # Having Homebrew means that the user already has git.
    ;;
  esac
}

install_pybuild_deps() {
  case $DISTRO in
  Debian)
    $sudo apt-get install -y libssl-dev libreadline-dev libgdbm-dev zlib1g-dev libbz2-dev libsqlite3-dev libffi-dev liblzma-dev
    ;;
  RedHat)
    $sudo yum install -y openssl-devel readline-devel gdbm-devel zlib-devel bzip2-devel sqlite-devel libffi-devel xz-devel
    ;;
  SUSE)
    $sudo zypper update
    $sudo zypper install -y openssl-devel readline-devel gdbm-devel zlib-devel libbz2-devel sqlite3-devel libffi-devel xz-devel
    ;;
  Darwin)
    brew install openssl
    brew install readline
    brew install zlib xz
    brew install sqlite3 gdbm
    brew install tcl-tk
    ;;
  esac
}

install_git_lfs() {
  case $DISTRO in
  Debian)
    $sudo apt-get install -y git-lfs
    ;;
  RedHat)
    curl -s https://packagecloud.io/install/repositories/github/git-lfs/script.rpm.sh | $sudo bash
    $sudo yum install -y git-lfs
    ;;
  SUSE)
    $sudo zypper install -y git-lfs
    ;;
  Darwin)
    brew install git-lfs
    ;;
  esac
  git lfs install
}

install_system_pkg() {
  # accepts three args: Debian-style name, RedHat-style name, and Homebrew-style name
  case $DISTRO in
  Debian)
    $sudo apt-get install -y $1
    ;;
  RedHat)
    $sudo yum install -y $2
    ;;
  SUSE)
    $sudo zypper install -y $2
    ;;
  Darwin)
    brew install $3
  esac
}

install_node() {
  if ! command -v nvm &> /dev/null; then
    show_info "Installing latest version of NVM..."
    curl -o- https://raw.githubusercontent.com/nvm-sh/nvm/v0.39.5/install.sh | bash
    export NVM_DIR="$([ -z "${XDG_CONFIG_HOME-}" ] && printf %s "${HOME}/.nvm" || printf %s "${XDG_CONFIG_HOME}/nvm")"
    [ -s "$NVM_DIR/nvm.sh" ] && \. "$NVM_DIR/nvm.sh" # This loads nvm
  fi

  
  show_info "Installing Node.js v${NODE_VERSION} via NVM..."
  nvm install $NODE_VERSION
  nvm use $NODE_VERSION
}

set_brew_python_build_flags() {
  local _prefix_openssl="$(brew --prefix openssl)"
  local _prefix_sqlite3="$(brew --prefix sqlite3)"
  local _prefix_readline="$(brew --prefix readline)"
  local _prefix_zlib="$(brew --prefix zlib)"
  local _prefix_gdbm="$(brew --prefix gdbm)"
  local _prefix_tcltk="$(brew --prefix tcl-tk)"
  local _prefix_xz="$(brew --prefix xz)"
  local _prefix_libffi="$(brew --prefix libffi)"
  local _prefix_protobuf="$(brew --prefix protobuf)"
  export CFLAGS="-I${_prefix_openssl}/include -I${_prefix_sqlite3}/include -I${_prefix_readline}/include -I${_prefix_zlib}/include -I${_prefix_gdbm}/include -I${_prefix_tcltk}/include -I${_prefix_xz}/include -I${_prefix_libffi}/include -I${_prefix_protobuf}/include"
  export LDFLAGS="-L${_prefix_openssl}/lib -L${_prefix_sqlite3}/lib -L${_prefix_readline}/lib -L${_prefix_zlib}/lib -L${_prefix_gdbm}/lib -L${_prefix_tcltk}/lib -L${_prefix_xz}/lib -L${_prefix_libffi}/lib -L${_prefix_protobuf}/lib"
}

install_python() {
  if [ -z "$(pyenv versions | grep -E "^\\*?[[:space:]]+${PYTHON_VERSION//./\\.}([[:blank:]]+.*)?$")" ]; then
    if [ "$DISTRO" = "Darwin" ]; then
      export PYTHON_CONFIGURE_OPTS="--enable-framework --with-tcl-tk"
      local _prefix_openssl="$(brew --prefix openssl)"
      local _prefix_sqlite3="$(brew --prefix sqlite3)"
      local _prefix_readline="$(brew --prefix readline)"
      local _prefix_zlib="$(brew --prefix zlib)"
      local _prefix_gdbm="$(brew --prefix gdbm)"
      local _prefix_tcltk="$(brew --prefix tcl-tk)"
      local _prefix_xz="$(brew --prefix xz)"
      export CFLAGS="-I${_prefix_openssl}/include -I${_prefix_sqlite3}/include -I${_prefix_readline}/include -I${_prefix_zlib}/include -I${_prefix_gdbm}/include -I${_prefix_tcltk}/include -I${_prefix_xz}/include"
      export LDFLAGS="-L${_prefix_openssl}/lib -L${_prefix_sqlite3}/lib -L${_prefix_readline}/lib -L${_prefix_zlib}/lib -L${_prefix_gdbm}/lib -L${_prefix_tcltk}/lib -L${_prefix_xz}/lib"
    fi
    pyenv install --skip-existing "${PYTHON_VERSION}"
    if [ $? -ne 0 ]; then
      show_error "Installing the Python version ${PYTHON_VERSION} via pyenv has failed."
      show_note "${PYTHON_VERSION} is not supported by your current installation of pyenv."
      show_note "Please update pyenv or lower PYTHON_VERSION in install-dev.sh script."
      exit 1
    fi
  else
    echo "✓ Python ${PYTHON_VERSION} as the Backend.AI runtime is already installed."
  fi
}

install_git_hooks() {
  local magic_str="monorepo standard pre-commit hook"
  if [ -f .git/hooks/pre-commit ]; then
    grep -Fq "$magic_str" .git/hooks/pre-commit
    if [ $? -eq 0 ]; then
      :
    else
      echo "" >> .git/hooks/pre-commit
      cat scripts/pre-commit >> .git/hooks/pre-commit
    fi
  else
    cp scripts/pre-commit .git/hooks/pre-commit
    chmod +x .git/hooks/pre-commit
  fi
  local magic_str="monorepo standard pre-push hook"
  if [ -f .git/hooks/pre-push ]; then
    grep -Fq "$magic_str" .git/hooks/pre-push
    if [ $? -eq 0 ]; then
      :
    else
      echo "" >> .git/hooks/pre-push
      cat scripts/pre-push >> .git/hooks/pre-push
    fi
  else
    cp scripts/pre-push .git/hooks/pre-push
    chmod +x .git/hooks/pre-push
  fi
}

check_python() {
  pyenv shell "${PYTHON_VERSION}"
  local _pyprefix=$(python -c 'import sys; print(sys.prefix, end="")')
  python -c 'import ssl' > /dev/null 2>&1 /dev/null
  if [ $? -ne 0 ]; then
    show_error "Your Python (prefix: ${_pyprefix}) is missing SSL support. Please reinstall or rebuild it."
    exit 1
  else
    echo "SSL support: ok"
  fi
  python -c 'import lzma' > /dev/null 2>&1 /dev/null
  if [ $? -ne 0 ]; then
    show_error "Your Python (prefix: ${_pyprefix}) is missing LZMA (XZ) support. Please reinstall or rebuild it."
    exit 1
  else
    echo "LZMA support: ok"
  fi
  pyenv shell --unset
}

bootstrap_pants() {
  pants_local_exec_root=$($docker_sudo $bpython scripts/check-docker.py --get-preferred-pants-local-exec-root)
  mkdir -p "$pants_local_exec_root"
  $bpython scripts/tomltool.py -f .pants.rc set 'GLOBAL.local_execution_root_dir' "$pants_local_exec_root"
  set +e
  if command -v pants &> /dev/null ; then
    echo "Pants system command is already installed."
  else
    case $DISTRO in
    Darwin)
      brew install pantsbuild/tap/pants
      ;;
    *)
      curl --proto '=https' --tlsv1.2 -fsSL https://static.pantsbuild.org/setup/get-pants.sh > /tmp/get-pants.sh
      bash /tmp/get-pants.sh
      if ! command -v pants &> /dev/null ; then
        $sudo ln -s $HOME/.local/bin/pants /usr/local/bin/pants
        show_note "Symlinked $HOME/.local/bin/pants from /usr/local/bin/pants as we could not find it from PATH..."
      fi
      ;;
    esac
  fi
  pants version
  if [ $? -eq 1 ]; then
    # If we can't find the prebuilt Pants package, then try the source installation.
    show_error "Cannot proceed the installation because Pants is not available for your platform!"
    exit 1
  fi
  set -e
}

install_editable_webui() {
  if ! command -v node &> /dev/null || [ "$(node -v | awk -F. '{print $1}' | sed 's/v//')" != "$NODE_VERSION" ]; then
    install_node
  fi
  if ! command -v pnpm &> /dev/null; then
    show_info "Installing pnpm..."
    npm install -g pnpm
  fi
  show_info "Installing editable version of Web UI..."
  if [ -d "./src/ai/backend/webui" ]; then
    echo "src/ai/backend/webui already exists, so running 'make clean' on it..."
    cd src/ai/backend/webui
    make clean
  else
    git clone https://github.com/lablup/backend.ai-webui ./src/ai/backend/webui
    cd src/ai/backend/webui
    cp configs/default.toml config.toml
    local site_name=$(basename $(pwd))
    # The debug mode here is only for 'hard-core' debugging scenarios -- it changes lots of behaviors.
    # (e.g., separate debugging of Electron's renderer and main threads)
    sed_inplace "s@debug = true@debug = false@" config.toml
    # The webserver endpoint to use in the session mode.
    sed_inplace "s@#[[:space:]]*apiEndpoint =.*@apiEndpoint = "'"'"http://127.0.0.1:${WEBSERVER_PORT}"'"@' config.toml
    sed_inplace "s@#[[:space:]]*apiEndpointText =.*@apiEndpointText = "'"'"${site_name}"'"@' config.toml
    # webServerURL lets the electron app use the web UI contents from the server.
    # The server may be either a `npm run server:d` instance or a `./py -m ai.backend.web.server` instance.
    # In the former case, you may live-edit the webui sources while running them in the electron app.
    sed_inplace "s@webServerURL =.*@webServerURL = "'"'"http://127.0.0.1:${WEBSERVER_PORT}"'"@' config.toml
    sed_inplace "s@proxyURL =.*@proxyURL = "'"'"http://127.0.0.1:${WSPROXY_PORT}"'"@' config.toml
    echo "PROXYLISTENIP=0.0.0.0" >> .env
    echo "PROXYBASEHOST=localhost" >> .env
    echo "PROXYBASEPORT=${WSPROXY_PORT}" >> .env
  fi
  pnpm i
  make compile
  cd ../../../..
}

# BEGIN!

echo " "
echo "${LGREEN}Backend.AI one-line installer for developers${NC}"

if [ $SHOW_GUIDE -eq 1 ]; then
  show_guide
  exit 0
fi

# Check prerequisites
show_info "Checking prerequisites and script dependencies..."
install_script_deps
$bpython -m ensurepip --upgrade
# FIXME: Remove urllib3<2.0 requirement after docker/docker-py#3113 is resolved
$bpython -m pip --disable-pip-version-check install -q -U 'urllib3<2.0' aiohttp
if [ $CODESPACES != "true" ] || [ $CODESPACES_ON_CREATE -eq 1 ]; then
  $docker_sudo $bpython scripts/check-docker.py
  if [ $? -ne 0 ]; then
    exit 1
  fi
  # checking docker compose v2 -f flag
  if $(docker compose -f 2>&1 | grep -q 'unknown shorthand flag'); then
    show_error "When run as a user, 'docker compose' seems not to be a compatible version (v2)."
    show_info "Please check the following link: https://docs.docker.com/compose/install/ to install Docker Compose and its CLI plugin on ${HOME}/.docker/cli-plugins"
    exit 1
  fi
  if $(sudo docker compose -f 2>&1 | grep -q 'unknown shorthand flag'); then
    show_error "When run as the root, 'docker compose' seems not to be a compatible version (v2)"
    show_info "Please check the following link: https://docs.docker.com/compose/install/ to install Docker Compose and its CLI plugin on /usr/local/lib/docker/cli-plugins"
    exit 1
  fi
  if [ "$DISTRO" = "Darwin" ]; then
    echo "validating Docker Desktop mount permissions..."
    docker pull alpine:3.8 > /dev/null
    docker run --rm -v "$HOME/.pyenv:/root/vol" alpine:3.8 ls /root/vol > /dev/null 2>&1
    if [ $? -ne 0 ]; then
      # backend.ai-krunner-DISTRO pkgs are installed in pyenv's virtualenv,
      # so ~/.pyenv must be mountable.
      show_error "You must allow mount of '$HOME/.pyenv' in the File Sharing preference of the Docker Desktop app."
      exit 1
    fi
    docker run --rm -v "$ROOT_PATH:/root/vol" alpine:3.8 ls /root/vol > /dev/null 2>&1
    if [ $? -ne 0 ]; then
      show_error "You must allow mount of '$ROOT_PATH' in the File Sharing preference of the Docker Desktop app."
      exit 1
    fi
    echo "${REWRITELN}validating Docker Desktop mount permissions: ok"
  fi
fi

if [ $ENABLE_CUDA -eq 1 ] && [ $ENABLE_CUDA_MOCK -eq 1 ]; then
  show_error "You can't use both CUDA and CUDA mock plugins at once!"
  show_error "Please remove --enable-cuda or --enable-cuda-mock flag to continue."
  exit 1
fi

read -r -d '' pyenv_init_script <<"EOS"
export PYENV_ROOT="$HOME/.pyenv"
export PATH="$PYENV_ROOT/bin:$PATH"
eval "$(pyenv init --path)"
eval "$(pyenv init -)"
eval "$(pyenv virtualenv-init -)"
EOS

<<<<<<< HEAD
append_to_profiles() {
  script_content="$1"
  PROFILE_FILES=("zshrc" "bashrc" "profile" "bash_profile" "config/fish/config.fish")

  for PROFILE_FILE in "${PROFILE_FILES[@]}"; do
    FULL_PATH="${HOME}/.${PROFILE_FILE}"

    if [ -e "$FULL_PATH" ] && ! grep -qF "$script_content" "$FULL_PATH"; then
      echo "$script_content" >>"$FULL_PATH"
    fi
=======
wait_for_docker() {
  # Wait for Docker to start
  max_wait=60
  count=0

  if ! command -v docker &> /dev/null
  then
      echo "Docker could not be found. Exiting."
      exit 1
  fi

  until docker info >/dev/null 2>&1
  do
      count=$((count+1))
      if [ "$count" -ge "$max_wait" ]; then
          echo "Timeout waiting for Docker to start. Exiting."
          exit 1
      fi
      echo "Waiting for Docker to launch..."
      sleep 1
>>>>>>> a12e32f4
  done
}

setup_environment() {
  wait_for_docker
  # Install pyenv
  if ! type "pyenv" >/dev/null 2>&1 && [ ! -d "$HOME/.pyenv" ]; then
    show_info "Installing pyenv..."
    set -e
    curl https://pyenv.run | sh
    set +e
    _INSTALLED_PYENV=1
  fi
  append_to_profiles "$pyenv_init_script"
  eval "$pyenv_init_script"
  pyenv --version

  # Install Python and pyenv virtualenvs
  show_info "Checking and installing Python dependencies..."
  install_pybuild_deps

  show_info "Setting additional git configs..."
  git config blame.ignoreRevsFile .git-blame-ignore-revs

  show_info "Checking and installing git lfs support..."
  install_git_lfs

  show_info "Ensuring checkout of LFS files..."
  git lfs pull

  show_info "Configuring the standard git hooks..."
  install_git_hooks

  show_info "Installing Python..."
  install_python

  show_info "Checking Python features..."
  check_python
  pyenv shell "${PYTHON_VERSION}"

  show_info "Bootstrapping the Pants build system..."
  bootstrap_pants

  set -e

  # Make directories
  show_info "Using the current working-copy directory as the installation path..."

  show_info "Creating the unified virtualenv for IDEs..."
  pants export \
    --resolve=python-default \
    --resolve=python-kernel \
    --resolve=pants-plugins \
    --resolve=towncrier \
    --resolve=ruff \
    --resolve=mypy \
    --resolve=black
  # NOTE: Some resolves like pytest are not needed to be exported at this point
  # because pants will generate temporary resolves when actually running the test cases.

  # Install postgresql, etcd packages via docker
  show_info "Creating docker compose configuration file for \"halfstack\"..."
  mkdir -p "$HALFSTACK_VOLUME_PATH"
  if [ $CONFIGURE_HA -eq 1 ]; then
    SOURCE_COMPOSE_PATH="docker-compose.halfstack-ha.yml"

    cp "${SOURCE_COMPOSE_PATH}" "docker-compose.halfstack.current.yml"
    sed_inplace "s/8100:5432/${POSTGRES_PORT}:5432/" "docker-compose.halfstack.current.yml"
    sed_inplace "s/8110:6379/${REDIS_PORT}:6379/" "docker-compose.halfstack.current.yml"
    sed_inplace "s/8120:2379/${ETCD_PORT}:2379/" "docker-compose.halfstack.current.yml"

    sed_inplace 's/\${REDIS_MASTER_PORT}/9500/g' "docker-compose.halfstack.current.yml"
    sed_inplace 's/\${REDIS_SLAVE1_PORT}/9501/g' "docker-compose.halfstack.current.yml"
    sed_inplace 's/\${REDIS_SLAVE2_PORT}/9502/g' "docker-compose.halfstack.current.yml"
    sed_inplace 's/\${REDIS_SENTINEL1_PORT}/9503/g' "docker-compose.halfstack.current.yml"
    sed_inplace 's/\${REDIS_SENTINEL2_PORT}/9504/g' "docker-compose.halfstack.current.yml"
    sed_inplace 's/\${REDIS_SENTINEL3_PORT}/9505/g' "docker-compose.halfstack.current.yml"

    mkdir -p "./tmp/backend.ai-halfstack-ha/configs"

    sentinel01_cfg_path="./tmp/backend.ai-halfstack-ha/configs/sentinel01.conf"
    sentinel02_cfg_path="./tmp/backend.ai-halfstack-ha/configs/sentinel02.conf"
    sentinel03_cfg_path="./tmp/backend.ai-halfstack-ha/configs/sentinel03.conf"

    cp ./configs/redis/sentinel.conf $sentinel01_cfg_path
    cp ./configs/redis/sentinel.conf $sentinel02_cfg_path
    cp ./configs/redis/sentinel.conf $sentinel03_cfg_path

    sed_inplace "s/\${COMPOSE_PATH}/${ROOT_PATH//\//\\/}\/tmp\/backend\.ai-halfstack-ha\/configs\//g" "docker-compose.halfstack.current.yml"

    # Appends the given text to sentinel01.conf
    echo "" >> $sentinel01_cfg_path
    sed_inplace "s/REDIS_SENTINEL_SELF_HOST/sentinel01/g" "$sentinel01_cfg_path"
    sed_inplace "s/REDIS_PASSWORD/develove/g" "$sentinel01_cfg_path"
    sed_inplace "s/REDIS_SENTINEL_SELF_PORT/9503/g" "$sentinel01_cfg_path"

    # Appends the given text to sentinel02.conf
    echo "" >> $sentinel02_cfg_path
    sed_inplace "s/REDIS_SENTINEL_SELF_HOST/sentinel02/g" "$sentinel02_cfg_path"
    sed_inplace "s/REDIS_PASSWORD/develove/g" "$sentinel02_cfg_path"
    sed_inplace "s/REDIS_SENTINEL_SELF_PORT/9504/g" "$sentinel02_cfg_path"

    # Appends the given text to sentinel03.conf
    echo "" >> $sentinel03_cfg_path
    sed_inplace "s/REDIS_SENTINEL_SELF_HOST/sentinel03/g" "$sentinel03_cfg_path"
    sed_inplace "s/REDIS_PASSWORD/develove/g" "$sentinel03_cfg_path"
    sed_inplace "s/REDIS_SENTINEL_SELF_PORT/9505/g" "$sentinel03_cfg_path"
  else
    SOURCE_COMPOSE_PATH="docker-compose.halfstack-${CURRENT_BRANCH//.}.yml"
    if [ ! -f "${SOURCE_COMPOSE_PATH}" ]; then
      SOURCE_COMPOSE_PATH="docker-compose.halfstack-main.yml"
    fi
    cp "${SOURCE_COMPOSE_PATH}" "docker-compose.halfstack.current.yml"
  fi

  sed_inplace "s/8100:5432/${POSTGRES_PORT}:5432/" "docker-compose.halfstack.current.yml"
  sed_inplace "s/8110:6379/${REDIS_PORT}:6379/" "docker-compose.halfstack.current.yml"
  sed_inplace "s/8120:2379/${ETCD_PORT}:2379/" "docker-compose.halfstack.current.yml"

  mkdir -p "${HALFSTACK_VOLUME_PATH}/postgres-data"
  mkdir -p "${HALFSTACK_VOLUME_PATH}/etcd-data"
  mkdir -p "${HALFSTACK_VOLUME_PATH}/redis-data"
  mkdir -p "${HALFSTACK_VOLUME_PATH}/grafana-data" -m 757

  $docker_sudo docker compose -f "docker-compose.halfstack.current.yml" pull

  show_info "Pre-pulling frequently used kernel images..."
  echo "NOTE: Other images will be downloaded from the docker registry when requested.\n"
  if [ "$(uname -m)" = "arm64" ] || [ "$(uname -m)" = "aarch64" ]; then
    $docker_sudo docker pull "cr.backend.ai/multiarch/python:3.9-ubuntu20.04"
  else
    $docker_sudo docker pull "cr.backend.ai/stable/python:3.9-ubuntu20.04"
  fi
}

configure_backendai() {
  wait_for_docker
  show_info "Creating docker compose \"halfstack\"..."
  $docker_sudo docker compose -f "docker-compose.halfstack.current.yml" up -d --wait
  $docker_sudo docker compose -f "docker-compose.halfstack.current.yml" ps   # You should see six containers here.

  if [ $ENABLE_CUDA_MOCK -eq 1 ]; then
    cp "configs/accelerator/mock-accelerator.toml" mock-accelerator.toml
  fi

  # configure manager
  show_info "Copy default configuration files to manager / agent root..."
  cp configs/manager/halfstack.toml ./manager.toml
  sed_inplace "s/num-proc = .*/num-proc = 1/" ./manager.toml
  sed_inplace "s/port = 8120/port = ${ETCD_PORT}/" ./manager.toml
  sed_inplace "s/port = 8100/port = ${POSTGRES_PORT}/" ./manager.toml
  sed_inplace "s/port = 8081/port = ${MANAGER_PORT}/" ./manager.toml
  sed_inplace "s@\(# \)\{0,1\}ipc-base-path = .*@ipc-base-path = "'"'"${IPC_BASE_PATH}"'"'"@" ./manager.toml
  cp configs/manager/halfstack.alembic.ini ./alembic.ini
  sed_inplace "s/localhost:8100/localhost:${POSTGRES_PORT}/" ./alembic.ini

  if [ $CONFIGURE_HA -eq 1 ]; then
    ./backend.ai mgr etcd put config/redis/sentinel "127.0.0.1:${REDIS_SENTINEL1_PORT},127.0.0.1:${REDIS_SENTINEL2_PORT},127.0.0.1:${REDIS_SENTINEL3_PORT}"
    ./backend.ai mgr etcd put config/redis/service_name "mymaster"
    ./backend.ai mgr etcd put config/redis/password "develove"
  else
    ./backend.ai mgr etcd put config/redis/addr "127.0.0.1:${REDIS_PORT}"
  fi

  ./backend.ai mgr etcd put-json config/redis/redis_helper_config ./configs/manager/sample.etcd.redis-helper.json

  cp configs/manager/sample.etcd.volumes.json ./dev.etcd.volumes.json
  MANAGER_AUTH_KEY=$(python -c 'import secrets; print(secrets.token_hex(32), end="")')
  sed_inplace "s/\"secret\": \"some-secret-shared-with-storage-proxy\"/\"secret\": \"${MANAGER_AUTH_KEY}\"/" ./dev.etcd.volumes.json
  sed_inplace "s/\"default_host\": .*$/\"default_host\": \"${LOCAL_STORAGE_PROXY}:${LOCAL_STORAGE_VOLUME}\",/" ./dev.etcd.volumes.json

  # configure account-manager
  show_info "Copy default configuration files to account-manager root..."
  cp configs/account-manager/halfstack.toml ./account-manager.toml
  sed_inplace "s/num-proc = .*/num-proc = 1/" ./account-manager.toml
  sed_inplace "s/port = 8120/port = ${ETCD_PORT}/" ./manager.toml
  sed_inplace "s/port = 8100/port = ${POSTGRES_PORT}/" ./account-manager.toml
  sed_inplace "s/port = 8081/port = ${ACCOUNT_MANAGER_PORT}/" ./account-manager.toml
  sed_inplace "s@\(# \)\{0,1\}ipc-base-path = .*@ipc-base-path = "'"'"${IPC_BASE_PATH}"'"'"@" ./account-manager.toml
  cp configs/account-manager/halfstack.alembic.ini ./alembic-accountmgr.ini
  sed_inplace "s/localhost:8100/localhost:${POSTGRES_PORT}/" ./alembic-accountmgr.ini

  # configure halfstack ports
  cp configs/agent/halfstack.toml ./agent.toml
  mkdir -p "$VAR_BASE_PATH"
  sed_inplace "s/port = 8120/port = ${ETCD_PORT}/" ./agent.toml
  sed_inplace "s/port = 6001/port = ${AGENT_RPC_PORT}/" ./agent.toml
  sed_inplace "s/port = 6009/port = ${AGENT_WATCHER_PORT}/" ./agent.toml
  sed_inplace "s@\(# \)\{0,1\}ipc-base-path = .*@ipc-base-path = "'"'"${IPC_BASE_PATH}"'"'"@" ./agent.toml
  sed_inplace "s@\(# \)\{0,1\}var-base-path = .*@var-base-path = "'"'"${VAR_BASE_PATH}"'"'"@" ./agent.toml

  # configure backend mode
  if [ $AGENT_BACKEND = "k8s" ] || [ $AGENT_BACKEND = "kubernetes" ]; then
    sed_inplace "s/mode = \"docker\"/mode = \"kubernetes\"/" ./agent.toml
    sed_inplace "s/scratch-type = \"hostdir\"/scratch-type = \"k8s-nfs\"/" ./agent.toml
  elif [ $AGENT_BACKEND = "docker" ]; then
    sed '/scratch-nfs-/d' ./agent.toml > ./agent.toml.sed
    mv ./agent.toml.sed ./agent.toml
  fi
  sed_inplace "s@\(# \)\{0,1\}mount-path = .*@mount-path = "'"'"${ROOT_PATH}/${VFOLDER_REL_PATH}"'"'"@" ./agent.toml
  if [ $ENABLE_CUDA -eq 1 ]; then
    sed_inplace "s/# allow-compute-plugins =.*/allow-compute-plugins = [\"ai.backend.accelerator.cuda_open\"]/" ./agent.toml
  elif [ $ENABLE_CUDA_MOCK -eq 1 ]; then
    sed_inplace "s/# allow-compute-plugins =.*/allow-compute-plugins = [\"ai.backend.accelerator.mock\"]/" ./agent.toml
  else
    sed_inplace "s/# allow-compute-plugins =.*/allow-compute-plugins = []/" ./agent.toml
  fi

  # configure agent
  cp configs/agent/sample-dummy-config.toml ./agent.dummy.toml

  # configure storage-proxy
  cp configs/storage-proxy/sample.toml ./storage-proxy.toml
  STORAGE_PROXY_RANDOM_KEY=$(python -c 'import secrets; print(secrets.token_hex(32), end="")')
  sed_inplace "s/port = 2379/port = ${ETCD_PORT}/" ./storage-proxy.toml
  sed_inplace "s/secret = \"some-secret-private-for-storage-proxy\"/secret = \"${STORAGE_PROXY_RANDOM_KEY}\"/" ./storage-proxy.toml
  sed_inplace "s/secret = \"some-secret-shared-with-manager\"/secret = \"${MANAGER_AUTH_KEY}\"/" ./storage-proxy.toml
  sed_inplace "s@\(# \)\{0,1\}ipc-base-path = .*@ipc-base-path = "'"'"${IPC_BASE_PATH}"'"'"@" ./storage-proxy.toml
  # comment out all sample volumes
  sed_inplace "s/^\[volume\./# \[volume\./" ./storage-proxy.toml
  sed_inplace "s/^backend =/# backend =/" ./storage-proxy.toml
  sed_inplace "s/^path =/# path =/" ./storage-proxy.toml
  sed_inplace "s/^purity/# purity/" ./storage-proxy.toml
  sed_inplace "s/^netapp_/# netapp_/" ./storage-proxy.toml
  sed_inplace "s/^weka_/# weka_/" ./storage-proxy.toml
  sed_inplace "s/^gpfs_/# gpfs_/" ./storage-proxy.toml
  sed_inplace "s/^vast_/# vast_/" ./storage-proxy.toml
  # add LOCAL_STORAGE_VOLUME vfs volume
  echo "\n[volume.${LOCAL_STORAGE_VOLUME}]\nbackend = \"vfs\"\npath = \"${ROOT_PATH}/${VFOLDER_REL_PATH}\"" >> ./storage-proxy.toml

  # configure webserver
  cp configs/webserver/halfstack.conf ./webserver.conf
  sed_inplace "s/https:\/\/api.backend.ai/http:\/\/127.0.0.1:${MANAGER_PORT}/" ./webserver.conf

  # configure wsproxy
  cp configs/wsproxy/halfstack.toml ./wsproxy.toml

  if [ $CONFIGURE_HA -eq 1 ]; then
    sed_inplace "s/redis.addr = \"localhost:6379\"/# redis.addr = \"localhost:6379\"/" ./webserver.conf
    sed_inplace "s/# redis.password = \"mysecret\"/redis.password = \"develove\"/" ./webserver.conf
    sed_inplace "s/# redis.service_name = \"mymaster\"/redis.service_name = \"mymaster\"/" ./webserver.conf
    sed_inplace "s/# redis.sentinel = \"127.0.0.1:9503,127.0.0.1:9504,127.0.0.1:9505\"/redis.sentinel = \"127.0.0.1:9503,127.0.0.1:9504,127.0.0.1:9505\"/ " ./webserver.conf
  else
    sed_inplace "s/redis.addr = \"localhost:6379\"/redis.addr = \"localhost:${REDIS_PORT}\"/" ./webserver.conf
  fi

  # install and configure webui
  if [ $EDITABLE_WEBUI -eq 1 ]; then
    install_editable_webui
    sed_inplace "s@\(#\)\{0,1\}static_path = .*@static_path = "'"src/ai/backend/webui/build/rollup"'"@" ./webserver.conf
  else
    webui_version=$(jq -r '.package + " (built at " + .buildDate + ", rev " + .revision + ")"' src/ai/backend/web/static/version.json)
    show_note "The currently embedded webui version: $webui_version"
  fi

  if [ "${CODESPACES}" = "true" ]; then
    $docker_sudo docker stop $($docker_sudo docker ps -q)
    $docker_sudo docker compose -f "docker-compose.halfstack.current.yml" down
    $docker_sudo docker compose -f "docker-compose.halfstack.current.yml" up -d --wait
  fi

  # initialize the DB schema
  show_info "Setting up databases..."
  ./backend.ai mgr schema oneshot

  ./backend.ai mgr fixture populate fixtures/manager/example-container-registries-harbor.json
  ./backend.ai mgr fixture populate fixtures/manager/example-users.json
  ./backend.ai mgr fixture populate fixtures/manager/example-keypairs.json
  ./backend.ai mgr fixture populate fixtures/manager/example-set-user-main-access-keys.json
  ./backend.ai mgr fixture populate fixtures/manager/example-resource-presets.json

  # Scan the container image registry
  show_info "Scanning the image registry..."
  ./backend.ai mgr image rescan cr.backend.ai
  if [ "$(uname -m)" = "arm64" ] || [ "$(uname -m)" = "aarch64" ]; then
    ./backend.ai mgr image alias python "cr.backend.ai/multiarch/python:3.9-ubuntu20.04" aarch64
  else
    ./backend.ai mgr image alias python "cr.backend.ai/stable/python:3.9-ubuntu20.04" x86_64
  fi

  # Virtual folder setup
  VFOLDER_VERSION="3"
  VFOLDER_VERSION_TXT="version.txt"
  show_info "Setting up virtual folder..."
  mkdir -p "${ROOT_PATH}/${VFOLDER_REL_PATH}"
  echo "${VFOLDER_VERSION}" > "${ROOT_PATH}/${VFOLDER_REL_PATH}/${VFOLDER_VERSION_TXT}"
  ./backend.ai mgr etcd put-json volumes "./dev.etcd.volumes.json"
  mkdir -p scratches
  POSTGRES_CONTAINER_ID=$($docker_sudo docker compose -f "docker-compose.halfstack.current.yml" ps | grep "[-_]backendai-half-db[-_]1" | awk '{print $1}')
  ALL_VFOLDER_HOST_PERM='["create-vfolder","modify-vfolder","delete-vfolder","mount-in-session","upload-file","download-file","invite-others","set-user-specific-permission"]'
  $docker_sudo docker exec -it $POSTGRES_CONTAINER_ID psql postgres://postgres:develove@localhost:5432/backend database -c "update domains set allowed_vfolder_hosts = '{\"${LOCAL_STORAGE_PROXY}:${LOCAL_STORAGE_VOLUME}\": ${ALL_VFOLDER_HOST_PERM}}';"
  $docker_sudo docker exec -it $POSTGRES_CONTAINER_ID psql postgres://postgres:develove@localhost:5432/backend database -c "update groups set allowed_vfolder_hosts = '{\"${LOCAL_STORAGE_PROXY}:${LOCAL_STORAGE_VOLUME}\": ${ALL_VFOLDER_HOST_PERM}}';"
  $docker_sudo docker exec -it $POSTGRES_CONTAINER_ID psql postgres://postgres:develove@localhost:5432/backend database -c "update keypair_resource_policies set allowed_vfolder_hosts = '{\"${LOCAL_STORAGE_PROXY}:${LOCAL_STORAGE_VOLUME}\": ${ALL_VFOLDER_HOST_PERM}}';"
  $docker_sudo docker exec -it $POSTGRES_CONTAINER_ID psql postgres://postgres:develove@localhost:5432/backend database -c "update vfolders set host = '${LOCAL_STORAGE_PROXY}:${LOCAL_STORAGE_VOLUME}' where host='${LOCAL_STORAGE_VOLUME}';"

  # Client backend endpoint configuration shell script
  CLIENT_ADMIN_CONF_FOR_API="env-local-admin-api.sh"
  CLIENT_ADMIN_CONF_FOR_SESSION="env-local-admin-session.sh"
  echo "# Directly access to the manager using API keypair (admin)" > "${CLIENT_ADMIN_CONF_FOR_API}"
  echo "export BACKEND_ENDPOINT=http://127.0.0.1:${MANAGER_PORT}/" >> "${CLIENT_ADMIN_CONF_FOR_API}"
  echo "export BACKEND_ACCESS_KEY=$(cat fixtures/manager/example-keypairs.json | jq -r '.keypairs[] | select(.user_id=="admin@lablup.com") | .access_key')" >> "${CLIENT_ADMIN_CONF_FOR_API}"
  echo "export BACKEND_SECRET_KEY=$(cat fixtures/manager/example-keypairs.json | jq -r '.keypairs[] | select(.user_id=="admin@lablup.com") | .secret_key')" >> "${CLIENT_ADMIN_CONF_FOR_API}"
  echo "export BACKEND_ENDPOINT_TYPE=api" >> "${CLIENT_ADMIN_CONF_FOR_API}"
  chmod +x "${CLIENT_ADMIN_CONF_FOR_API}"
  echo "# Indirectly access to the manager via the web server using a cookie-based login session (admin)" > "${CLIENT_ADMIN_CONF_FOR_SESSION}"
  echo "export BACKEND_ENDPOINT=http://127.0.0.1:${WEBSERVER_PORT}" >> "${CLIENT_ADMIN_CONF_FOR_SESSION}"

  case $(basename $SHELL) in
    fish)
        echo "set -e BACKEND_ACCESS_KEY" >> "${CLIENT_ADMIN_CONF_FOR_SESSION}"
        echo "set -e BACKEND_SECRET_KEY" >> "${CLIENT_ADMIN_CONF_FOR_SESSION}"
    ;;
    *)
        echo "unset BACKEND_ACCESS_KEY" >> "${CLIENT_ADMIN_CONF_FOR_SESSION}"
        echo "unset BACKEND_SECRET_KEY" >> "${CLIENT_ADMIN_CONF_FOR_SESSION}"
    ;;
  esac

  echo "export BACKEND_ENDPOINT_TYPE=session" >> "${CLIENT_ADMIN_CONF_FOR_SESSION}"
  echo "echo 'Run backend.ai login to make an active session.'" >> "${CLIENT_ADMIN_CONF_FOR_SESSION}"
  echo "echo 'Username: $(cat fixtures/manager/example-users.json | jq -r '.users[] | select(.username=="admin") | .email')'" >> "${CLIENT_ADMIN_CONF_FOR_SESSION}"
  echo "echo 'Password: $(cat fixtures/manager/example-users.json | jq -r '.users[] | select(.username=="admin") | .password')'" >> "${CLIENT_ADMIN_CONF_FOR_SESSION}"
  chmod +x "${CLIENT_ADMIN_CONF_FOR_SESSION}"
  CLIENT_DOMAINADMIN_CONF_FOR_API="env-local-domainadmin-api.sh"
  CLIENT_DOMAINADMIN_CONF_FOR_SESSION="env-local-domainadmin-session.sh"
  echo "# Directly access to the manager using API keypair (admin)" > "${CLIENT_DOMAINADMIN_CONF_FOR_API}"
  echo "export BACKEND_ENDPOINT=http://127.0.0.1:${MANAGER_PORT}/" >> "${CLIENT_DOMAINADMIN_CONF_FOR_API}"
  echo "export BACKEND_ACCESS_KEY=$(cat fixtures/manager/example-keypairs.json | jq -r '.keypairs[] | select(.user_id=="domain-admin@lablup.com") | .access_key')" >> "${CLIENT_DOMAINADMIN_CONF_FOR_API}"
  echo "export BACKEND_SECRET_KEY=$(cat fixtures/manager/example-keypairs.json | jq -r '.keypairs[] | select(.user_id=="domain-admin@lablup.com") | .secret_key')" >> "${CLIENT_DOMAINADMIN_CONF_FOR_API}"
  echo "export BACKEND_ENDPOINT_TYPE=api" >> "${CLIENT_DOMAINADMIN_CONF_FOR_API}"
  chmod +x "${CLIENT_DOMAINADMIN_CONF_FOR_API}"
  echo "# Indirectly access to the manager via the web server using a cookie-based login session (admin)" > "${CLIENT_DOMAINADMIN_CONF_FOR_SESSION}"
  echo "export BACKEND_ENDPOINT=http://127.0.0.1:${WEBSERVER_PORT}" >> "${CLIENT_DOMAINADMIN_CONF_FOR_SESSION}"

  case $(basename $SHELL) in
    fish)
        echo "set -e BACKEND_ACCESS_KEY" >> "${CLIENT_DOMAINADMIN_CONF_FOR_SESSION}"
        echo "set -e BACKEND_SECRET_KEY" >> "${CLIENT_DOMAINADMIN_CONF_FOR_SESSION}"
    ;;
    *)
        echo "unset BACKEND_ACCESS_KEY" >> "${CLIENT_DOMAINADMIN_CONF_FOR_SESSION}"
        echo "unset BACKEND_SECRET_KEY" >> "${CLIENT_DOMAINADMIN_CONF_FOR_SESSION}"
    ;;
  esac

  echo "export BACKEND_ENDPOINT_TYPE=session" >> "${CLIENT_DOMAINADMIN_CONF_FOR_SESSION}"
  echo "echo 'Run backend.ai login to make an active session.'" >> "${CLIENT_DOMAINADMIN_CONF_FOR_SESSION}"
  echo "echo 'Username: $(cat fixtures/manager/example-users.json | jq -r '.users[] | select(.username=="domain-admin") | .email')'" >> "${CLIENT_DOMAINADMIN_CONF_FOR_SESSION}"
  echo "echo 'Password: $(cat fixtures/manager/example-users.json | jq -r '.users[] | select(.username=="domain-admin") | .password')'" >> "${CLIENT_DOMAINADMIN_CONF_FOR_SESSION}"
  chmod +x "${CLIENT_DOMAINADMIN_CONF_FOR_SESSION}"
  CLIENT_USER_CONF_FOR_API="env-local-user-api.sh"
  CLIENT_USER_CONF_FOR_SESSION="env-local-user-session.sh"
  echo "# Directly access to the manager using API keypair (user)" > "${CLIENT_USER_CONF_FOR_API}"
  echo "export BACKEND_ENDPOINT=http://127.0.0.1:${MANAGER_PORT}/" >> "${CLIENT_USER_CONF_FOR_API}"
  echo "export BACKEND_ACCESS_KEY=$(cat fixtures/manager/example-keypairs.json | jq -r '.keypairs[] | select(.user_id=="user@lablup.com") | .access_key')" >> "${CLIENT_USER_CONF_FOR_API}"
  echo "export BACKEND_SECRET_KEY=$(cat fixtures/manager/example-keypairs.json | jq -r '.keypairs[] | select(.user_id=="user@lablup.com") | .secret_key')" >> "${CLIENT_USER_CONF_FOR_API}"
  echo "export BACKEND_ENDPOINT_TYPE=api" >> "${CLIENT_USER_CONF_FOR_API}"
  chmod +x "${CLIENT_USER_CONF_FOR_API}"
  CLIENT_USER2_CONF_FOR_API="env-local-user2-api.sh"
  CLIENT_USER2_CONF_FOR_SESSION="env-local-user2-session.sh"
  echo "# Directly access to the manager using API keypair (user2)" > "${CLIENT_USER2_CONF_FOR_API}"
  echo "export BACKEND_ENDPOINT=http://127.0.0.1:${MANAGER_PORT}/" >> "${CLIENT_USER2_CONF_FOR_API}"
  echo "export BACKEND_ACCESS_KEY=$(cat fixtures/manager/example-keypairs.json | jq -r '.keypairs[] | select(.user_id=="user2@lablup.com") | .access_key')" >> "${CLIENT_USER2_CONF_FOR_API}"
  echo "export BACKEND_SECRET_KEY=$(cat fixtures/manager/example-keypairs.json | jq -r '.keypairs[] | select(.user_id=="user2@lablup.com") | .secret_key')" >> "${CLIENT_USER2_CONF_FOR_API}"
  echo "export BACKEND_ENDPOINT_TYPE=api" >> "${CLIENT_USER2_CONF_FOR_API}"
  chmod +x "${CLIENT_USER2_CONF_FOR_API}"
  echo "# Indirectly access to the manager via the web server using a cookie-based login session (user)" > "${CLIENT_USER_CONF_FOR_SESSION}"
  echo "export BACKEND_ENDPOINT=http://127.0.0.1:${WEBSERVER_PORT}" >> "${CLIENT_USER_CONF_FOR_SESSION}"

  case $(basename $SHELL) in
    fish)
        echo "set -e BACKEND_ACCESS_KEY" >> "${CLIENT_USER_CONF_FOR_SESSION}"
        echo "set -e BACKEND_SECRET_KEY" >> "${CLIENT_USER_CONF_FOR_SESSION}"
    ;;
    *)
        echo "unset BACKEND_ACCESS_KEY" >> "${CLIENT_USER_CONF_FOR_SESSION}"
        echo "unset BACKEND_SECRET_KEY" >> "${CLIENT_USER_CONF_FOR_SESSION}"
    ;;
  esac

  echo "export BACKEND_ENDPOINT_TYPE=session" >> "${CLIENT_USER_CONF_FOR_SESSION}"
  echo "echo 'Run backend.ai login to make an active session.'" >> "${CLIENT_USER_CONF_FOR_SESSION}"
  echo "echo 'Username: $(cat fixtures/manager/example-users.json | jq -r '.users[] | select(.username=="user") | .email')'" >> "${CLIENT_USER_CONF_FOR_SESSION}"
  echo "echo 'Password: $(cat fixtures/manager/example-users.json | jq -r '.users[] | select(.username=="user") | .password')'" >> "${CLIENT_USER_CONF_FOR_SESSION}"
  chmod +x "${CLIENT_USER_CONF_FOR_SESSION}"

  show_info "Dumping the installed etcd configuration to ./dev.etcd.installed.json as a backup."
  ./backend.ai mgr etcd get --prefix '' > ./dev.etcd.installed.json

  show_info "Installation finished."
  echo "${GREEN}Development environment is now ready.${NC}"

  # TODO: Automate the following steps
  if [ $CONFIGURE_HA -eq 1 ]; then
    echo "${RED}[NOTE] Please add the following lines to \"/etc/hosts\" file in your host OS.${NC}"
    echo "${RED}127.0.0.1 node01${NC}"
    echo "${RED}127.0.0.1 node02${NC}"
    echo "${RED}127.0.0.1 node03${NC}"
  fi
}

if [ $CODESPACES != "true" ] || [ $CODESPACES_ON_CREATE -eq 1 ]; then
  setup_environment
fi
if [ $CODESPACES != "true" ] || [ $CODESPACES_POST_CREATE -eq 1 ]; then
  configure_backendai
  show_guide
fi
# vim: tw=0 sts=2 sw=2 et<|MERGE_RESOLUTION|>--- conflicted
+++ resolved
@@ -697,7 +697,6 @@
 eval "$(pyenv virtualenv-init -)"
 EOS
 
-<<<<<<< HEAD
 append_to_profiles() {
   script_content="$1"
   PROFILE_FILES=("zshrc" "bashrc" "profile" "bash_profile" "config/fish/config.fish")
@@ -708,7 +707,6 @@
     if [ -e "$FULL_PATH" ] && ! grep -qF "$script_content" "$FULL_PATH"; then
       echo "$script_content" >>"$FULL_PATH"
     fi
-=======
 wait_for_docker() {
   # Wait for Docker to start
   max_wait=60
@@ -729,7 +727,6 @@
       fi
       echo "Waiting for Docker to launch..."
       sleep 1
->>>>>>> a12e32f4
   done
 }
 
